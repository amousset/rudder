--- conflicted
+++ resolved
@@ -190,15 +190,12 @@
   val A_OS_CENTOS = "Centos"
   val A_OS_FEDORA = "Fedora"
   val A_OS_SUZE = "Suse"
-<<<<<<< HEAD
   val A_OS_ANDROID = "Android"
   val A_OS_UNKNOWN_SOLARIS = "Unknown Solaris version"
   val A_OS_SOLARIS = "Solaris"
-=======
   val A_OS_ORACLE = "Oracle"
   val A_OS_SCIENTIFIC = "Scientific"
-    
->>>>>>> 32228048
+
   /*
    * A bunch of name, just to be sur to use variable
    * and not string all around our code
