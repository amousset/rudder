/*
*************************************************************************************
* Copyright 2011 Normation SAS
*************************************************************************************
*
* This program is free software: you can redistribute it and/or modify
* it under the terms of the GNU Affero General Public License as
* published by the Free Software Foundation, either version 3 of the
* License, or (at your option) any later version.
*
* In accordance with the terms of section 7 (7. Additional Terms.) of
* the GNU Affero GPL v3, the copyright holders add the following
* Additional permissions:
* Notwithstanding to the terms of section 5 (5. Conveying Modified Source
* Versions) and 6 (6. Conveying Non-Source Forms.) of the GNU Affero GPL v3
* licence, when you create a Related Module, this Related Module is
* not considered as a part of the work and may be distributed under the
* license agreement of your choice.
* A "Related Module" means a set of sources files including their
* documentation that, without modification of the Source Code, enables
* supplementary functions or services in addition to those offered by
* the Software.
*
* This program is distributed in the hope that it will be useful,
* but WITHOUT ANY WARRANTY; without even the implied warranty of
* MERCHANTABILITY or FITNESS FOR A PARTICULAR PURPOSE. See the
* GNU Affero General Public License for more details.
*
* You should have received a copy of the GNU Affero General Public License
* along with this program. If not, see <http://www.gnu.org/licenses/agpl.html>.
*
*************************************************************************************
*/

package com.normation.inventory.provisioning
package fusion

import com.normation.inventory.domain._
import com.normation.inventory.provisioning.fusion._
import java.io.InputStream
import org.joda.time.DateTime
import org.joda.time.format.DateTimeFormat
import java.util.Locale
import com.normation.utils.StringUuidGenerator
import com.normation.utils.Utils._
import java.net.InetAddress
import scala.xml._
import org.xml.sax.SAXParseException
import net.liftweb.common._
import com.normation.inventory.domain.InventoryConstants._
import com.normation.inventory.services.provisioning._
import org.joda.time.format.DateTimeFormatter


class FusionReportUnmarshaller(
    uuidGen:StringUuidGenerator,
    rootParsingExtensions:List[FusionReportParsingExtension] = Nil,
    contentParsingExtensions:List[FusionReportParsingExtension] = Nil,
    biosDateFormat : String = "MM/dd/yyyy",
    slotMemoryUnit : String = "Mo",
    ramUnit : String = "Mo",
    swapUnit : String = "Mo",
    fsSpaceUnit : String = "Mo",
    lastLoggedUserDatetimeFormat : String = "EEE MMM dd HH:mm"
) extends ReportUnmarshaller with Loggable {
  
  val userLoginDateTimeFormat = DateTimeFormat.forPattern(lastLoggedUserDatetimeFormat).withLocale(Locale.ENGLISH)
  val biosDateTimeFormat = DateTimeFormat.forPattern(biosDateFormat).withLocale(Locale.ENGLISH)
    
  /*
   * A method that retrieve the text value of an XML and
   * clean it:
   * - remove leading/trailing spaces ;
   * - remove multiple space
   */
  private def optText(n:NodeSeq) = n.text match {
    case null | "" => None
    case s => Some(s.trim().replaceAll("""[\p{Blank}]+"""," "))
  }
  def parseDate(n:NodeSeq,fmt:DateTimeFormatter) = {
    val date = optText(n).getOrElse("Unknown")
    try {
      Some(DateTime.parse(date,fmt))
    } catch {
      case e : IllegalArgumentException =>
        logger.debug("error when parsing node %s, value %s ".format(n,date))
      None
  } }

  override def fromXml(reportName:String,is : InputStream) : Box[InventoryReport] = {
    
    val doc:NodeSeq = (try {
      Full(XML.load(is))
    } catch {
      case e:SAXParseException => Failure("Cannot parse uploaded file as an XML Fusion Inventory report",Full(e),Empty)
    }) match {
      case f@Failure(m,e,c) => return f
      case Full(doc) if(doc.isEmpty) => return Failure("Fusion Inventory report seem's to be empty")
      case Empty => return Failure("Fusion Inventory report seem's to be empty")
      case Full(x) => x //ok, continue
    }

     var report =  {
      /*
       * Fusion Inventory gives a device id, but we don't exactly understand
       * how that id is generated and when/if it changes.
       * At least, the presence of that tag is a good indicator
       * that we have an actual Fusion Inventory report
       */
      val deviceId = optText(doc \ "DEVICEID").getOrElse {
        return Failure("The XML does not seems to be a Fusion Inventory report (no device id found)")
      }
  
      //init a node inventory
      val node = NodeInventory( NodeSummary(
          NodeId(uuidGen.newUuid),
          PendingInventory, "dummy-root", "dummy-hostname",
          UnknownOS(),
          NodeId("dummy-policy-server")
      ) )
      
      //create a machine used as a template to modify
      val machine = MachineInventory(MachineUuid(uuidGen.newUuid), PendingInventory, PhysicalMachineType)
      
      //idems for VMs and applications
      val vms = List[MachineInventory]()
      val applications =  List[Software]()
      val version= processVersion(doc\\("Request")\("VERSIONCLIENT"));
     InventoryReport(
        reportName,
        deviceId, 
        node,
        machine,
        version,
        vms.toSeq,
        applications,
        doc
      )
    }
     


    /*
     * and now, actually parse !
     * Each line is a partial function of the form: Node => Unit
     */
    for(e <- (doc \\ "REQUEST").head.child) { e.label match {
      case "CONTENT" => for( elt <- e.head.child ) { elt.label match {
        case "ACCESSLOG"   => processAccessLog(elt).foreach(x => report = report.copy ( node = report.node.copy( inventoryDate = Some(x) ), machine = report.machine.copy ( inventoryDate = Some(x) ) ))
        case "BATTERIES"   => //TODO not sure about that
        case "BIOS"        => processBios(elt).foreach {x => report = report.copy( machine = report.machine.copy( bios = x +: report.machine.bios ) ) }
        case "CONTROLLERS" => processController(elt).foreach { x => report = report.copy( machine = report.machine.copy( controllers = x +: report.machine.controllers ) ) }
        case "CPUS"        => processCpu(elt).foreach { x => report = report.copy( machine = report.machine.copy( processors = x +: report.machine.processors ) ) }
        case "DRIVES"      => processFileSystem(elt).foreach { x => report = report.copy( node = report.node.copy( fileSystems = x +: report.node.fileSystems ) ) }
        case "ENVS"        => processEnvironmentVariable(elt).foreach {x => report = report.copy(node = report.node.copy (environmentVariables = x +: report.node.environmentVariables ) ) }
        case "HARDWARE"    =>  processHardware(elt, report).foreach(x => report = report.copy(node = x._1, machine = x._2))
        case "OPERATINGSYSTEM" => report = processOsDetails(elt, report, e)
<<<<<<< HEAD
        case "INPUTS"      => //TODO keyborad, mouse, speakers
        case "MEMORIES"    => processMemory(elt).foreach { x => report = report.copy( machine = report.machine.copy( memories = x +: report.machine.memories ) ) }
        case "NETWORKS"    => processNetworks(elt).foreach { x => report = report.copy( node = report.node.copy( networks = x +: report.node.networks ) ) }
        case "PORTS"       => processPort(elt).foreach { x => report = report.copy( machine = report.machine.copy( ports = x +: report.machine.ports ) ) }
        case "PROCESSES"   => processProcesses(elt).foreach { x => report = report.copy( node = report.node.copy ( processes = x +: report.node.processes))}
        case "SLOTS"       => processSlot(elt).foreach { x => report = report.copy( machine = report.machine.copy( slots = x +: report.machine.slots ) ) }
        case "SOFTWARES"   => report = report.copy( applications  = processSoftware(elt) +: report.applications )
        case "SOUNDS"      => processSound(elt).foreach { x => report = report.copy( machine = report.machine.copy( sounds = x +: report.machine.sounds ) ) }
        case "STORAGES"    => processStorage(elt).foreach { x => report = report.copy( machine = report.machine.copy( storages = x +: report.machine.storages ) ) }
        case "USBDEVICES"  => //TODO only digits for them, not sure we want to keep that as it is.
        case "USERS"       => //TODO Not sure what is it (only one login ? a logged user ?)
        case "VIDEOS"      => processVideo(elt).foreach { x => report = report.copy( machine = report.machine.copy( videos = x +: report.machine.videos ) ) }
        case "VIRTUALMACHINES" => processVms(elt).foreach { x =>  report = report.copy(node  = report.node.copy( vms = x +: report.node.vms) ) }
     // done previously :    case "VERSIONCLIENT" => report = report.copy( version = processVersion(elt))
        case x => contentParsingExtensions.find {
            pf => pf.isDefinedAt(e,report)
=======
        case "INPUTS" => //TODO keyborad, mouse, speakers
        case "MEMORIES" => processMemory(elt).foreach { x => report = report.copy( machine = report.machine.copy( memories = x +: report.machine.memories ) ) }
        case "NETWORKS" => processNetworks(elt).foreach { x => report = report.copy( node = report.node.copy( networks = x +: report.node.networks ) ) }
        case "PORTS" => processPort(elt).foreach { x => report = report.copy( machine = report.machine.copy( ports = x +: report.machine.ports ) ) }
        case "PROCESSES" => //TODO list of processes running, but not sure about the command used to get them.
        case "SLOTS" => processSlot(elt).foreach { x => report = report.copy( machine = report.machine.copy( slots = x +: report.machine.slots ) ) }
        case "SOFTWARES" => report = report.copy( applications  = processSoftware(elt) +: report.applications )
        case "SOUNDS" => processSound(elt).foreach { x => report = report.copy( machine = report.machine.copy( sounds = x +: report.machine.sounds ) ) }
        case "STORAGES" => processStorage(elt).foreach { x => report = report.copy( machine = report.machine.copy( storages = x +: report.machine.storages ) ) }
        case "USBDEVICES" => //TODO only digits for them, not sure we want to keep that as it is. 
        case "USERS" => //TODO Not sure what is it (only one login ? a logged user ?)
        case "VIDEOS" => processVideo(elt).foreach { x => report = report.copy( machine = report.machine.copy( videos = x +: report.machine.videos ) ) }
        case "VERSIONCLIENT" => //TODO: fusion inventory agent version
        case x => 
          contentParsingExtensions.find {
            pf => pf.isDefinedAt(elt,report)
>>>>>>> 5cb3e6e9
          }.foreach { pf =>
            report = pf(elt,report)
          }
      } }
      case x => rootParsingExtensions.find {
          pf => pf.isDefinedAt(e,report)
        }.foreach { pf =>
          report = pf(e,report)
        }
    } }
    val fullReport = report.copy(
       //add all VMs and software ids to node
      node = report.node.copy( 
          softwareIds = report.applications.map( _.id ) 
      )
    )
    
    val demuxed = demux(fullReport)
    Full(demuxed)
  }
  
  /**
   * This method look into all alist of components to search for duplicates and remove
   * them, updating the "quantity" field accordingly
   */
  private[this] def demux(report:InventoryReport) : InventoryReport = {
    //how can that be better ?
    var r = report 
    r = r.copy(machine = r.machine.copy( bios = report.machine.bios.groupBy(identity).map { case (x,seq) => x.copy(quantity = seq.size) }.toSeq ) )
    r = r.copy(machine = r.machine.copy( controllers = report.machine.controllers.groupBy(identity).map { case (x,seq) => x.copy(quantity = seq.size) }.toSeq ) )
    r = r.copy(machine = r.machine.copy( memories = report.machine.memories.groupBy(identity).map { case (x,seq) => x.copy(quantity = seq.size) }.toSeq ) )
    r = r.copy(machine = r.machine.copy( ports = report.machine.ports.groupBy(identity).map { case (x,seq) => x.copy(quantity = seq.size) }.toSeq ) )
    r = r.copy(machine = r.machine.copy( processors = report.machine.processors.groupBy(identity).map { case (x,seq) => x.copy(quantity = seq.size) }.toSeq ) )
    r = r.copy(machine = r.machine.copy( slots = report.machine.slots.groupBy(identity).map { case (x,seq) => x.copy(quantity = seq.size) }.toSeq ) )
    r = r.copy(machine = r.machine.copy( sounds = report.machine.sounds.groupBy(identity).map { case (x,seq) => x.copy(quantity = seq.size) }.toSeq ) )
    r = r.copy(machine = r.machine.copy( storages = report.machine.storages.groupBy(identity).map { case (x,seq) => x.copy(quantity = seq.size) }.toSeq ) )
    r = r.copy(machine = r.machine.copy( videos = report.machine.videos.groupBy(identity).map { case (x,seq) => x.copy(quantity = seq.size) }.toSeq ) )
    r
  }
  
  
  // ******************************************** //
  // parsing implementation details for each tags //
  // ******************************************** //

  def processHardware(xml:NodeSeq, report:InventoryReport) : Option[(NodeInventory,MachineInventory)] = {
      /*
       * 
       * *** Operating System infos ***
       * ARCHNAME : architecture type. 
       *      Ex: "x86_64-linux-gnu-thread-multi"
       * VMSYSTEM : The virtualization technologie used if the machine is a virtual machine.
       *      Can be: Physical (default), Xen, VirtualBox, Virtual Machine, VMware, QEMU, SolarisZone
       *      
       * MEMORY : RAM for that OS
       *      Ex: "512"
       * SWAP : The swap space in MB.
       *      Ex: "512"
       *      
       * *** user last login ***
       * LASTLOGGEDUSER : The login of the last logged user.
       *      Ex: "jdoe"
       * DATELASTLOGGEDUSER : date of last user login. 
       *      Ex: "Wed Mar 30 12:39"
       *      
       * *** ip/networking ***
       * DEFAULTGATEWAY : default gateway
       *      Ex: "88.190.19.1"
       * DNS 
       *      Ex: "88.190.254.14"
       * IPADDR : ip addresses, separated by "/"
       *      Ex: "88.190.19.131/10.94.94.46"
       * NAME : short version of the hostname (without domain)
       *      Ex: "dedibox-2" (when hostname is "dedibox-2.normation.com"
       * 
       * *** diverse ***
       * ETIME : The time needed to run the inventory on the agent side. (Unit ?)
       *      Ex: "3" 
       * TYPE : 
       * DESCRIPTION : ???
       *      Ex: x86_64/00-00-00 00:47:51
       * UUID : mother board UUID (system id)
       *      Ex: "4454C4C-4D00-104B-8047-C2C04F30354A"
       *      
       * *** Windows only ***
       * ==> processed by OsDetails
       * WINOWNER  
       * WINPRODID
       * WINPRODKEY
       * WINCOMPANY
       * WINLANG
       * 
       * Ignored / deprecated
       * 
       * version : OS version => in <OPERATINGSYSTEM>
       *      Ex: 2.6.32-5-amd64
       * OSCOMMENTS : Service Pack on Windows, kernel build date on Linux => in <OPERATINGSYSTEM>
       *      Ex: "#1 SMP Mon Mar 7 21:35:22 UTC 2011"
       * OSNAME : OS long description => in <OPERATINGSYSTEM>
       *      Ex: "Debian GNU/Linux 6.0.1 (squeeze)"
       * WORKGROUP : Windows workgroup or Linux host (or resolv.conf ?) => in <OPERATINGSYSTEM>
       *      Ex: "normation.com"
       *      
       * USERID : The current user list, '/' is the delemiter. This field is 
       *          deprecated, you should use the USERS section instead.
       *          
       * PROCESSORT : processor description. Deprecated, OCS only.
       * PROCESSORN : number of processor. Deprecated. 
       * PROCESSORS : The processor speed in MHz. Deprecated, see CPUS instead.
       * CHECKSUM : Deprecated, OCS only.
       * USERDOMAIN : This field is deprecated, you should use the USERS section instead.
       * 
       */

    
     val machinewithUUID = report.machine.copy(id = (MachineUuid(optText(xml\\"UUID").get)))
    //update machine VM type
    val newMachine = optText(xml\\"VMSYSTEM") match {
      case None => machinewithUUID
      case Some(x) => x.toLowerCase match {
        case "physical" => machinewithUUID.copy(machineType = PhysicalMachineType)
        case "xen" => machinewithUUID.copy(machineType = VirtualMachineType(Xen) )
        case "virtualbox" => machinewithUUID.copy(machineType = VirtualMachineType(VirtualBox) )
        case "virtual machine" => machinewithUUID.copy(machineType = VirtualMachineType(UnknownVmType) )
        case "vmware" => machinewithUUID.copy(machineType = VirtualMachineType(VMWare) )
        case "qemu" => machinewithUUID.copy(machineType = VirtualMachineType(QEmu) )
        case "solariszone" => machinewithUUID.copy(machineType = VirtualMachineType(SolarisZone) )
      }
    }
        
     //    s.name((h\"NAME") text) // what to do with that ?
    val newNode = report.node.copy(
        description = optText(xml\\"OSCOMMENTS")
      , name = optText(xml\\"NAME")
      , ram = optText(xml\\"MEMORY").map(m => MemorySize(m + ramUnit))
      , swap = optText(xml\\"SWAP").map(m=> MemorySize(m + swapUnit))
      , archDescription = optText(xml\\"ARCHNAME")
      , lastLoggedUser = optText(xml\\"LASTLOGGEDUSER")
      , machineId = Some((MachineUuid(optText(xml\\"UUID").get),PendingInventory))
      , lastLoggedUserTime = try {
          optText(xml\\"DATELASTLOGGEDUSER").map(date => userLoginDateTimeFormat.parseDateTime(date) )
        } catch {
          case e:IllegalArgumentException => 
            logger.warn("Error when parsing date for last user loggin. Awaited format is %s, found: %s".format(lastLoggedUserDatetimeFormat,(xml\\"DATELASTLOGGEDUSER").text))
            None
        }
    )
    Some((newNode, newMachine))
  }

  def processOsDetails(xml:NodeSeq, report:InventoryReport, contentNode:NodeSeq) : InventoryReport = {
      /*
       * FULL_NAME      : full os description string
       *                  SUSE Linux Enterprise Server 11 (x86_64)
       * KERNEL_NAME    : the type of OS
       *                  "linux", "mswin32", etc
       * KERNEL_VERSION : the full version of the kernel
       *                  "2.6.32.12-0.7-default"
       * NAME           : name os the os / distribution
       *                  "windows", "debian", etc
       * SERVICE_PACK   : a service pack if it exists
       *                  (for Windows, SuSE, etc)
       * VERSION        : version of the os
       *                  "5.08", "11.04", "N/A" for windows
       */
    val osDetail:OsDetails = {
      val osType = optText(xml\\"KERNEL_NAME").getOrElse("").toLowerCase
      val osName = optText(xml\\"NAME").getOrElse("").toLowerCase
      
      val fullName = optText(xml\\"FULL_NAME").getOrElse("")
      val kernelVersion = new Version(optText(xml\\"KERNEL_VERSION").getOrElse("N/A"))
      val servicePack = optText(xml\\"SERVICE_PACK")
      val version = new Version(optText(xml\\"VERSION").getOrElse("N/A"))

      //find os type, and name
      val detectedOs : OsType = (osType, osName) match {
        case ("mswin32", _ ) => 
          val x = fullName.toLowerCase
          //in windows, relevant information are in the fullName string
          if     (x contains  "xp"     )   WindowsXP
          else if(x contains  "vista"  )   WindowsVista
          else if(x contains  "seven"  )   WindowsSeven
          else if(x contains  "2000"   )   Windows2000
          else if(x contains  "2003"   )   Windows2003
          else if(x contains  "2008 r2")   Windows2008R2 //must be before 2008 for obvious reason
          else if(x contains  "2008"   )   Windows2008
          else                             UnknownWindowsType

        case ("linux"  , x ) => 
          if     (x contains "debian") Debian
          else if(x contains "ubuntu") Ubuntu
          else if(x contains "redhat") Redhat
          else if(x contains "centos") Centos
          else if(x contains "fedora") Fedora
          else if(x contains "suse"  ) Suse
          else                         UnknownLinuxType
        //be sure to handle the validity of that case further down the processing pipeline, 
        //for example in PostUnMarshallCheckConsistency
        case _  => UnknownOSType
      }
    
      detectedOs match {
        case w:WindowsType =>
          
          Windows(
              os = w
            , fullName = fullName
            , version = version
            , servicePack = servicePack
            , kernelVersion = kernelVersion
            , userDomain = optText(contentNode\\"USERDOMAIN")
            , registrationCompany = optText(contentNode\\"WINCOMPANY")
            , productId = optText(contentNode\\"WINPRODID")
            , productKey = optText(contentNode\\"WINPRODKEY")
          )
          
        case distrib:LinuxType =>
          Linux(
              os = distrib
            , fullName = fullName
            , version = version
            , servicePack = servicePack
            , kernelVersion = kernelVersion
          )
        
        case _  => UnknownOS(fullName, version, servicePack, kernelVersion)
      }
    }
    
    report.copy( node = report.node.copyWithMain(m => m.copy (osDetails = osDetail ) ) )
    
  }
  
  def processFileSystem(d: NodeSeq) : Option[FileSystem] = {
    val mount_point = optText(d\"TYPE")
    val letter = optText(d\"LETTER")
    //volum or letter is mandatory
    letter.orElse(mount_point) match {
      case None =>
        logger.debug("Ignoring FileSystem entry because missing tag TYPE and LETTER")
        logger.debug(d)
        None
      case Some(mountPoint) => 
        Some(FileSystem(
            mountPoint = mountPoint
          , name = optText(d\"FILESYSTEM")
          , freeSpace = optText(d\"FREE").map(m => MemorySize(m + fsSpaceUnit))
          , totalSpace = optText(d\"TOTAL").map(m => MemorySize(m + fsSpaceUnit))
          , fileCount = optText(d\"NUMFILES").map(n => n.toInt)
        ) )
    }
  }  

  def processNetworks(n : NodeSeq) : Option[Network] = {
    import InetAddressUtils._
    //in fusion report, we may have several IP address separated by comma
    def getAddresses(addressString : String) : Seq[InetAddress] = {
      for {
        addr <- addressString.split(",")
        a <- InetAddressUtils.getAddressByName(addr)
      } yield a 
    }.toSeq
    
    optText(n\"DESCRIPTION") match {
      case None =>
        logger.debug("Ignoring entry Network because tag DESCRIPTION is empty")
        logger.debug(n)
        None
      case Some(desc) =>
        Some( Network(
            name = desc
          , ifAddresses = optText(n\"IPADDRESS") match {
              case None => Seq()
              case Some(a) => getAddresses(a)
            }
          , ifDhcp = optText(n\"IPDHCP").flatMap(getAddressByName( _ ))
          , ifGateway = optText(n\"IPGATEWAY").flatMap(getAddressByName( _ ))
          , ifMask = optText(n\"IPMASK").flatMap(getAddressByName( _ ))
          , ifSubnet = optText(n\"IPSUBNET").flatMap(getAddressByName( _ ))
          , macAddress = optText(n\"MACADDR")
          , status = optText(n\"STATUS")
          , ifType = optText(n\"TYPE")
          , typeMib = optText(n\"TYPEMIB")
          , speed = optText(n\"SPEED")
        ) )
    }
  }
  
  def processSoftware(s : NodeSeq) : Software = Software(
        id = SoftwareUuid(uuidGen.newUuid)
      , name = optText(s\"NAME")
      , version = optText(s\"VERSION").map(x => new Version(x) )
      , description = optText(s\"COMMENTS")
      , editor = optText(s\"PUBLISHER").map(e => new SoftwareEditor(e))
    )

  def processBios(b : NodeSeq) : Option[Bios] = {
    optText(b\"SMODEL") match { 
      case None =>
        logger.debug("Ignoring entry Bios because SMODEL is empty")
        logger.debug(b)
        None
      case Some(model) =>
        val date = try {
          optText(b\"BDATE").map(d => biosDateTimeFormat.parseDateTime(d))
        } catch {
          case e:IllegalArgumentException => 
            logger.warn("Error when parsing date for Bios. Awaited format is %s, found: %s".format(biosDateFormat,(b\"BDATE").text))
            None
        }
        
        Some( Bios( 
            name = model
          , releaseDate = date
          , editor = optText(b\"BMANUFACTURER").map(s => new SoftwareEditor(s))
          , version = optText(b\"BVERSION").map(v => new Version(v) )
        ))
    }
  }
  
  def processController(c: NodeSeq) : Option[Controller] = {
    optText(c\"NAME") match { 
      case None => 
        logger.debug("Ignoring entry Controller because tag NAME is empty")
        logger.debug(c)
        None
      case Some(name) =>
        Some(Controller(
            name = name
          , manufacturer = optText(c\"MANUFACTURER").map(m => new Manufacturer(m))
          , cType = optText(c\"TYPE")
        ) )
    }
  }
  
  def processMemory(m : NodeSeq) : Option[MemorySlot] = {
    //add memory. Add all slots, but add capacity other than numSlot only for full slot
    optText(m\"NUMSLOTS") match { 
      case None =>
        logger.debug("Ignoring entry Memory because tag NUSLOTS is emtpy")
        logger.debug(m)
        None
      case Some(slot) =>  
        (m\"CAPACITY").text.toLowerCase match {
          case "" | "no" => 
            Some(MemorySlot(slot))
          case c =>
            Some( MemorySlot(
                slotNumber = slot
              , capacity = Some(MemorySize(c+ slotMemoryUnit ))
              , caption = optText(m\"CAPTION")
              , description = optText(m\"DESCRIPTION")
              , serialNumber = optText(m\"SERIALNUMBER")
              , speed = optText(m\"SPEED")
              , memType = optText(m\"TYPE")
            ) )
        }
    }
  }  

  def processPort(p : NodeSeq) : Option[Port] = {
    optText(p\"NAME") match { 
      case None =>
        logger.debug("Ignoring entry Port because tag NAME is empty")
        logger.debug(p)
        None
      case Some(name) =>
        /*It seems that CAPTION and DESCRIPTION
         * play the same role in turn, so we have to
         * check which one is "None" and take the other.
         * In case both are different from none, just aggregate
         * with the pattern: "CAPTION || DESCRIPTION"
         */
        val none = Some("None")
        val l = optText(p\"CAPTION")::optText(p\"DESCRIPTION")::Nil
        val description = l.filter(_ != none).distinct match {
          case Some(a)::Some(b)::t => Some(a + "||" + b)
          case x::t => x
          case _ => None
        }
        
        /*
         * Name may be not empty, but equals to "Not Specified". 
         * In such a case, we append "(TYPE)" to allows to have
         * 'Not Specified (USB)', 'Not Specified (SATA)', etc.
         */
        val ptype = optText(p\"TYPE")
        val realName = {
              if(name.toLowerCase.trim == "not specified") 
                name + ptype.map(" (" + _ +")").getOrElse("")
              else name
            }
        Some( Port(
            name = realName
          , description = description
          , pType = ptype
        ) )
    }
  }
  
  def processSlot(s : NodeSeq) : Option[Slot] = {
    /*
     * Depending if we are on a vm, windows, linux,
     * other things, the identifier may be 
     * NAME or DESIGNATION
     * So we take the one defined if only one is, 
     * or concatenate the two
     */
    val name = (optText(s\"NAME")::optText(s\"DESIGNATION")::Nil).filter(_.isDefined) match {
      case Some(x)::Some(y)::_ => Some(x + " - " + y)
      case Some(x)::_ => Some(x)
      case _ => None
    }
  
    name match { 
      case None =>
        logger.debug("Ignoring entry Slot because tags NAME and DESIGNATION are empty")
        logger.debug(s)
        None
      case Some(sl) => 
        Some( Slot (
            name = sl
          , description = optText(s\"DESCRIPTION")
          , status = optText(s\"STATUS")
        ) )
    }
  }

  def processSound(s : NodeSeq) : Option[Sound] = {
    /*
     * We take the name+manufacturer as key as it
     * seems to be the most complete information
     */
    val name = (optText(s\"NAME")::optText(s\"MANUFACTURER")::Nil).filter(_.isDefined) match {
      case Some(x)::Some(y)::_ => Some(x + " - " + y)
      case Some(x)::_ => Some(x)
      case _ => None
    }
    
    name match { 
      case None =>
        logger.debug("Ignoring entry Sound because tags NAME and MANUFACTURER are empty")
        logger.debug(s)
        None
      case Some(so) => 
        Some( Sound (
            name = so
          , description = optText(s\"DESCRIPTION")
        ) )
    }
  }
  
  def processStorage(s : NodeSeq) : Option[Storage] = {
    /*
     * It seems that the only things mostly
     * stable between windows/linux/vm
     * is the model
     */
    optText(s\"NAME") match { 
      case None =>
        logger.debug("Ignoring entry Storage because tag NAME is empty")
        logger.debug(s)
        None
      case Some(name) =>
        Some( Storage(
            name = name
          , description = optText(s\"DESCRIPTION")
          , size = optText(s\"DISKSIZE").map(x => MemorySize(x  + "Mo"))
          , firmware = optText(s\"FIRMWARE")
          , manufacturer = optText(s\"MANUFACTURER").map(x => new Manufacturer(x))
          , model = optText(s\"MODEL")
          , serialNumber = optText(s\"SERIALNUMBER")
          , sType = optText(s\"TYPE")
        ) )
    }
  }
  
  /**
   * Process the Video. Return None if there are no name, Some(video) otherwise
   */
  def processVideo(v : NodeSeq) : Option[Video] = {
    optText(v\"NAME") match {
      case None => 
        logger.debug("Ignoring entry Video because tag NAME is empty")
        logger.debug(v)
        None 
      case Some(name) => Some( Video(
          name        = name
        , description = None
        , chipset     = optText(v\"CHIPSET")
        , memory      = optText(v\"MEMORY").map(s => MemorySize(s + "Mo"))
        , resolution  = optText(v\"RESOLUTION")
        ) )
    }
  }
  def processCpu(c : NodeSeq) : Option[Processor] = {
    optText(c\"NAME") match{
      case None =>
        logger.debug("Ignoring entry CPU because tag MANIFACTURER and ARCH are empty")
        logger.debug(c)
        None
      case Some(name) =>
        Some (
            Processor (
                manufacturer    = optText(c\"MANUFACTURER").map(new Manufacturer(_))
                , arch          = optText(c\"ARCH")
                , name          = name
                , speed         = optText(c\"SPEED").map(_.toFloat.toInt)
                , externalClock = optText(c\"EXTERNAL_CLOCK").map(_.toFloat)
                , core          = optText(c\"CORE").map(_.toInt)
                , thread        = optText(c\"THREAD").map(_.toInt)
                , cpuid         = optText(c\"ID")
                , stepping      = optText(c\"STEPPING").map(_.toInt)
                , model         = optText(c\"MODEL").map(_.toInt)
                , family        = optText(c\"FAMILYNUMBER").map(_.toInt)
                , familyName    = optText(c\"FAMILYNAME")
                ) )
    }
  }

  def processEnvironmentVariable(ev : NodeSeq) : Option[EnvironmentVariable] = {
    optText(ev\"KEY")	match {
    case None =>
      logger.debug("Ignoring entry Envs because tag KEY is empty")
      logger.debug(ev)
      None
    case Some(key) =>
      Some (
          EnvironmentVariable (
              name = key
              , value = optText(ev\"VAL")
              ) )
    }
  }

  def processVms(vm : NodeSeq) : Option[VirtualMachine] = {
	  optText(vm\"UUID") match {
	  case None =>
	    logger.debug("Ignoring entry VirtualMachine because tag UUID is empty")
	    logger.debug(vm)
	    None
	  case Some(uuid) =>
	      Some(
	      VirtualMachine (
	            vmtype    = optText(vm\"VMTYPE")
	          , subsystem = optText(vm\"SUBSYSTEM")
	          , owner     = optText(vm\"OWNER")
	          , name      = optText(vm\"NAME")
	          , status    = optText(vm\"STATUS")
	          , vcpu      = optText(vm\"VCPU").map(_.toInt)
	          , memory    = optText(vm\"MEMORY")
	          , uuid      = new MachineUuid(uuid)
	          ) )
	  }
  }

  def processProcesses(proc : NodeSeq) : Option[Process] = {
    val fmt = DateTimeFormat.forPattern("yyyy-MM-dd HH:mm")
	  optText(proc\"PID") match {
	  case None =>
	    logger.debug("Ignoring entry Process because tag PID is empty")
	    logger.debug(proc)
	    None
	  case Some(pid) =>
	    Some (
	      Process(
	            pid   = pid.toInt
	          , cpuUsage      = optText(proc\"CPUUSAGE").map(_.toFloat)
	          , memory        = optText(proc\"MEM").map(_.toFloat)
	          , commandName   = optText(proc\"CMD")
	          , started       = parseDate(proc\"STARTED",fmt)
	          , tty           = optText(proc\"TTY")
	          , user          = optText(proc\"USER")
	          , virtualMemory = optText(proc\"VIRTUALMEMORY").map(_.toInt)
	          ) )
	  }
  }




  def processAccessLog (accessLog : NodeSeq) : Option[DateTime] = {
     val fmt = DateTimeFormat.forPattern("yyyy-MM-dd HH:mm:ss")
	 optText(accessLog\"LOGDATE") match {
	   case None => None;
	   case Some(date) => try {
	       Some(DateTime.parse(date,fmt))
	     } catch {
	       case e:IllegalArgumentException => logger.warn("error when parsing ACCESSLOG, reason %s".format(e.getMessage()))
	           None
	     }
	 }
  }

   def processVersion (vers : NodeSeq) : Option[Version] = {
   optText(vers) match {
     case None => None;
     case Some(vers) => Some(new Version(vers))
   }
  }
}<|MERGE_RESOLUTION|>--- conflicted
+++ resolved
@@ -155,7 +155,6 @@
         case "ENVS"        => processEnvironmentVariable(elt).foreach {x => report = report.copy(node = report.node.copy (environmentVariables = x +: report.node.environmentVariables ) ) }
         case "HARDWARE"    =>  processHardware(elt, report).foreach(x => report = report.copy(node = x._1, machine = x._2))
         case "OPERATINGSYSTEM" => report = processOsDetails(elt, report, e)
-<<<<<<< HEAD
         case "INPUTS"      => //TODO keyborad, mouse, speakers
         case "MEMORIES"    => processMemory(elt).foreach { x => report = report.copy( machine = report.machine.copy( memories = x +: report.machine.memories ) ) }
         case "NETWORKS"    => processNetworks(elt).foreach { x => report = report.copy( node = report.node.copy( networks = x +: report.node.networks ) ) }
@@ -171,25 +170,7 @@
         case "VIRTUALMACHINES" => processVms(elt).foreach { x =>  report = report.copy(node  = report.node.copy( vms = x +: report.node.vms) ) }
      // done previously :    case "VERSIONCLIENT" => report = report.copy( version = processVersion(elt))
         case x => contentParsingExtensions.find {
-            pf => pf.isDefinedAt(e,report)
-=======
-        case "INPUTS" => //TODO keyborad, mouse, speakers
-        case "MEMORIES" => processMemory(elt).foreach { x => report = report.copy( machine = report.machine.copy( memories = x +: report.machine.memories ) ) }
-        case "NETWORKS" => processNetworks(elt).foreach { x => report = report.copy( node = report.node.copy( networks = x +: report.node.networks ) ) }
-        case "PORTS" => processPort(elt).foreach { x => report = report.copy( machine = report.machine.copy( ports = x +: report.machine.ports ) ) }
-        case "PROCESSES" => //TODO list of processes running, but not sure about the command used to get them.
-        case "SLOTS" => processSlot(elt).foreach { x => report = report.copy( machine = report.machine.copy( slots = x +: report.machine.slots ) ) }
-        case "SOFTWARES" => report = report.copy( applications  = processSoftware(elt) +: report.applications )
-        case "SOUNDS" => processSound(elt).foreach { x => report = report.copy( machine = report.machine.copy( sounds = x +: report.machine.sounds ) ) }
-        case "STORAGES" => processStorage(elt).foreach { x => report = report.copy( machine = report.machine.copy( storages = x +: report.machine.storages ) ) }
-        case "USBDEVICES" => //TODO only digits for them, not sure we want to keep that as it is. 
-        case "USERS" => //TODO Not sure what is it (only one login ? a logged user ?)
-        case "VIDEOS" => processVideo(elt).foreach { x => report = report.copy( machine = report.machine.copy( videos = x +: report.machine.videos ) ) }
-        case "VERSIONCLIENT" => //TODO: fusion inventory agent version
-        case x => 
-          contentParsingExtensions.find {
             pf => pf.isDefinedAt(elt,report)
->>>>>>> 5cb3e6e9
           }.foreach { pf =>
             report = pf(elt,report)
           }
