--- conflicted
+++ resolved
@@ -9,17 +9,4 @@
 	$(YUM) pkgconfig postgresql-devel openssl-devel
 
 apt-dependencies:
-<<<<<<< HEAD
-	$(APT) pkg-config libpq-dev libssl-dev zlib1g-dev
-
-# Test
-
-test:
-	cargo test
-
-clean:
-	cargo clean
-	rm -rf target
-=======
 	$(APT) pkg-config libpq-dev libssl-dev
->>>>>>> 0bc332bc
