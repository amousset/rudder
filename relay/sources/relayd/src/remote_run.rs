--- conflicted
+++ resolved
@@ -35,17 +35,12 @@
 use crate::error::Error;
 use crate::{configuration::LogComponent, stats::Stats, status::Status, JobConfig};
 use futures::{Async, Future, Poll, Stream};
+use tracing::info;
 use hyper::Chunk;
 use regex::Regex;
-use slog::slog_info;
-use slog_scope::info;
 use std::collections::HashMap;
-<<<<<<< HEAD
-use std::process::Command;
-=======
 use std::io::BufReader;
 use std::process::{Command, Stdio};
->>>>>>> cb387529
 use std::str::FromStr;
 use std::sync::Arc;
 use tokio_process::{Child, ChildStdout, CommandExt};
@@ -119,7 +114,7 @@
         let lines = lines_stream(&mut child);
 
         let child_future = child
-            .map(|status| info!("conditions OK"; "component" => LogComponent::Statistics))
+            .map(|status| info!("conditions OK"))
             .map_err(|e| panic!("error while running child: {}", e));
 
         tokio::spawn(child_future);
@@ -184,8 +179,8 @@
     job_config: Arc<JobConfig>,
 ) -> Result<impl warp::reply::Reply, warp::reject::Rejection> {
     if remote_run.target == RemoteRunTarget::All {
-        info!("conditions OK"; "component" => LogComponent::Statistics);
-        info!("remote-run triggered on all the nodes"; "component" => LogComponent::Statistics);
+        info!("conditions OK");
+        info!("remote-run triggered on all the nodes");
 
         for node in job_config
             .nodes
@@ -193,14 +188,14 @@
             .expect("Cannot read nodes list")
             .get_neighbours_from_target(RemoteRunTarget::All)
         {
-            info!("command executed :  \n on node {}", node ; "component" => LogComponent::Statistics);
+            info!("command executed :  \n on node {}", node);
         }
         Ok(warp::reply::html(hyper::Body::wrap_stream(
             remote_run.agent_parameters.execute_agent(),
         )))
     } else {
-        info!("conditions OK"; "component" => LogComponent::Statistics);
-        info!("Remote run launched on nodes: {:?}", remote_run.target; "component" => LogComponent::Statistics);
+        info!("conditions OK");
+        info!("Remote run launched on nodes: {:?}", remote_run.target);
 
         Ok(warp::reply::html(hyper::Body::wrap_stream(
             remote_run.agent_parameters.execute_agent(),
