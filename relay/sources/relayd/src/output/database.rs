--- conflicted
+++ resolved
@@ -7,11 +7,8 @@
     prelude::*,
     r2d2::{ConnectionManager, Pool},
 };
-<<<<<<< HEAD
+use percent_encoding::NON_ALPHANUMERIC;
 use secrecy::ExposeSecret;
-=======
-use percent_encoding::NON_ALPHANUMERIC;
->>>>>>> d3962e79
 use tracing::{debug, error, instrument, trace};
 
 use crate::{
@@ -70,14 +67,10 @@
         } else {
             "?"
         },
-<<<<<<< HEAD
-        urlencoding::encode(configuration.password.expose_secret())
-=======
         percent_encoding::percent_encode(
-            configuration.password.value().as_bytes(),
+            configuration.password.expose_secret().as_bytes(),
             NON_ALPHANUMERIC
         )
->>>>>>> d3962e79
     ));
     Ok(Pool::builder()
         .max_size(configuration.max_pool_size)
