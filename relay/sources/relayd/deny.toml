# Only non-default values are listed here

[licenses]
# List of explicitly allowed licenses
# See https://spdx.org/licenses/ for list of possible licenses
# [possible values: any SPDX 3.7 short identifier (+ optional exception)].
allow = [
    "MIT",
    "Apache-2.0",
    "GPL-3.0",
    "ISC",
    "Zlib",
    "BSD-3-Clause",
]

[advisories]
ignore = [
    # Only a segfault, and no patches for 0.1 version
    "RUSTSEC-2020-0071",
<<<<<<< HEAD
=======
    # Same in chrono
    "RUSTSEC-2020-0159",
    # Only affects windows
    "RUSTSEC-2023-0001",
>>>>>>> 85cf054e
]

[bans]
# Lint level for when multiple versions of the same crate are detected
multiple-versions = "allow"
<|MERGE_RESOLUTION|>--- conflicted
+++ resolved
@@ -17,13 +17,8 @@
 ignore = [
     # Only a segfault, and no patches for 0.1 version
     "RUSTSEC-2020-0071",
-<<<<<<< HEAD
-=======
-    # Same in chrono
-    "RUSTSEC-2020-0159",
     # Only affects windows
     "RUSTSEC-2023-0001",
->>>>>>> 85cf054e
 ]
 
 [bans]
