# Only non-default values are listed here

[licenses]
# List of explicitly allowed licenses
# See https://spdx.org/licenses/ for list of possible licenses
# [possible values: any SPDX 3.7 short identifier (+ optional exception)].
allow = [
    "MIT",
    "Apache-2.0",
    "GPL-3.0",
    "ISC",
    "Zlib",
    "BSD-3-Clause",
<<<<<<< HEAD
    "Unicode-DFS-2016",
=======
]

[advisories]
ignore = [
    # Only a segfault, and no patches for 0.1 version
    "RUSTSEC-2020-0071",
    # Only affects windows
    "RUSTSEC-2023-0001",
>>>>>>> fbca6a20
]

[bans]
# Lint level for when multiple versions of the same crate are detected
multiple-versions = "allow"
<|MERGE_RESOLUTION|>--- conflicted
+++ resolved
@@ -11,18 +11,13 @@
     "ISC",
     "Zlib",
     "BSD-3-Clause",
-<<<<<<< HEAD
     "Unicode-DFS-2016",
-=======
 ]
 
 [advisories]
 ignore = [
-    # Only a segfault, and no patches for 0.1 version
-    "RUSTSEC-2020-0071",
     # Only affects windows
     "RUSTSEC-2023-0001",
->>>>>>> fbca6a20
 ]
 
 [bans]
