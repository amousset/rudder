[package]
name = "relayd"
version = "0.0.0-dev"
authors = ["Rudder developers <dev@rudder.io>"]
edition = "2018"
description = "Rudder relay component"
readme = "README.md"
homepage = "https://www.rudder.io"
repository = "https://github.com/Normation/rudder"
license = "GPL-3.0-or-later"

[[bin]]
name = "rudder-relayd"
path = "src/relayd.rs"

[[bench]]
harness = false
name = "benches"

[dependencies]
<<<<<<< HEAD
# We use vendored openssl as we require at least
# 1.1.1h for our certificate validation based on pinning.
# (it works since https://github.com/openssl/openssl/commit/e2590c3a162eb118c36b09c2168164283aa099b4)
anyhow = "1"
bytes = "1"
chrono = { version = "0.4", default-features = false, features = ["clock", "std", "serde"] }
=======
base64 = "0.13"
bytes = "0.4"
chrono = { version = "0.4", features = ["serde"] }
>>>>>>> 934eb0c1
diesel = { version = "1", default-features = false, features = ["postgres", "chrono", "r2d2"] }
# Uses rust implementation by default
flate2 = "1"
futures = "0.3"
hex = "0.4"
humantime = "2"
hyper = { version = "0.14", default-features = false }
inotify = "0.9"
lazy_static = "1"
log = "0.4"
md-5 = "0.9"
nom = "6"
openssl = { version = "0.10", features = ["vendored"] }
prometheus = { version = "0.12", default-features = false, features = ["process"] }
regex = "1"
# Use openssl for TLS to be consistent
reqwest = { version = "0.11.1", default-features = false, features = ["stream", "blocking", "native-tls-vendored"] }
serde = { version = "1", features = ["derive"] }
serde_json = "1"
sha2 = "0.9"
structopt = { version = "0.3", default-features = false }
thiserror = "1"
tokio = { version = "1", default-features = false, features = [ "rt-multi-thread", "process", "macros", "signal", "fs"] }
tokio-stream = { version = "0.1", default-features = false, features = ["io-util"] }
toml = "0.5"
# Compile dev and release with trace logs enabled
tracing = { version = "0.1", features = ["max_level_trace", "release_max_level_trace"] }
tracing-subscriber = { version = "0.2", default-features = false, features = ["env-filter", "smallvec", "fmt", "tracing-log"] }
warp = { version = "0.3", default-features = false }
# Use rust implementation
zip = { version = "0.5", default-features = false, features = ["deflate"] }

[dev-dependencies]
criterion = "0.3"
filetime = "0.2"
proptest = "1"
tempfile = "3"
pretty_assertions = "0.7"<|MERGE_RESOLUTION|>--- conflicted
+++ resolved
@@ -18,18 +18,13 @@
 name = "benches"
 
 [dependencies]
-<<<<<<< HEAD
 # We use vendored openssl as we require at least
 # 1.1.1h for our certificate validation based on pinning.
 # (it works since https://github.com/openssl/openssl/commit/e2590c3a162eb118c36b09c2168164283aa099b4)
 anyhow = "1"
+base64 = "0.13"
 bytes = "1"
 chrono = { version = "0.4", default-features = false, features = ["clock", "std", "serde"] }
-=======
-base64 = "0.13"
-bytes = "0.4"
-chrono = { version = "0.4", features = ["serde"] }
->>>>>>> 934eb0c1
 diesel = { version = "1", default-features = false, features = ["postgres", "chrono", "r2d2"] }
 # Uses rust implementation by default
 flate2 = "1"
