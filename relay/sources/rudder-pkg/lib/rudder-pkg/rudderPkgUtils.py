--- conflicted
+++ resolved
@@ -366,11 +366,7 @@
   return package_dir
 
 
-<<<<<<< HEAD
-def run_script(name, script_dir, exist):
-=======
 def run_script(name, script_dir, exist, exit_on_error=True):
->>>>>>> b802a3dd
   script = script_dir + "/" + name
   if os.path.isfile(script):
     if exist is None:
