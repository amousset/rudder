import os, logging, sys, re, hashlib, requests, json
import distutils.spawn
import requests.auth
from pprint import pprint
from pkg_resources import parse_version
import fcntl, termios, struct, traceback
import subprocess


try:
  import ConfigParser as configparser
except Exception:
  import configparser

DEVNULL = open(os.devnull, 'wb')
logger = logging.getLogger('rudder-pkg')

try:
    import rpm
except:
    logger.debug('No rpm python lib found')

try:
    import apt
except:
    logger.debug('No apt python lib found')


# See global variables at the end of the file


def makedirs(path):
    if not os.path.isdir(path):
        os.makedirs(path)


def run(
    cmd, input=None, stdout=DEVNULL, stderr=DEVNULL, capture_output=False, shell=False, check=False
):
    """
    Local version of the run method define in the python 3.5+ versions of the subprocess module.
    It returns a tuple (exit code, stdout, stderr) instead of a CompletedProcess object.

    The catch part is for compatibility with older python versions (ie 2.7) that do not support
    the subprocess.run function. We should be able to remove it when we will drop the support
    for centos7 for the rudder-server-root package
    """
    logger.debug('Execute: %s' % cmd)
    if capture_output:
        stdout = subprocess.PIPE
        stderr = subprocess.PIPE
    try:
        process = subprocess.run(
            args=cmd, input=input, stdout=stdout, stderr=stderr, shell=shell, check=check
        )
        return (process.returncode, process.stdout, process.stderr)
    except AttributeError as e:
        if input is not None:
            stdin = subprocess.PIPE
        else:
            stdin = None
        process = subprocess.Popen(args=cmd, stdin=stdin, stdout=stdout, stderr=stderr, shell=shell)
        output, error = process.communicate(input=input)
        retcode = process.poll()
        if check and retcode != 0:
            logger.error("execution of '%s' failed" % cmd)
            logger.error(error)
            fail(output, retcode)
        return (retcode, output, error)
    except:
        fail('Could not execute %s' % cmd, 1)


''' Get Terminal width '''


def terminal_size():
    try:
        if sys.stdout.isatty():
            h, w, hp, wp = struct.unpack(
                'HHHH', fcntl.ioctl(0, termios.TIOCGWINSZ, struct.pack('HHHH', 0, 0, 0, 0))
            )
        return h, w
    except:
        pass
    return 25, 80


def fail(message, code=1, exit_on_error=True):
    logger.debug(traceback.format_exc())
    logger.error(message)
    if exit_on_error:
        exit(code)


def sha512(fname):
    hash_sha512 = hashlib.sha512()
    with open(fname, 'rb') as f:
        for chunk in iter(lambda: f.read(4096), b''):
            hash_sha512.update(chunk)
    return hash_sha512.hexdigest()


'''
   Print dict list in a fancy manner
   Assume the list is following the format:
   [
     { "title": "strkey1", "value" : [ "str", "str2", ... ] },
     { "tilte": "strkey2", "value" : [ "str", "str2", ... ] },
     ...
   ]
'''


def dictToAsciiTable(data):
    # Get maximum text length to print
    lengths = [len(max([column['title']] + column['value'], key=len)) for column in data]
    lenstr = '| ' + ' | '.join('{:<%s}' % m for m in lengths) + ' |'
    lenstr += '\n'

    # Define sep bar for header
    sepBar = ''
    for iSep in lengths:
        sepBar += '+' + '-' * (int(iSep) + 2)
    sepBar += '+\n'

    outmsg = sepBar + lenstr.format(*[column['title'] for column in data]) + sepBar

    # Write rows, at least an empty one if everything is empty
    printedRows = 0
    maxRows = max([len(column['value']) + 1 for column in data])
    while True:
        row = []
        for column in data:
            if len(column['value']) > printedRows:
                row.append(column['value'][printedRows])
            else:
                row.append('')
        outmsg += lenstr.format(*row)
        printedRows = printedRows + 1
        if printedRows >= maxRows - 1:
            break
    return outmsg


<<<<<<< HEAD
# Use an authenticated proxy to access download.rudder.io, requests can only do basic auth, but we are not doing it here nonetheless
# Got the code from a SO answer: https://stackoverflow.com/a/13520486/1939653
class HTTPProxyDigestAuth(requests.auth.HTTPDigestAuth):
    def handle_407(self, r):
        """Takes the given response and tries digest-auth, if needed."""
        num_407_calls = r.request.hooks['response'].count(self.handle_407)
        s_auth = r.headers.get('Proxy-authenticate', '')
        if 'digest' in s_auth.lower() and num_407_calls < 2:
            self.chal = requests.auth.parse_dict_header(s_auth.replace('Digest ', ''))
            # Consume content and release the original connection
            # to allow our new request to reuse the same one.
            r.content
            r.raw.release_conn()
            r.request.headers['Authorization'] = self.build_digest_header(r.request.method, r.request.url)
            r.request.send(anyway=True)
            _r = r.request.response
            _r.history.append(r)
            return _r
        return r
    def __call__(self, r):
        if self.last_nonce:
            r.headers['Proxy-Authorization'] = self.build_digest_header(r.method, r.url)
        r.register_hook('response', self.handle_407)
        return r

def getRequest(url, stream, timeout = 60):
  if (PROXY_URL == ""):
    return requests.get(url, auth=(USERNAME, PASSWORD), stream=stream, timeout = timeout)
  else:
    proxies = { "https": PROXY_URL, "http": PROXY_URL }
    if (PROXY_USERNAME != "" and PROXY_PASSWORD != "" ):
      auth = HTTPProxyDigestAuth(PROXY_USERNAME, PROXY_PASSWORD)
      return requests.get(url, proxies = proxies, auth = auth, stream=stream, timeout = timeout)
    else:
      return requests.get(url, auth=(USERNAME, PASSWORD), proxies = proxies, stream=stream, timeout = timeout)

# Check if plugin URL defined in configuration file can be accessed, so we can fail early our cmmands
def check_url():
  try:
    r = getRequest(URL, False, 5)
    if r.status_code == 401:
      fail("Received a HTTP 401 Unauthorized error when trying to get %s. Please check your credentials in %s"%(URL, CONFIG_PATH))
    elif r.status_code > 400:
      fail("Received a HTTP %s error when trying to get %s"%(r.status_code, URL))
    else:
      True
  except Exception as e:
    fail("An error occurred while checking access to %s:\n%s"%(URL, e))

"""
=======
'''
>>>>>>> 76c2426d
   From a complete url, try to download a file. The destination path will be determined by the complete url
   after removing the prefix designing the repo url defined in the conf file.
   Ex: completeUrl = http://download.rudder.io/plugins/./5.0/windows/release/SHA512SUMS
           repoUrl = http://download.rudder.io/plugins
        => fileDst = /tmp/rpkg/./5.0/windows/release/SHA512SUMS
<<<<<<< HEAD
"""
def download(completeUrl, dst=""):
    if dst == "":
      fileDst = FOLDER_PATH + "/" + completeUrl.replace(URL + "/", '')
=======
'''


def download(completeUrl, dst='', quiet=False):
    if dst == '':
        fileDst = FOLDER_PATH + '/' + completeUrl.replace(URL + '/', '')
>>>>>>> 76c2426d
    else:
      fileDst = dst
    fileDir = os.path.dirname(fileDst)
    makedirs(fileDir)
    try:
<<<<<<< HEAD
      r = getRequest(completeUrl, True)
      with open(fileDst, 'wb') as f:
        bar_length = int(r.headers.get('content-length'))
        if r.status_code == 200:
          if bar_length is None: # no content length header
            f.write(r.content)
          else:
            bar_length = int(bar_length)
            for data in r.iter_content(chunk_size=4096):
              f.write(data)
        elif r.status_code == 401:
          fail("Received a HTTP 401 Unauthorized error when trying to get %s. Please check your credentials in %s"%(completeUrl, CONFIG_PATH))
        elif r.status_code > 400:
          fail("Received a HTTP %s error when trying to get %s"%(r.status_code, completeUrl))
      return fileDst
=======
        r = requests.get(completeUrl, auth=(USERNAME, PASSWORD), stream=True)
        columns = terminal_size()[1]
        with open(fileDst, 'wb') as f:
            bar_length = int(r.headers.get('content-length'))
            if r.status_code == 200:
                if bar_length is None:   # no content length header
                    f.write(r.content)
                else:
                    dl = 0
                    bar_length = int(bar_length)
                    for data in r.iter_content(chunk_size=4096):
                        dl += len(data)
                        f.write(data)
                        if not quiet:
                            done = int(50 * dl / bar_length)
                            sys.stdout.write(
                                '\r%s%s[%s%s]'
                                % (
                                    completeUrl,
                                    ' ' * (columns - len(completeUrl) - 53),
                                    '=' * done,
                                    ' ' * (50 - done),
                                )
                            )
                            sys.stdout.flush()
                    if not quiet:
                        sys.stdout.write('\n')
            elif r.status_code == 401:
                fail(
                    'Received a HTTP 401 Unauthorized error when trying to get %s. Please check your credentials in %s'
                    % (completeUrl, CONFIG_PATH)
                )
            elif r.status_code > 400:
                fail(
                    'Received a HTTP %s error when trying to get %s' % (r.status_code, completeUrl)
                )
        return fileDst
>>>>>>> 76c2426d
    except Exception as e:
        fail('An error happened while downloading from %s:\n%s' % (completeUrl, e))


'''
    Make a HEAD request on the given url, return true if result is 200, false instead
'''


def check_download(completeUrl):
  if (PROXY_URL == ""):
    r = requests.head(completeUrl, auth=(USERNAME, PASSWORD))
<<<<<<< HEAD
  else:
    proxies = { "https": PROXY_URL }
    if (PROXY_USERNAME != "" and PROXY_PASSWORD != "" ):
      auth = HTTPProxyDigestAuth(PROXY_USERNAME, PROXY_PASSWORD)
      r = requests.head(completeUrl, proxies = proxies, auth = auth)
    else:
      r = requests.head(completeUrl, auth=(USERNAME, PASSWORD), proxies = proxies)

  return (r.status_code <= 301)
=======
    return r.status_code <= 301

>>>>>>> 76c2426d

'''
   Verify Hash
'''


def verifyHash(targetPath, shaSumPath):
    fileHash = []
    (folder, leaf) = os.path.split(targetPath)
    lines = [line.rstrip('\n') for line in open(shaSumPath)]
    pattern = re.compile(r'(?P<hash>[a-zA-Z0-9]+)[\s]+%s' % (leaf))
    logger.info('verifying file hash')
    for line in lines:
      match = pattern.search(line)
      if match:
        fileHash.append(match.group('hash'))
    if len(fileHash) != 1:
        logger.warning('Multiple hash found matching the package, this should not happen')
    if sha512(targetPath) in fileHash:
<<<<<<< HEAD
      logger.info("=> OK!\n")
      return True
    fail("hash could not be verified")
=======
        logger.info('=> OK!\n')
        return True
    fail('hash could not be verified')
>>>>>>> 76c2426d


'''
   From a complete url, try to download a file. The destination path will be determined by the complete url
   after removing the prefix designing the repo url defined in the conf file.
   Ex: completeUrl = http://download.rudder.io/plugins/./5.0/windows/release/SHA512SUMS
           repoUrl = http://download.rudder.io/plugins
        => fileDst = /tmp/rpkg/./5.0/windows/release/SHA512SUMS

   If the verification or the download fails, it will exit with an error, otherwise, return the path
   of the local rpkg path verified and downloaded.
<<<<<<< HEAD
"""
def download_and_verify(completeUrl, dst=""):
    global GPG_HOME
    # download the target file
    logger.info("downloading rpkg file  %s"%(completeUrl))
    targetPath = download(completeUrl, dst)
    # download the attached SHASUM and SHASUM.asc
    (baseUrl, leaf) = os.path.split(completeUrl)
    logger.info("downloading shasum file  %s"%(baseUrl + "/SHA512SUMS"))
    shaSumPath = download(baseUrl + "/SHA512SUMS", dst)
    logger.info("downloading shasum sign file  %s"%(baseUrl + "/SHA512SUMS.asc"))
    signPath = download(baseUrl + "/SHA512SUMS.asc", dst)
=======
'''


def download_and_verify(completeUrl, dst='', quiet=False):
    global GPG_HOME
    # download the target file
    logger.info('downloading rpkg file  %s' % (completeUrl))
    targetPath = download(completeUrl, dst, quiet)
    # download the attached SHASUM and SHASUM.asc
    (baseUrl, leaf) = os.path.split(completeUrl)
    logger.info('downloading shasum file  %s' % (baseUrl + '/SHA512SUMS'))
    shaSumPath = download(baseUrl + '/SHA512SUMS', dst, quiet)
    logger.info('downloading shasum sign file  %s' % (baseUrl + '/SHA512SUMS.asc'))
    signPath = download(baseUrl + '/SHA512SUMS.asc', dst, quiet)
>>>>>>> 76c2426d
    # verify authenticity
    gpgCommand = ['/usr/bin/gpg', '--homedir', GPG_HOME, '--verify', '--', signPath, shaSumPath]
    logger.debug('Executing %s' % (gpgCommand))
    logger.info('verifying shasum file signature %s' % (gpgCommand))
    run(gpgCommand, check=True)
    logger.info('=> OK!\n')
    # verify hash
    if verifyHash(targetPath, shaSumPath):
        return targetPath
    fail('Hash verification of %s failed' % (targetPath))


'''Download the .rpkg file matching the given rpkg Object and verify its authenticity'''


<<<<<<< HEAD
"""Download the .rpkg file matching the given rpkg Object and verify its authenticity"""
def downloadByRpkg(rpkg):
    return download_and_verify(URL + "/" + rpkg.path)

def package_check(metadata, version):
  if 'type' not in metadata or metadata['type'] != 'plugin':
    fail("Package type not supported")
  # sanity checks
  if 'name' not in metadata:
    fail("Package name undefined")
  name = metadata['name']
  if 'version' not in metadata:
    fail("Package version undefined")
  # incompatibility check
  if metadata['type'] == 'plugin':
    if not check_plugin_compatibility(metadata, version):
      fail("Package incompatible with this Rudder version, please try another plugin version")
  # do not compare with exiting version to allow people to reinstall or downgrade
  return name in DB['plugins']


def check_plugin_compatibility(metadata, version):
  # check that the given version is compatible with Rudder one
  match = re.match(r'(\d+\.\d+)-(\d+)\.(\d+)', metadata['version'])
  if not match:
    fail("Invalid package version " + metadata['version'])
  rudder_version = match.group(1)
  major_version = match.group(2)
  minor_version = match.group(3)
  version_to_check = RUDDER_VERSION
  if version is not None:
    version_to_check = version
  if rudder_version != version_to_check:
    return False

  # check specific constraints
  full_name = metadata['name'] + '-' + metadata['version']
  if full_name in COMPATIBILITY_DB['incompatibles']:
    return False
  return True

"""Add the rudder key to a custom home for trusted gpg keys"""
=======
def downloadByRpkg(rpkg, quiet=False):
    return download_and_verify(URL + '/' + rpkg.path, quiet=quiet)


def package_check(metadata):
    if 'type' not in metadata or metadata['type'] != 'plugin':
        fail('Package type not supported')
    # sanity checks
    if 'name' not in metadata:
        fail('Package name undefined')
    name = metadata['name']
    if 'version' not in metadata:
        fail('Package version undefined')
    # incompatibility check
    if metadata['type'] == 'plugin':
        if not check_plugin_compatibility(metadata):
            fail('Package incompatible with this Rudder version, please try another plugin version')
    # do not compare with exiting version to allow people to reinstall or downgrade
    return name in DB['plugins']


def check_plugin_compatibility(metadata):
    # check that the given version is compatible with Rudder one
    match = re.match(r'(\d+\.\d+)-(\d+)\.(\d+)', metadata['version'])
    if not match:
        fail('Invalid package version ' + metadata['version'])
    rudder_version = match.group(1)
    major_version = match.group(2)
    minor_version = match.group(3)
    if rudder_version != RUDDER_VERSION:
        return False

    # check specific constraints
    full_name = metadata['name'] + '-' + metadata['version']
    if full_name in COMPATIBILITY_DB['incompatibles']:
        return False
    return True


'''Add the rudder key to a custom home for trusted gpg keys'''


>>>>>>> 76c2426d
def getRudderKey():
    logger.debug('check if rudder gpg key is already trusted')
    checkKeyCommand = ['/usr/bin/gpg', '--homedir', GPG_HOME, '--fingerprint']
    process = run(checkKeyCommand, check=True, capture_output=True)
    output = process[1].decode('utf-8')
    logger.debug('Looking for GPG key: %s' % GPG_RUDDER_KEY_FINGERPRINT)
    if output.find(GPG_RUDDER_KEY_FINGERPRINT) == -1:
        logger.debug('rudder gpg key was not found, adding it from %s' % (GPG_RUDDER_KEY))
        addKeyCommand = ['/usr/bin/gpg', '--homedir', GPG_HOME, '--import', GPG_RUDDER_KEY]
        logger.debug('executing %s' % (addKeyCommand))
        run(addKeyCommand, check=True)

        # Accept manually the key
        trustKeyCommand = [
            'gpg',
            '--batch',
            '--homedir',
            GPG_HOME,
            '--command-fd',
            '0',
            '--edit-key',
            '"Rudder Project"',
            'trust',
            'quit',
        ]
        logger.debug('executing %s' % (trustKeyCommand))
        run(trustKeyCommand, input=b'5\ny\nn', check=True)
    logger.debug('=> OK!')


# Indexing methods
def db_load():
    """ Load the index file into a global variable """
    global DB, COMPATIBILITY_DB
    if os.path.isfile(DB_FILE):
        with open(DB_FILE) as fd:
            DB = json.load(fd)
    if os.path.isfile(COMPATIBILITY_FILE):
        with open(COMPATIBILITY_FILE) as fd:
            COMPATIBILITY_DB = json.load(fd)


def db_save():
    """ Save the index into a file """
    with open(DB_FILE, 'w') as fd:
        json.dump(DB, fd)


def rpkg_metadata(package_file):
    cmd = ['ar', 'p', package_file, 'metadata']
    process = run(cmd, check=True, capture_output=True)
    return json.loads(process[1].decode('utf-8'))


def install_dependencies(metadata):
    dependencyToCheck = False
    packageManagerQueried = False

    # not supported yet
    has_depends = False
    depends_printed = False
    if 'depends' in metadata:
        for system in metadata['depends']:
            if system == 'binary':
                for executable in metadata['depends'][system]:
                    if distutils.spawn.find_executable(executable) is None:
                        logger.warning(
                            'The binary '
                            + executable
                            + ' was not found on the system, you must install it before installing '
                            + metadata['name']
                        )
                        return False
            else:
                try:
                    if system == 'rpm':
                        dependencyToCheck = True
                        if distutils.spawn.find_executable('rpm') is not None:
                            # this is an rpm system
                            ts = rpm.TransactionSet()
                            for package in metadata['depends']['rpm']:
                                mi = ts.dbMatch('name', package)
                                packageManagerQueried = True
                                try:
                                    h = mi.next()
                                except StopIteration:
                                    logger.warning(
                                        'The rpm package '
                                        + package
                                        + ' was not found on the system, you must install it before installing '
                                        + metadata['name']
                                    )
                                    return False
                    if system == 'apt':
                        dependencyToCheck = True
                        if distutils.spawn.find_executable('apt') is not None:
                            cache = apt.Cache()
                            packageManagerQueried = True
                            for package in metadata['depends']['apt']:
                                if not cache[package].is_installed:
                                    logger.warning(
                                        'The apt package '
                                        + package
                                        + ' was not found on the system, you must install it before installing '
                                        + metadata['name']
                                    )
                                    return False
                except Exception:
                    logger.error(
                        'Could not query rpm or apt package repository to check dependencies for this plugin.'
                    )

                if not depends_printed:
                    logger.info('This package depends on the following')
                    depends_printed = True
                logger.info('  on ' + system + ' : ' + ', '.join(metadata['depends'][system]))

                # dependency check failed
        if dependencyToCheck and not packageManagerQueried:
            logger.warning(
                'Neither rpm nor apt could be queried successfully - cannot check the dependencies for this plugin.'
            )

        if has_depends:
            logger.info('It is up to you to make sure those dependencies are installed')
    return True


def extract_archive_from_rpkg(rpkgPath, dst, archive):
    makedirs(dst)
    ar = run(['ar', 'p', rpkgPath, archive], stdout=subprocess.PIPE, check=True)
    tar = run(
        ['tar', 'xvJ', '--no-same-owner', '-C', dst], input=ar[1], check=True, capture_output=True
    )
    return tar[1].decode('utf-8')


def extract_scripts(metadata, package_file):
    package_dir = DB_DIRECTORY + '/' + metadata['name']
    return extract_archive_from_rpkg(package_file, package_dir, 'scripts.txz')


def run_script(name, script_dir, exist, exit_on_error=True):
    script = script_dir + '/' + name
    if os.path.isfile(script):
        if exist is None:
            param = ''
        elif exist:
            param = 'upgrade'
        else:
            param = 'install'
        run([script, param], check=True)


def jar_status(name, enable):
    global jetty_needs_restart
    text = open(PLUGINS_CONTEXT_XML).read()

    def repl(match):
        enabled = [x for x in match.group(1).split(',') if x != name and x != '']
        pprint(enabled)
        if enable:
            enabled.append(name)
        plugins = ','.join(enabled)
        return '<Set name="extraClasspath">' + plugins + '</Set>'

    text = re.sub(r'<Set name="extraClasspath">(.*?)</Set>', repl, text)
    open(PLUGINS_CONTEXT_XML, 'w').write(text)
    jetty_needs_restart = True


def remove_files(metadata):
    for filename in reversed(metadata['files']):
        # ignore already removed files
        if not os.path.exists(filename):
            logger.info('Skipping removal of ' + filename + ' as it does not exist')
            continue

        # remove old files
        if filename.endswith('/'):
            try:
                os.rmdir(filename)
            except OSError:
                pass
        else:
            os.remove(filename)


def install(metadata, package_file, exist):
    if exist:
        remove_files(DB['plugins'][metadata['name']])
    # add new files
    files = []
    for tarfile in metadata['content']:
        dest = metadata['content'][tarfile]
        file_list = extract_archive_from_rpkg(package_file, dest, tarfile)
        files.append(dest + '/')
        files.extend([dest + '/' + x for x in file_list.split('\n') if x != ''])

    metadata['files'] = files
    # update db
    DB['plugins'][metadata['name']] = metadata
    db_save()


def readConf():
    # Repos specific variables
<<<<<<< HEAD
    global URL, USERNAME, PASSWORD, PROXY_URL, PROXY_USERNAME, PROXY_PASSWORD
    logger.debug('Reading conf file %s'%(CONFIG_PATH))
=======
    global URL, USERNAME, PASSWORD
    logger.debug('Reading conf file %s' % (CONFIG_PATH))
>>>>>>> 76c2426d
    try:
        # Insert default in configuration for Python2 parsing
        configDefault = { 'proxy_url' : "", 'proxy_username' : "", 'proxy_password' : "" }
        config = configparser.RawConfigParser(configDefault)
        config.read(CONFIG_PATH)
        REPO = config.sections()[0]
        URL      = config.get(REPO, 'url')
        USERNAME = config.get(REPO, 'username')
        PASSWORD = config.get(REPO, 'password')
        PROXY_URL      = config.get(REPO, 'proxy_url')
        PROXY_USERNAME = config.get(REPO, 'proxy_username')
        PROXY_PASSWORD = config.get(REPO, 'proxy_password')
        makedirs(FOLDER_PATH)
        makedirs(GPG_HOME)
    except Exception as e:
        print('Could not read the conf file %s' % (CONFIG_PATH))
        fail(e)


def list_plugin_name():
    global INDEX_PATH
    try:
        pluginName = {}
        with open(INDEX_PATH) as f:
            data = json.load(f)
    except Exception as e:
        fail(str(e) + 'Could not read the index file %s' % (INDEX_PATH))
    for metadata in data:
        if metadata['name'] not in pluginName.keys():
            if 'description' in metadata:
                description = metadata['description']
                if len(description) >= 80:
                    description = description[0:76] + '...'
                pluginName[metadata['name']] = (
                    metadata['name'].replace('rudder-plugin-', ''),
                    description,
                )
            else:
                pluginName[metadata['name']] = (metadata['name'].replace('rudder-plugin-', ''), '')
    return pluginName


############# Variables #############
''' Defining global variables.'''

CONFIG_PATH = '/opt/rudder/etc/rudder-pkg/rudder-pkg.conf'
FOLDER_PATH = '/var/rudder/tmp/plugins'
INDEX_PATH = FOLDER_PATH + '/rpkg.index'
GPG_HOME = '/opt/rudder/etc/rudder-pkg'
GPG_RUDDER_KEY = '/opt/rudder/etc/rudder-pkg/rudder_plugins_key.pub'
GPG_RUDDER_KEY_FINGERPRINT = '7C16 9817 7904 212D D58C  B4D1 9322 C330 474A 19E8'


try:
    p = run(['rudder', 'agent', 'version'], capture_output=True)
    m = re.match(r'Rudder agent (\d+\.\d+)\..*', p[1].decode('utf-8'))
    RUDDER_VERSION = m.group(1)
except:
    print(
        'Warning, cannot retrieve major Rudder version ! Verify that rudder is well installed on the system'
    )

# Local install specific variables
DB = {'plugins': {}}
DB_DIRECTORY = '/var/rudder/packages'
# Contains the installed package database
DB_FILE = DB_DIRECTORY + '/index.json'
# Contains known incompatible plugins (installed by the relay package)
# this is a simple list with names od the form "plugin_name-version"
COMPATIBILITY_DB = {'incompatibles': []}
COMPATIBILITY_FILE = DB_DIRECTORY + '/compatible.json'
# Plugins specific resources
PLUGINS_CONTEXT_XML = '/opt/rudder/share/webapps/rudder.xml'
LICENCES_PATH = '/opt/rudder/etc/plugins/licenses'
jetty_needs_restart = False<|MERGE_RESOLUTION|>--- conflicted
+++ resolved
@@ -8,9 +8,9 @@
 
 
 try:
-  import ConfigParser as configparser
+    import ConfigParser as configparser
 except Exception:
-  import configparser
+    import configparser
 
 DEVNULL = open(os.devnull, 'wb')
 logger = logging.getLogger('rudder-pkg')
@@ -143,7 +143,6 @@
     return outmsg
 
 
-<<<<<<< HEAD
 # Use an authenticated proxy to access download.rudder.io, requests can only do basic auth, but we are not doing it here nonetheless
 # Got the code from a SO answer: https://stackoverflow.com/a/13520486/1939653
 class HTTPProxyDigestAuth(requests.auth.HTTPDigestAuth):
@@ -157,113 +156,80 @@
             # to allow our new request to reuse the same one.
             r.content
             r.raw.release_conn()
-            r.request.headers['Authorization'] = self.build_digest_header(r.request.method, r.request.url)
+            r.request.headers['Authorization'] = self.build_digest_header(
+                r.request.method, r.request.url
+            )
             r.request.send(anyway=True)
             _r = r.request.response
             _r.history.append(r)
             return _r
         return r
+
     def __call__(self, r):
         if self.last_nonce:
             r.headers['Proxy-Authorization'] = self.build_digest_header(r.method, r.url)
         r.register_hook('response', self.handle_407)
         return r
 
-def getRequest(url, stream, timeout = 60):
-  if (PROXY_URL == ""):
-    return requests.get(url, auth=(USERNAME, PASSWORD), stream=stream, timeout = timeout)
-  else:
-    proxies = { "https": PROXY_URL, "http": PROXY_URL }
-    if (PROXY_USERNAME != "" and PROXY_PASSWORD != "" ):
-      auth = HTTPProxyDigestAuth(PROXY_USERNAME, PROXY_PASSWORD)
-      return requests.get(url, proxies = proxies, auth = auth, stream=stream, timeout = timeout)
+
+def getRequest(url, stream, timeout=60):
+    if PROXY_URL == '':
+        return requests.get(url, auth=(USERNAME, PASSWORD), stream=stream, timeout=timeout)
     else:
-      return requests.get(url, auth=(USERNAME, PASSWORD), proxies = proxies, stream=stream, timeout = timeout)
+        proxies = {'https': PROXY_URL, 'http': PROXY_URL}
+        if PROXY_USERNAME != '' and PROXY_PASSWORD != '':
+            auth = HTTPProxyDigestAuth(PROXY_USERNAME, PROXY_PASSWORD)
+            return requests.get(url, proxies=proxies, auth=auth, stream=stream, timeout=timeout)
+        else:
+            return requests.get(
+                url, auth=(USERNAME, PASSWORD), proxies=proxies, stream=stream, timeout=timeout
+            )
+
 
 # Check if plugin URL defined in configuration file can be accessed, so we can fail early our cmmands
 def check_url():
-  try:
-    r = getRequest(URL, False, 5)
-    if r.status_code == 401:
-      fail("Received a HTTP 401 Unauthorized error when trying to get %s. Please check your credentials in %s"%(URL, CONFIG_PATH))
-    elif r.status_code > 400:
-      fail("Received a HTTP %s error when trying to get %s"%(r.status_code, URL))
-    else:
-      True
-  except Exception as e:
-    fail("An error occurred while checking access to %s:\n%s"%(URL, e))
-
-"""
-=======
-'''
->>>>>>> 76c2426d
+    try:
+        r = getRequest(URL, False, 5)
+        if r.status_code == 401:
+            fail(
+                'Received a HTTP 401 Unauthorized error when trying to get %s. Please check your credentials in %s'
+                % (URL, CONFIG_PATH)
+            )
+        elif r.status_code > 400:
+            fail('Received a HTTP %s error when trying to get %s' % (r.status_code, URL))
+        else:
+            True
+    except Exception as e:
+        fail('An error occurred while checking access to %s:\n%s' % (URL, e))
+
+
+'''
    From a complete url, try to download a file. The destination path will be determined by the complete url
    after removing the prefix designing the repo url defined in the conf file.
    Ex: completeUrl = http://download.rudder.io/plugins/./5.0/windows/release/SHA512SUMS
            repoUrl = http://download.rudder.io/plugins
         => fileDst = /tmp/rpkg/./5.0/windows/release/SHA512SUMS
-<<<<<<< HEAD
-"""
-def download(completeUrl, dst=""):
-    if dst == "":
-      fileDst = FOLDER_PATH + "/" + completeUrl.replace(URL + "/", '')
-=======
-'''
-
-
-def download(completeUrl, dst='', quiet=False):
+'''
+
+
+def download(completeUrl, dst=''):
     if dst == '':
         fileDst = FOLDER_PATH + '/' + completeUrl.replace(URL + '/', '')
->>>>>>> 76c2426d
     else:
-      fileDst = dst
+        fileDst = dst
     fileDir = os.path.dirname(fileDst)
     makedirs(fileDir)
     try:
-<<<<<<< HEAD
-      r = getRequest(completeUrl, True)
-      with open(fileDst, 'wb') as f:
-        bar_length = int(r.headers.get('content-length'))
-        if r.status_code == 200:
-          if bar_length is None: # no content length header
-            f.write(r.content)
-          else:
-            bar_length = int(bar_length)
-            for data in r.iter_content(chunk_size=4096):
-              f.write(data)
-        elif r.status_code == 401:
-          fail("Received a HTTP 401 Unauthorized error when trying to get %s. Please check your credentials in %s"%(completeUrl, CONFIG_PATH))
-        elif r.status_code > 400:
-          fail("Received a HTTP %s error when trying to get %s"%(r.status_code, completeUrl))
-      return fileDst
-=======
-        r = requests.get(completeUrl, auth=(USERNAME, PASSWORD), stream=True)
-        columns = terminal_size()[1]
+        r = getRequest(completeUrl, True)
         with open(fileDst, 'wb') as f:
             bar_length = int(r.headers.get('content-length'))
             if r.status_code == 200:
                 if bar_length is None:   # no content length header
                     f.write(r.content)
                 else:
-                    dl = 0
                     bar_length = int(bar_length)
                     for data in r.iter_content(chunk_size=4096):
-                        dl += len(data)
                         f.write(data)
-                        if not quiet:
-                            done = int(50 * dl / bar_length)
-                            sys.stdout.write(
-                                '\r%s%s[%s%s]'
-                                % (
-                                    completeUrl,
-                                    ' ' * (columns - len(completeUrl) - 53),
-                                    '=' * done,
-                                    ' ' * (50 - done),
-                                )
-                            )
-                            sys.stdout.flush()
-                    if not quiet:
-                        sys.stdout.write('\n')
             elif r.status_code == 401:
                 fail(
                     'Received a HTTP 401 Unauthorized error when trying to get %s. Please check your credentials in %s'
@@ -274,7 +240,6 @@
                     'Received a HTTP %s error when trying to get %s' % (r.status_code, completeUrl)
                 )
         return fileDst
->>>>>>> 76c2426d
     except Exception as e:
         fail('An error happened while downloading from %s:\n%s' % (completeUrl, e))
 
@@ -285,22 +250,18 @@
 
 
 def check_download(completeUrl):
-  if (PROXY_URL == ""):
-    r = requests.head(completeUrl, auth=(USERNAME, PASSWORD))
-<<<<<<< HEAD
-  else:
-    proxies = { "https": PROXY_URL }
-    if (PROXY_USERNAME != "" and PROXY_PASSWORD != "" ):
-      auth = HTTPProxyDigestAuth(PROXY_USERNAME, PROXY_PASSWORD)
-      r = requests.head(completeUrl, proxies = proxies, auth = auth)
+    if PROXY_URL == '':
+        r = requests.head(completeUrl, auth=(USERNAME, PASSWORD))
     else:
-      r = requests.head(completeUrl, auth=(USERNAME, PASSWORD), proxies = proxies)
-
-  return (r.status_code <= 301)
-=======
+        proxies = {'https': PROXY_URL}
+        if PROXY_USERNAME != '' and PROXY_PASSWORD != '':
+            auth = HTTPProxyDigestAuth(PROXY_USERNAME, PROXY_PASSWORD)
+            r = requests.head(completeUrl, proxies=proxies, auth=auth)
+        else:
+            r = requests.head(completeUrl, auth=(USERNAME, PASSWORD), proxies=proxies)
+
     return r.status_code <= 301
 
->>>>>>> 76c2426d
 
 '''
    Verify Hash
@@ -314,21 +275,15 @@
     pattern = re.compile(r'(?P<hash>[a-zA-Z0-9]+)[\s]+%s' % (leaf))
     logger.info('verifying file hash')
     for line in lines:
-      match = pattern.search(line)
-      if match:
-        fileHash.append(match.group('hash'))
+        match = pattern.search(line)
+        if match:
+            fileHash.append(match.group('hash'))
     if len(fileHash) != 1:
         logger.warning('Multiple hash found matching the package, this should not happen')
     if sha512(targetPath) in fileHash:
-<<<<<<< HEAD
-      logger.info("=> OK!\n")
-      return True
-    fail("hash could not be verified")
-=======
         logger.info('=> OK!\n')
         return True
     fail('hash could not be verified')
->>>>>>> 76c2426d
 
 
 '''
@@ -340,35 +295,20 @@
 
    If the verification or the download fails, it will exit with an error, otherwise, return the path
    of the local rpkg path verified and downloaded.
-<<<<<<< HEAD
-"""
-def download_and_verify(completeUrl, dst=""):
+'''
+
+
+def download_and_verify(completeUrl, dst=''):
     global GPG_HOME
     # download the target file
-    logger.info("downloading rpkg file  %s"%(completeUrl))
+    logger.info('downloading rpkg file  %s' % (completeUrl))
     targetPath = download(completeUrl, dst)
     # download the attached SHASUM and SHASUM.asc
     (baseUrl, leaf) = os.path.split(completeUrl)
-    logger.info("downloading shasum file  %s"%(baseUrl + "/SHA512SUMS"))
-    shaSumPath = download(baseUrl + "/SHA512SUMS", dst)
-    logger.info("downloading shasum sign file  %s"%(baseUrl + "/SHA512SUMS.asc"))
-    signPath = download(baseUrl + "/SHA512SUMS.asc", dst)
-=======
-'''
-
-
-def download_and_verify(completeUrl, dst='', quiet=False):
-    global GPG_HOME
-    # download the target file
-    logger.info('downloading rpkg file  %s' % (completeUrl))
-    targetPath = download(completeUrl, dst, quiet)
-    # download the attached SHASUM and SHASUM.asc
-    (baseUrl, leaf) = os.path.split(completeUrl)
     logger.info('downloading shasum file  %s' % (baseUrl + '/SHA512SUMS'))
-    shaSumPath = download(baseUrl + '/SHA512SUMS', dst, quiet)
+    shaSumPath = download(baseUrl + '/SHA512SUMS', dst)
     logger.info('downloading shasum sign file  %s' % (baseUrl + '/SHA512SUMS.asc'))
-    signPath = download(baseUrl + '/SHA512SUMS.asc', dst, quiet)
->>>>>>> 76c2426d
+    signPath = download(baseUrl + '/SHA512SUMS.asc', dst)
     # verify authenticity
     gpgCommand = ['/usr/bin/gpg', '--homedir', GPG_HOME, '--verify', '--', signPath, shaSumPath]
     logger.debug('Executing %s' % (gpgCommand))
@@ -384,55 +324,11 @@
 '''Download the .rpkg file matching the given rpkg Object and verify its authenticity'''
 
 
-<<<<<<< HEAD
-"""Download the .rpkg file matching the given rpkg Object and verify its authenticity"""
 def downloadByRpkg(rpkg):
-    return download_and_verify(URL + "/" + rpkg.path)
+    return download_and_verify(URL + '/' + rpkg.path)
+
 
 def package_check(metadata, version):
-  if 'type' not in metadata or metadata['type'] != 'plugin':
-    fail("Package type not supported")
-  # sanity checks
-  if 'name' not in metadata:
-    fail("Package name undefined")
-  name = metadata['name']
-  if 'version' not in metadata:
-    fail("Package version undefined")
-  # incompatibility check
-  if metadata['type'] == 'plugin':
-    if not check_plugin_compatibility(metadata, version):
-      fail("Package incompatible with this Rudder version, please try another plugin version")
-  # do not compare with exiting version to allow people to reinstall or downgrade
-  return name in DB['plugins']
-
-
-def check_plugin_compatibility(metadata, version):
-  # check that the given version is compatible with Rudder one
-  match = re.match(r'(\d+\.\d+)-(\d+)\.(\d+)', metadata['version'])
-  if not match:
-    fail("Invalid package version " + metadata['version'])
-  rudder_version = match.group(1)
-  major_version = match.group(2)
-  minor_version = match.group(3)
-  version_to_check = RUDDER_VERSION
-  if version is not None:
-    version_to_check = version
-  if rudder_version != version_to_check:
-    return False
-
-  # check specific constraints
-  full_name = metadata['name'] + '-' + metadata['version']
-  if full_name in COMPATIBILITY_DB['incompatibles']:
-    return False
-  return True
-
-"""Add the rudder key to a custom home for trusted gpg keys"""
-=======
-def downloadByRpkg(rpkg, quiet=False):
-    return download_and_verify(URL + '/' + rpkg.path, quiet=quiet)
-
-
-def package_check(metadata):
     if 'type' not in metadata or metadata['type'] != 'plugin':
         fail('Package type not supported')
     # sanity checks
@@ -443,13 +339,13 @@
         fail('Package version undefined')
     # incompatibility check
     if metadata['type'] == 'plugin':
-        if not check_plugin_compatibility(metadata):
+        if not check_plugin_compatibility(metadata, version):
             fail('Package incompatible with this Rudder version, please try another plugin version')
     # do not compare with exiting version to allow people to reinstall or downgrade
     return name in DB['plugins']
 
 
-def check_plugin_compatibility(metadata):
+def check_plugin_compatibility(metadata, version):
     # check that the given version is compatible with Rudder one
     match = re.match(r'(\d+\.\d+)-(\d+)\.(\d+)', metadata['version'])
     if not match:
@@ -457,7 +353,10 @@
     rudder_version = match.group(1)
     major_version = match.group(2)
     minor_version = match.group(3)
-    if rudder_version != RUDDER_VERSION:
+    version_to_check = RUDDER_VERSION
+    if version is not None:
+        version_to_check = version
+    if rudder_version != version_to_check:
         return False
 
     # check specific constraints
@@ -470,7 +369,6 @@
 '''Add the rudder key to a custom home for trusted gpg keys'''
 
 
->>>>>>> 76c2426d
 def getRudderKey():
     logger.debug('check if rudder gpg key is already trusted')
     checkKeyCommand = ['/usr/bin/gpg', '--homedir', GPG_HOME, '--fingerprint']
@@ -678,23 +576,18 @@
 
 def readConf():
     # Repos specific variables
-<<<<<<< HEAD
     global URL, USERNAME, PASSWORD, PROXY_URL, PROXY_USERNAME, PROXY_PASSWORD
-    logger.debug('Reading conf file %s'%(CONFIG_PATH))
-=======
-    global URL, USERNAME, PASSWORD
     logger.debug('Reading conf file %s' % (CONFIG_PATH))
->>>>>>> 76c2426d
     try:
         # Insert default in configuration for Python2 parsing
-        configDefault = { 'proxy_url' : "", 'proxy_username' : "", 'proxy_password' : "" }
+        configDefault = {'proxy_url': '', 'proxy_username': '', 'proxy_password': ''}
         config = configparser.RawConfigParser(configDefault)
         config.read(CONFIG_PATH)
         REPO = config.sections()[0]
-        URL      = config.get(REPO, 'url')
+        URL = config.get(REPO, 'url')
         USERNAME = config.get(REPO, 'username')
         PASSWORD = config.get(REPO, 'password')
-        PROXY_URL      = config.get(REPO, 'proxy_url')
+        PROXY_URL = config.get(REPO, 'proxy_url')
         PROXY_USERNAME = config.get(REPO, 'proxy_username')
         PROXY_PASSWORD = config.get(REPO, 'proxy_password')
         makedirs(FOLDER_PATH)
