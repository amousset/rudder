import os, logging, sys, re, hashlib, requests, json
import distutils.spawn
import requests.auth
from pprint import pprint
from pkg_resources import parse_version
import fcntl, termios, struct, traceback
from distutils.version import StrictVersion

try:
  from subprocess import Popen, PIPE, DEVNULL
except:
  from subprocess import Popen, PIPE
  DEVNULL = open(os.devnull, 'wb')
try:
  import ConfigParser as configparser
except Exception:
  import configparser

logger = logging.getLogger("rudder-pkg")

# See global variables at the end of the file

"""

    Run a command in a shell like a script would do
    And inform the user of its execution.
"""
def shell(command, comment=None, keep_output=False, fail_exit=True, keep_error=False):
  if comment is not None:
    logger.info(comment)
    logger.info(" $ " + command)
  if keep_output or keep_error:
    if keep_output:
      keep_out = PIPE
    else:
      keep_out = DEVNULL
    if keep_error:
      keep_err = PIPE
    else:
      keep_err = DEVNULL
    process = Popen(command, stdout=keep_out, stderr=keep_err, shell=True, universal_newlines=True)
    output, error = process.communicate()
    retcode = process.poll()
  else: # keep tty management and thus colors
    process = Popen(command, shell=True)
    retcode = process.wait()
    output = None
    error = None
  if fail_exit and retcode != 0:
    logger.error("execution of '%s' failed"%(command))
    logger.error(error)
    fail(output, retcode)
  return (retcode, output, error)

def fail(message, code=1, exit_on_error=True):
    logger.debug(traceback.format_exc())
    logger.error(message)
    if exit_on_error:
        exit(code)

def sha512(fname):
    hash_sha512 = hashlib.sha512()
    with open(fname, "rb") as f:
        for chunk in iter(lambda: f.read(4096), b""):
            hash_sha512.update(chunk)
    return hash_sha512.hexdigest()

def createPath(path):
    try:
        os.makedirs(path)
    except OSError:
        if not os.path.isdir(path):
            fail("Could not create dir %s"%(path))
"""
   Print dict list in a fancy manner
   Assume the list is following the format:
   [
     { "title": "strkey1", "value" : [ "str", "str2", ... ] },
     { "tilte": "strkey2", "value" : [ "str", "str2", ... ] },
     ...
   ]
"""
def dictToAsciiTable(data):
    # Get maximum text length to print
    lengths = [ len(max([column["title"]] + column["value"], key=len)) for column in data ]
    lenstr = "| " + " | ".join("{:<%s}" % m for m in lengths) + " |"
    lenstr += "\n"

    # Define sep bar for header
    sepBar = ""
    for iSep in lengths:
       sepBar += "+" + "-" * (int(iSep) + 2)
    sepBar += "+\n"

    outmsg = sepBar + lenstr.format(*[column["title"] for column in data]) + sepBar

    # Write rows, at least an empty one if everything is empty
    printedRows = 0
    maxRows = max([len(column["value"]) + 1 for column in data])
    while True:
       row = []
       for column in data:
           if len(column["value"]) > printedRows:
               row.append(column["value"][printedRows])
           else:
               row.append("")
       outmsg += lenstr.format(*row)
       printedRows = printedRows + 1
       if printedRows >= maxRows - 1:
           break
    return outmsg


# Use an authenticated proxy to access download.rudder.io, requests can only do basic auth, but we are not doing it here nonetheless
# Got the code from a SO answer: https://stackoverflow.com/a/13520486/1939653
class HTTPProxyDigestAuth(requests.auth.HTTPDigestAuth):
    def handle_407(self, r):
        """Takes the given response and tries digest-auth, if needed."""
        num_407_calls = r.request.hooks['response'].count(self.handle_407)
        s_auth = r.headers.get('Proxy-authenticate', '')
        if 'digest' in s_auth.lower() and num_407_calls < 2:
            self.chal = requests.auth.parse_dict_header(s_auth.replace('Digest ', ''))
            # Consume content and release the original connection
            # to allow our new request to reuse the same one.
            r.content
            r.raw.release_conn()
            r.request.headers['Authorization'] = self.build_digest_header(r.request.method, r.request.url)
            r.request.send(anyway=True)
            _r = r.request.response
            _r.history.append(r)
            return _r
        return r
    def __call__(self, r):
        if self.last_nonce:
            r.headers['Proxy-Authorization'] = self.build_digest_header(r.method, r.url)
        r.register_hook('response', self.handle_407)
        return r

def getRequest(url, stream, timeout = 60):
  if (PROXY_URL == ""):
    return requests.get(url, auth=(USERNAME, PASSWORD), stream=stream, timeout = timeout)
  else:
    proxies = { "https": PROXY_URL, "http": PROXY_URL }
    if (PROXY_USERNAME != "" and PROXY_PASSWORD != "" ):
      auth = HTTPProxyDigestAuth(PROXY_USERNAME, PROXY_PASSWORD)
      return requests.get(url, proxies = proxies, auth = auth, stream=stream, timeout = timeout)
    else:
      return requests.get(url, auth=(USERNAME, PASSWORD), proxies = proxies, stream=stream, timeout = timeout)

# Check if plugin URL defined in configuration file can be accessed, so we can fail early our cmmands
def check_url():
  try:
    r = getRequest(URL, False, 5)
    if r.status_code == 401:
      fail("Received a HTTP 401 Unauthorized error when trying to get %s. Please check your credentials in %s"%(URL, CONFIG_PATH))
    elif r.status_code > 400:
      fail("Received a HTTP %s error when trying to get %s"%(r.status_code, URL))
    else:
      True
  except Exception as e:
    fail("An error occured while checking access to %s:\n%s"%(URL, e))

"""
   From a complete url, try to download a file. The destination path will be determined by the complete url
   after removing the prefix designing the repo url defined in the conf file.
   Ex: completeUrl = http://download.rudder.io/plugins/./5.0/windows/release/SHA512SUMS
           repoUrl = http://download.rudder.io/plugins
        => fileDst = /tmp/rpkg/./5.0/windows/release/SHA512SUMS
"""
def download(completeUrl, dst=""):
    if dst == "":
      fileDst = FOLDER_PATH + "/" + completeUrl.replace(URL + "/", '')
    else:
      fileDst = dst
    fileDir = os.path.dirname(fileDst)
    createPath(fileDir)
    try:
      r = getRequest(completeUrl, True)
      with open(fileDst, 'wb') as f:
        bar_length = int(r.headers.get('content-length'))
        if r.status_code == 200:
          if bar_length is None: # no content length header
            f.write(r.content)
          else:
            bar_length = int(bar_length)
            for data in r.iter_content(chunk_size=4096):
              f.write(data)
        elif r.status_code == 401:
          fail("Received a HTTP 401 Unauthorized error when trying to get %s. Please check your credentials in %s"%(completeUrl, CONFIG_PATH))
        elif r.status_code > 400:
          fail("Received a HTTP %s error when trying to get %s"%(r.status_code, completeUrl))
      return fileDst
    except Exception as e:
      fail("An error happened while downloading from %s:\n%s"%(completeUrl, e))

"""
    Make a HEAD request on the given url, return true if result is 200, false instead
"""
def check_download(completeUrl):
  if (PROXY_URL == ""):
    r = requests.head(completeUrl, auth=(USERNAME, PASSWORD))
  else:
    proxies = { "https": PROXY_URL }
    if (PROXY_USERNAME != "" and PROXY_PASSWORD != "" ):
      auth = HTTPProxyDigestAuth(PROXY_USERNAME, PROXY_PASSWORD)
      r = requests.head(completeUrl, proxies = proxies, auth = auth)
    else:
      r = requests.head(completeUrl, auth=(USERNAME, PASSWORD), proxies = proxies)

  return (r.status_code <= 301)

"""
   Verify Hash
"""
def verifyHash(targetPath, shaSumPath):
    fileHash = []
    (folder, leaf) = os.path.split(targetPath)
    lines = [line.rstrip('\n') for line in open(shaSumPath)]
    pattern = re.compile(r'(?P<hash>[a-zA-Z0-9]+)[\s]+%s'%(leaf))
    logger.info("verifying file hash")
    for line in lines:
      match = pattern.search(line)
      if match:
        fileHash.append(match.group('hash'))
    if len(fileHash) != 1:
      logger.warning('Multiple hash found matching the package, this should not happend')
    if sha512(targetPath) in fileHash:
      logger.info("=> OK!\n")
      return True
    fail("hash could not be verified")


"""
   From a complete url, try to download a file. The destination path will be determined by the complete url
   after removing the prefix designing the repo url defined in the conf file.
   Ex: completeUrl = http://download.rudder.io/plugins/./5.0/windows/release/SHA512SUMS
           repoUrl = http://download.rudder.io/plugins
        => fileDst = /tmp/rpkg/./5.0/windows/release/SHA512SUMS

   If the verification or the download fails, it will exit with an error, otherwise, return the path
   of the local rpkg path verified and downloaded.
"""
def download_and_verify(completeUrl, dst=""):
    global GPG_HOME
    # donwload the target file
    logger.info("downloading rpkg file  %s"%(completeUrl))
    targetPath = download(completeUrl, dst)
    # download the attached SHASUM and SHASUM.asc
    (baseUrl, leaf) = os.path.split(completeUrl)
    logger.info("downloading shasum file  %s"%(baseUrl + "/SHA512SUMS"))
    shaSumPath = download(baseUrl + "/SHA512SUMS", dst)
    logger.info("downloading shasum sign file  %s"%(baseUrl + "/SHA512SUMS.asc"))
    signPath = download(baseUrl + "/SHA512SUMS.asc", dst)
    # verify authenticity
    gpgCommand = "/usr/bin/gpg --homedir " + GPG_HOME + " --verify " + signPath + " " + shaSumPath
    logger.debug("Executing %s"%(gpgCommand))
    logger.info("verifying shasum file signature %s"%(gpgCommand))
    shell(gpgCommand, keep_output=False, fail_exit=True, keep_error=False)
    logger.info("=> OK!\n")
    # verify hash
    if verifyHash(targetPath, shaSumPath):
        return targetPath
    fail("Hash verification of %s failed"%(targetPath))

"""Download the .rpkg file matching the given rpkg Object and verify its authenticity"""
def downloadByRpkg(rpkg):
    return download_and_verify(URL + "/" + rpkg.path)

def package_check(metadata, version):
  if 'type' not in metadata or metadata['type'] != 'plugin':
    fail("Package type not supported")
  # sanity checks
  if 'name' not in metadata:
    fail("Package name undefined")
  name = metadata['name']
  if 'version' not in metadata:
    fail("Package version undefined")
  # incompatibility check
  if metadata['type'] == 'plugin':
    if not check_plugin_compatibility(metadata, version):
      fail("Package incompatible with this Rudder version, please try another plugin version")
  # do not compare with exiting version to allow people to reinstall or downgrade
  return name in DB['plugins']


def check_plugin_compatibility(metadata, version):
  # check that the given version is compatible with Rudder one
  match = re.match(r'((\d+\.\d+)(\.\d+(~(beta|rc)\d+)?)?)-(\d+)\.(\d+)', metadata['version'])
  if not match:
    fail("Invalid package version " + metadata['version'])
<<<<<<< HEAD
  rudder_version = match.group(1)
  major_version = match.group(2)
  minor_version = match.group(3)
  version_to_check = RUDDER_VERSION
  if version is not None:
    version_to_check = version
  if rudder_version != version_to_check:
=======
  rudder_version = match.group(1).replace("~beta","a").replace("~rc","b")
  rudder_major = match.group(2)
  major_version = match.group(6)
  minor_version = match.group(7)
  if rudder_major != RUDDER_MAJOR:
    return False
  if StrictVersion(rudder_version) > StrictVersion(RUDDER_VERSION):
>>>>>>> f3121f1e
    return False

  # check specific constraints
  full_name = metadata['name'] + '-' + metadata['version']
  if full_name in COMPATIBILITY_DB['incompatibles']:
    return False
  return True

"""Add the rudder key to a custom home for trusted gpg keys"""
def getRudderKey():
    logger.debug("check if rudder gpg key is already trusted")
    checkKeyCommand = "/usr/bin/gpg --homedir " + GPG_HOME + " --fingerprint"
    output = shell(checkKeyCommand, keep_output=True, fail_exit=False, keep_error=False)[1]
    if output.find(GPG_RUDDER_KEY_FINGERPRINT) == -1:
        logger.debug("rudder gpg key was not found, adding it from %s"%(GPG_RUDDER_KEY))
        addKeyCommand = "/usr/bin/gpg --homedir " + GPG_HOME + " --import " + GPG_RUDDER_KEY
        shell(addKeyCommand, keep_output=True, fail_exit=True, keep_error=False)
        logger.debug("executing %s"%(addKeyCommand))
        trustKeyCommand = "printf '5\\ny\\n' | gpg --batch --homedir " + GPG_HOME + " --command-fd 0 --edit-key \"Rudder Project\" trust quit 2> /dev/null"
        shell(trustKeyCommand, keep_output=True, fail_exit=True, keep_error=False)
        logger.debug("executing %s"%(trustKeyCommand))
    logger.debug("=> OK!")

# Indexing methods
def db_load():
  """ Load the index file into a global variable """
  global DB, COMPATIBILITY_DB
  if os.path.isfile(DB_FILE):
    with open(DB_FILE) as fd:
      DB = json.load(fd)
  if os.path.isfile(COMPATIBILITY_FILE):
    with open(COMPATIBILITY_FILE) as fd:
      COMPATIBILITY_DB = json.load(fd)

def db_save():
  """ Save the index into a file """
  with open(DB_FILE, 'w') as fd:
    json.dump(DB, fd)


def rpkg_metadata(package_file):
  (_, output, _) = shell("ar p '" + package_file + "' metadata", keep_output=True)
  return json.loads(output)

def install_dependencies(metadata):
  # not supported yet
  has_depends = False
  depends_printed = False
  if "depends" in metadata:
    for system in metadata["depends"]:
      if system == "binary":
        for executable in metadata["depends"][system]:
          if distutils.spawn.find_executable(executable) is None:
            logger.warning("The binary " + executable + " was not found on the system, you must install it before installing " + metadata['name'])
            return False
      else:
        has_depends = True
        if not depends_printed:
          logger.info("This package depends on the following")
          depends_printed = True
        logger.info("  on " + system + " : " + ", ".join(metadata["depends"][system]))
    if has_depends:
      logger.info("It is up to you to make sure those dependencies are installed")
  return True


def extract_scripts(metadata,package_file):
  package_dir = DB_DIRECTORY + "/" + metadata["name"]
  shell("mkdir -p " + package_dir + "; ar p '" + package_file + "' scripts.txz | tar xJ --no-same-owner -C " + package_dir)
  return package_dir


def run_script(name, script_dir, exist, exit_on_error=True):
  script = script_dir + "/" + name
  if os.path.isfile(script):
    if exist is None:
      param = ""
    elif exist:
      param = "upgrade"
    else:
      param = "install"
    shell(script + " " + param, fail_exit=exit_on_error)


def jar_status(name, enable):
  global jetty_needs_restart
  text = open(PLUGINS_CONTEXT_XML).read()
  def repl(match):
    enabled = [x for x in match.group(1).split(',') if x != name and x != '']
    pprint(enabled)
    if enable:
      enabled.append(name)
    plugins = ','.join(enabled)
    return '<Set name="extraClasspath">' + plugins + '</Set>'
  text = re.sub(r'<Set name="extraClasspath">(.*?)</Set>', repl, text)
  open(PLUGINS_CONTEXT_XML, "w").write(text)
  jetty_needs_restart = True


def remove_files(metadata):
  for filename in reversed(metadata['files']):
    # ignore already removed files
    if not os.path.exists(filename):
      logger.info("Skipping removal of " + filename + " as it does not exist")
      continue

    # remove old files
    if filename.endswith('/'):
      try:
        os.rmdir(filename)
      except OSError:
        pass
    else:
      os.remove(filename)


def install(metadata, package_file, exist):
  if exist:
    remove_files(DB['plugins'][metadata['name']])
  # add new files
  files = []
  for tarfile in metadata['content']:
    dest = metadata['content'][tarfile]
    (_, file_list, _) = shell("mkdir -p " + dest + "; ar p '" + package_file + "' " + tarfile + " | tar xJv --no-same-owner -C " + dest, keep_output=True)
    files.append(dest+'/')
    files.extend([ dest + '/' + x for x in file_list.split("\n") if x != ''])

  metadata['files'] = files
  # update db
  DB['plugins'][metadata['name']] = metadata
  db_save()

def readConf():
    # Repos specific variables
    global URL, USERNAME, PASSWORD, PROXY_URL, PROXY_USERNAME, PROXY_PASSWORD
    logger.debug('Reading conf file %s'%(CONFIG_PATH))
    try:
        # Insert default in configuration for Python2 parsing
        configDefault = { 'proxy_url' : "", 'proxy_username' : "", 'proxy_password' : "" }
        config = configparser.RawConfigParser(configDefault)
        config.read(CONFIG_PATH)
        REPO = config.sections()[0]
        URL      = config.get(REPO, 'url')
        USERNAME = config.get(REPO, 'username')
        PASSWORD = config.get(REPO, 'password')
        PROXY_URL      = config.get(REPO, 'proxy_url')
        PROXY_USERNAME = config.get(REPO, 'proxy_username')
        PROXY_PASSWORD = config.get(REPO, 'proxy_password')
        createPath(FOLDER_PATH)
        createPath(GPG_HOME)
    except Exception as e:
        print("Could not read the conf file %s"%(CONFIG_PATH))
        fail(e)

def list_plugin_name():
    global INDEX_PATH
    try:
        pluginName = {}
        with open(INDEX_PATH) as f:
            data = json.load(f)
    except Exception as e:
        fail(str(e) + "Could not read the index file %s"%(INDEX_PATH))
    for metadata in data:
        if metadata['name'] not in pluginName.keys():
            if "description" in metadata:
                description = metadata['description']
                if len(description) >= 80:
                    description = description[0:76] + "..."
                pluginName[metadata['name']] = (metadata['name'].replace("rudder-plugin-", ""), description)
            else:
                pluginName[metadata['name']] = (metadata['name'].replace("rudder-plugin-", ""), "")
    return pluginName

############# Variables #############
""" Defining global variables."""

CONFIG_PATH = "/opt/rudder/etc/rudder-pkg/rudder-pkg.conf"
FOLDER_PATH = "/var/rudder/tmp/plugins"
INDEX_PATH = FOLDER_PATH + "/rpkg.index"
GPG_HOME = "/opt/rudder/etc/rudder-pkg"
GPG_RUDDER_KEY = "/opt/rudder/etc/rudder-pkg/rudder_plugins_key.pub"
GPG_RUDDER_KEY_FINGERPRINT = "7C16 9817 7904 212D D58C  B4D1 9322 C330 474A 19E8"


p = Popen("rudder agent version", shell=True, stdout=PIPE)
line = p.communicate()[0]
m = re.match(r'Rudder agent (((\d+\.\d+)\.\d+)(\.((beta|rc)\d+))?)\..*?', line.decode('utf-8'))
if m:
  RUDDER_MAJOR=m.group(3)
  RUDDER_VERSION=m.group(2)
  if m.group(4) is not None:
    RUDDER_VERSION=RUDDER_VERSION + m.group(5).replace("beta","a").replace("rc","b")

else:
  print("Warning, cannot retrieve major Rudder version ! Verify that rudder is well installed on the system")

# Local install specific variables
DB = { "plugins": { } }
DB_DIRECTORY = '/var/rudder/packages'
# Contains the installed package database
DB_FILE = DB_DIRECTORY + '/index.json'
# Contains known incompatible plugins (installed by the relay package)
# this is a simple list with names od the form "plugin_name-version"
COMPATIBILITY_DB = { "incompatibles": [] }
COMPATIBILITY_FILE = DB_DIRECTORY + '/compatible.json'
# Plugins specific resources
PLUGINS_CONTEXT_XML = "/opt/rudder/share/webapps/rudder.xml"
LICENCES_PATH = "/opt/rudder/etc/plugins/licenses"
jetty_needs_restart = False<|MERGE_RESOLUTION|>--- conflicted
+++ resolved
@@ -288,15 +288,6 @@
   match = re.match(r'((\d+\.\d+)(\.\d+(~(beta|rc)\d+)?)?)-(\d+)\.(\d+)', metadata['version'])
   if not match:
     fail("Invalid package version " + metadata['version'])
-<<<<<<< HEAD
-  rudder_version = match.group(1)
-  major_version = match.group(2)
-  minor_version = match.group(3)
-  version_to_check = RUDDER_VERSION
-  if version is not None:
-    version_to_check = version
-  if rudder_version != version_to_check:
-=======
   rudder_version = match.group(1).replace("~beta","a").replace("~rc","b")
   rudder_major = match.group(2)
   major_version = match.group(6)
@@ -304,7 +295,6 @@
   if rudder_major != RUDDER_MAJOR:
     return False
   if StrictVersion(rudder_version) > StrictVersion(RUDDER_VERSION):
->>>>>>> f3121f1e
     return False
 
   # check specific constraints
