--- conflicted
+++ resolved
@@ -197,14 +197,9 @@
         print(json.dumps(self.metadata, indent=4, sort_keys=True))
 
     def toTabulate(self):
-<<<<<<< HEAD
-        return [self.longName, self.version.mode, self.version.pluginLongVersion, str(self.isCompatible(None))]
-
-=======
         return [
             self.longName,
             self.version.mode,
             self.version.pluginLongVersion,
-            str(self.isCompatible()),
-        ]
->>>>>>> 76c2426d
+            str(self.isCompatible(None)),
+        ]