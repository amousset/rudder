--- conflicted
+++ resolved
@@ -6,17 +6,13 @@
 class TestEncoding(unittest.TestCase):
 
     # any version equals themselves
-<<<<<<< HEAD
     @given(
         st.from_regex(
             r'[0-9]+\.[0-9]+\.[0-9]+(~(alpha|beta|rc)[0-9]+)?\-[0-9]+\.[0-9]+(\-SNAPSHOT)?',
             fullmatch=True,
         )
     )
-=======
     @settings(deadline=None)
-    @given(st.from_regex(r'[0-9]+\.[0-9]+\-[0-9]+\.[0-9]+(\-SNAPSHOT)?', fullmatch=True))
->>>>>>> 6f9243e8
     def test_equality(self, v):
         self.assertTrue(PluginVersion(v) == PluginVersion(v))
         self.assertFalse(PluginVersion(v) != PluginVersion(v))
@@ -26,16 +22,12 @@
         self.assertLessEqual(PluginVersion(v), PluginVersion(v))
 
     # nightly is inferior to release at equal version
-<<<<<<< HEAD
     @given(
         st.from_regex(
             r'[0-9]+\.[0-9]+\.[0-9]+(~(alpha|beta|rc)[0-9]+)?\-[0-9]+\.[0-9]+', fullmatch=True
         )
     )
-=======
     @settings(deadline=None)
-    @given(st.from_regex(r'[0-9]+\.[0-9]+\-[0-9]+\.[0-9]+', fullmatch=True))
->>>>>>> 6f9243e8
     def test_release_gt_nightly(self, v):
         self.assertGreater(PluginVersion(v), PluginVersion(v + '-SNAPSHOT'))
         self.assertLess(PluginVersion(v + '-SNAPSHOT'), PluginVersion(v))
