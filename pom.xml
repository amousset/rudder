--- conflicted
+++ resolved
@@ -47,13 +47,8 @@
       <url>http://nexus.normation.com/nexus/content/repositories/snapshots</url>
     </snapshotRepository>
     <repository>
-<<<<<<< HEAD
-      <id>nexus.normation.com</id>
-      <name>Normation internal nexus repository for releases</name>
-=======
       <id>releases.nexus.normation.com</id>
       <name>Normation internal nexus repository for release</name>
->>>>>>> aa7ce8ec
       <url>http://nexus.normation.com/nexus/content/repositories/releases</url>
     </repository>
   </distributionManagement>
