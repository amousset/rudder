--- conflicted
+++ resolved
@@ -478,23 +478,12 @@
             ))?)?;
         let id = yml.get("id").unwrap().as_str().unwrap();
         let version = yml.get("version").unwrap().as_str().unwrap();
-<<<<<<< HEAD
         let category = yml
             .get("category")
             .map(|c| c.as_str().unwrap())
             .unwrap_or("ncf_techniques");
-        let actual_output = match output {
-            Some(p) => p,
-            None => {
-                let dir = src.join(TARGET_DIR);
-                create_dir_all(&dir)?;
-                dir.join(format!("{}-{}.zip", id, version))
-            }
-        };
-=======
         create_dir_all(&dir).context(format!("Creating output directory {}", dir.display()))?;
         let actual_output = dir.join(format!("{}-{}.zip", id, version));
->>>>>>> a01d2909
 
         let file = File::create(&actual_output).context(format!(
             "Creating export output file {}",
@@ -503,12 +492,8 @@
         let options = zip::write::FileOptions::default();
         let mut zip = ZipWriter::new(file);
 
-<<<<<<< HEAD
         let zip_dir = format!("archive/techniques/{category}/{id}/{version}");
 
-=======
-        let zip_dir = format!("archive/techniques/ncf_techniques/{id}/{version}");
->>>>>>> a01d2909
         // Technique
         zip.start_file(format!("{}/{}", zip_dir, TECHNIQUE_SRC), options)?;
         let mut buffer = Vec::new();
