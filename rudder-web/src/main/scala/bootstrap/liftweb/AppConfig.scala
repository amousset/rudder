--- conflicted
+++ resolved
@@ -196,7 +196,6 @@
     }
   }
 
-<<<<<<< HEAD
   //some logic for the authentication providers
   val authenticationMethods: Seq[AuthenticationMethods] = {
     val names = try {
@@ -233,8 +232,6 @@
 
 }
 
-=======
->>>>>>> ddc36765
 /**
  * Static initialization of Rudder services.
  * This is not a cake-pattern, more an ad-hoc replacement
@@ -666,11 +663,7 @@
       , restExtractorService
     )
 
-<<<<<<< HEAD
   val nodeApi4 = {
-=======
-  def nodeApi4Builder(version: Int) = {
->>>>>>> ddc36765
     val fixedApiService2 = nodeApiService2.copy(fixedTag = true)
     val fixedApi2 = nodeApi2.copy(apiV2 = fixedApiService2)
     new NodeAPI4 (
