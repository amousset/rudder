/*
*************************************************************************************
* Copyright 2011 Normation SAS
*************************************************************************************
*
* This program is free software: you can redistribute it and/or modify
* it under the terms of the GNU Affero General Public License as
* published by the Free Software Foundation, either version 3 of the
* License, or (at your option) any later version.
*
* In accordance with the terms of section 7 (7. Additional Terms.) of
* the GNU Affero GPL v3, the copyright holders add the following
* Additional permissions:
* Notwithstanding to the terms of section 5 (5. Conveying Modified Source
* Versions) and 6 (6. Conveying Non-Source Forms.) of the GNU Affero GPL v3
* licence, when you create a Related Module, this Related Module is
* not considered as a part of the work and may be distributed under the
* license agreement of your choice.
* A "Related Module" means a set of sources files including their
* documentation that, without modification of the Source Code, enables
* supplementary functions or services in addition to those offered by
* the Software.
*
* This program is distributed in the hope that it will be useful,
* but WITHOUT ANY WARRANTY; without even the implied warranty of
* MERCHANTABILITY or FITNESS FOR A PARTICULAR PURPOSE. See the
* GNU Affero General Public License for more details.
*
* You should have received a copy of the GNU Affero General Public License
* along with this program. If not, see <http://www.gnu.org/licenses/agpl.html>.
*
*************************************************************************************
*/

package bootstrap.liftweb

import com.normation.inventory.domain._
import com.normation.inventory.services.core._
import com.normation.inventory.ldap.core._
import com.normation.inventory.services._
import com.normation.rudder.batch._
import com.normation.rudder.services.nodes._
import com.normation.rudder.repository._
import com.normation.rudder.services.queries._
import com.normation.rudder.services.licenses._
import com.normation.rudder.services.servers._
import com.normation.rudder.services.system._
import com.normation.rudder.services.path._
import com.normation.rudder.services.policies._
import com.normation.rudder.services.reports._
import com.normation.rudder.domain.queries._
import bootstrap.liftweb.checks._
import com.normation.cfclerk.services._
import org.springframework.context.annotation.Lazy
import org.springframework.context.annotation.{ Bean, Configuration, Import, ImportResource }
import org.springframework.beans.factory.annotation.Value
import org.springframework.context.{ ApplicationContext, ApplicationContextAware }
import org.springframework.context.annotation.AnnotationConfigApplicationContext
import com.normation.spring.ScalaApplicationContext
import com.normation.ldap.sdk._
import com.normation.rudder.domain._
import com.normation.rudder.web.services._
import com.normation.rudder.web.model._
import com.normation.utils.StringUuidGenerator
import com.normation.utils.StringUuidGeneratorImpl
import com.normation.rudder.repository.ldap._
import java.io.File
import org.joda.time.DateTime
import com.normation.rudder.services.eventlog._
import com.normation.cfclerk.xmlparsers._
import com.normation.cfclerk.services.impl._
import scala.collection.JavaConversions._
import com.normation.rudder.repository.ldap._
import com.normation.rudder.repository.xml._
import com.normation.rudder.repository.jdbc._
import com.normation.rudder.repository._
import net.liftweb.common.Loggable
import org.apache.commons.dbcp.BasicDataSource
import com.normation.rudder.services.eventlog.HistorizationServiceImpl
import com.normation.rudder.services.policies.DeployOnTechniqueCallback
import com.normation.rudder.services.marshalling._
import com.normation.utils.ScalaLock
import com.normation.rudder.web.rest._
import com.normation.rudder.services.user.TrivialPersonIdentService
import com.normation.rudder.services.eventlog.EventLogFactoryImpl
import com.normation.rudder.migration.ControlEventLogsMigration_2_3
import com.normation.rudder.migration.EventLogsMigration_2_3
import com.normation.rudder.migration.MigrationEventLogRepository
import com.normation.rudder.migration.EventLogMigration_2_3
import com.normation.rudder.migration.XmlMigration_2_3
import com.normation.rudder.web.services.UserPropertyService
import java.lang.IllegalArgumentException
import com.normation.rudder.domain.logger.ApplicationLogger
import logger.MigrationLogger
import com.normation.rudder.migration.DefaultXmlEventLogMigration
import net.liftweb.common._
import com.normation.rudder.repository.jdbc.SquerylConnectionProvider
import com.normation.rudder.repository.squeryl._
import com.normation.rudder.repository._
import com.normation.rudder.services.modification.ModificationService
import com.typesafe.config.Config
import com.typesafe.config.ConfigFactory
import scala.util.Try
import com.normation.rudder.repository.inmemory.InMemoryChangeRequestRepository
import com.normation.cfclerk.xmlwriters.SectionSpecWriter
import com.normation.cfclerk.xmlwriters.SectionSpecWriterImpl
import com.normation.rudder.services.modification.DiffServiceImpl
import com.normation.rudder.services.modification.DiffService
import com.normation.rudder.services.user.PersonIdentService
import com.normation.rudder.services.workflows._
import com.normation.rudder.web.rest.RestExtractorService
import com.normation.rudder.web.rest.rule._
import com.normation.rudder.web.rest.directive._
import com.normation.rudder.web.rest.group._
import com.normation.rudder.web.rest.node._
import com.normation.rudder.api.ApiAccount
import com.normation.rudder.api.RoLDAPApiAccountRepository
import com.normation.rudder.api.WoApiAccountRepository
import com.normation.rudder.api.RoApiAccountRepository
import com.normation.rudder.api.WoLDAPApiAccountRepository
import com.normation.rudder.api.TokenGeneratorImpl
import com.normation.rudder.migration.XmlMigration_3_4
import com.normation.rudder.migration.ControlXmlFileFormatMigration_3_4
import com.normation.rudder.migration.EventLogMigration_3_4
import com.normation.rudder.migration.ChangeRequestsMigration_3_4
import com.normation.rudder.migration.ChangeRequestMigration_3_4
import com.normation.rudder.migration.EventLogsMigration_3_4
import com.normation.rudder.migration._
import com.normation.rudder.web.rest.parameter._
import com.normation.rudder.web.rest.changeRequest._
import com.normation.rudder.reports.execution._
import com.normation.rudder.reports.status._
import com.normation.rudder.domain.policies.RuleId
import com.normation.rudder.appconfig._
import com.normation.rudder.rule.category._
import com.normation.rudder.rule.category.GitRuleCategoryArchiverImpl
import com.normation.rudder.services.policies.nodeconfig._

/**
 * Define a resource for configuration.
 * For now, config properties can only be loaded from either
 * a file in the classpath, or a file in the file system.
 */
sealed trait ConfigResource
final case class ClassPathResource(name: String) extends ConfigResource
final case class FileSystemResource(file: File) extends ConfigResource

/**
 * User defined configuration variable
 * (from properties file or alike)
 */
object RudderProperties {



  val JVM_CONFIG_FILE_KEY = "rudder.configFile"
  val DEFAULT_CONFIG_FILE_NAME = "configuration.properties"

  /**
   * Where to go to look for properties
   */
  val configResource = System.getProperty(JVM_CONFIG_FILE_KEY) match {
      case null | "" => //use default location in classpath
        ApplicationLogger.info("JVM property -D%s is not defined, use configuration file in classpath".format(JVM_CONFIG_FILE_KEY))
        ClassPathResource(DEFAULT_CONFIG_FILE_NAME)
      case x => //so, it should be a full path, check it
        val config = new File(x)
        if(config.exists && config.canRead) {
          ApplicationLogger.info("Use configuration file defined by JVM property -D%s : %s".format(JVM_CONFIG_FILE_KEY, config.getPath))
          FileSystemResource(config)
        } else {
          ApplicationLogger.error("Can not find configuration file specified by JVM property %s: %s ; abort".format(JVM_CONFIG_FILE_KEY, config.getPath))
          throw new javax.servlet.UnavailableException("Configuration file not found: %s".format(config.getPath))
        }
    }

  val config : Config = {
    configResource match {
      case ClassPathResource(name) => ConfigFactory.load(name)
      case FileSystemResource(file) => ConfigFactory.load(ConfigFactory.parseFile(file))
    }
  }
}





/**
 * Static initialization of Rudder services.
 * This is not a cake-pattern, more an ad-hoc replacement
 * for Spring AppConfig, which is so slow.
 */
object RudderConfig extends Loggable {
  import RudderProperties.config

  //
  // Public properties
  // Here, we define static nouns for all theses properties
  //

  private[this] val filteredPasswords = scala.collection.mutable.Buffer[String]()

  //the LDAP password used for authentication is not used here, but should not appear nonetheless
  filteredPasswords += "rudder.auth.ldap.connection.bind.password"

  //other values

  val LDAP_HOST = config.getString("ldap.host")
  val LDAP_PORT = config.getInt("ldap.port")
  val LDAP_AUTHDN = config.getString("ldap.authdn")
  val LDAP_AUTHPW = config.getString("ldap.authpw") ; filteredPasswords += "ldap.authpw"
  val LDAP_INVENTORIES_ACCEPTED_BASEDN = config.getString("ldap.inventories.accepted.basedn")
  val LDAP_INVENTORIES_PENDING_BASEDN = config.getString("ldap.inventories.pending.basedn")
  val LDAP_INVENTORIES_REMOVED_BASEDN = config.getString("ldap.inventories.removed.basedn")
  val LDAP_INVENTORIES_SOFTWARE_BASEDN = config.getString("ldap.inventories.software.basedn")
  val LDAP_RUDDER_BASE = config.getString("ldap.rudder.base")
  val LDAP_NODE_BASE = config.getString("ldap.node.base")
  val RUDDER_DIR_BACKUP = config.getString("rudder.dir.backup")
  val RUDDER_DIR_DEPENDENCIES = config.getString("rudder.dir.dependencies")
  val RUDDER_DIR_UPLOADED_FILE_SHARING = config.getString("rudder.dir.uploaded.file.sharing")
  val RUDDER_DIR_LOCK = config.getString("rudder.dir.lock") //TODO no more used ?
  val RUDDER_DIR_SHARED_FILES_FOLDER = config.getString("rudder.dir.shared.files.folder")
  val RUDDER_DIR_LICENSESFOLDER = config.getString("rudder.dir.licensesFolder")
  val RUDDER_ENDPOINT_CMDB = config.getString("rudder.endpoint.cmdb")
  val RUDDER_WEBDAV_USER = config.getString("rudder.webdav.user")
  val RUDDER_WEBDAV_PASSWORD = config.getString("rudder.webdav.password") ; filteredPasswords += "rudder.webdav.password"
  val RUDDER_COMMUNITY_PORT = config.getInt("rudder.community.port")
  val RUDDER_COMMUNITY_CHECKPROMISES_COMMAND = config.getString("rudder.community.checkpromises.command")
  val RUDDER_NOVA_CHECKPROMISES_COMMAND = config.getString("rudder.nova.checkpromises.command")
  val RUDDER_CFENGINE_RELOAD_SERVER_COMMAND = config.getString("rudder.cfengine.reload.server.command")
  val RUDDER_JDBC_DRIVER = config.getString("rudder.jdbc.driver")
  val RUDDER_JDBC_URL = config.getString("rudder.jdbc.url")
  val RUDDER_JDBC_USERNAME = config.getString("rudder.jdbc.username")
  val RUDDER_JDBC_PASSWORD = config.getString("rudder.jdbc.password") ; filteredPasswords += "rudder.jdbc.password"
  val RUDDER_DIR_GITROOT = config.getString("rudder.dir.gitRoot")
  val RUDDER_DIR_TECHNIQUES = config.getString("rudder.dir.techniques")
  val RUDDER_BATCH_DYNGROUP_UPDATEINTERVAL = config.getInt("rudder.batch.dyngroup.updateInterval") //60 //one hour
  val RUDDER_BATCH_TECHNIQUELIBRARY_UPDATEINTERVAL = config.getInt("rudder.batch.techniqueLibrary.updateInterval") //60 * 5 //five minutes
  val RUDDER_BATCH_REPORTSCLEANER_ARCHIVE_TTL = config.getInt("rudder.batch.reportscleaner.archive.TTL") //AutomaticReportsCleaning.defaultArchiveTTL
  val RUDDER_BATCH_REPORTSCLEANER_DELETE_TTL = config.getInt("rudder.batch.reportscleaner.delete.TTL") //AutomaticReportsCleaning.defaultDeleteTTL
  val RUDDER_BATCH_REPORTSCLEANER_FREQUENCY = config.getString("rudder.batch.reportscleaner.frequency") //AutomaticReportsCleaning.defaultDay
  val RUDDER_BATCH_DATABASECLEANER_RUNTIME_HOUR = config.getInt("rudder.batch.databasecleaner.runtime.hour") //AutomaticReportsCleaning.defaultHour
  val RUDDER_BATCH_DATABASECLEANER_RUNTIME_MINUTE = config.getInt("rudder.batch.databasecleaner.runtime.minute") //AutomaticReportsCleaning.defaultMinute
  val RUDDER_BATCH_DATABASECLEANER_RUNTIME_DAY = config.getString("rudder.batch.databasecleaner.runtime.day") //"sunday"
  val RUDDER_BATCH_REPORTS_LOGINTERVAL = config.getInt("rudder.batch.reports.logInterval") //1 //one minute
  val RUDDER_TECHNIQUELIBRARY_GIT_REFS_PATH = config.getString("rudder.techniqueLibrary.git.refs.path")
  val RUDDER_AUTOARCHIVEITEMS = config.getBoolean("rudder.autoArchiveItems") //true
  val RUDDER_SYSLOG_PORT = config.getInt("rudder.syslog.port") //514
  val RUDDER_REPORTS_EXECUTION_MAX_DAYS = config.getInt("rudder.batch.storeAgentRunTimes.maxDays") // In days : 5
  val RUDDER_REPORTS_EXECUTION_INTERVAL = config.getInt("rudder.batch.storeAgentRunTimes.updateInterval") // In seconds : 5

  val BIN_EMERGENCY_STOP = config.getString("bin.emergency.stop")
  val HISTORY_INVENTORIES_ROOTDIR = config.getString("history.inventories.rootdir")
  val UPLOAD_ROOT_DIRECTORY = config.getString("upload.root.directory")

  //used in spring security "applicationContext-security.xml", be careful if you change its name
  val RUDDER_REST_ALLOWNONAUTHENTICATEDUSER = config.getBoolean("rudder.rest.allowNonAuthenticatedUser")

  val RUDDER_DEBUG_NODE_CONFIGURATION_PATH = config.getString("rudder.debug.nodeconfiguration.path")

  // Roles definitions
  val RUDDER_SERVER_ROLES_LDAP  = config.getString("rudder.server-roles.ldap")
  val RUDDER_SERVER_ROLES_INVENTORY_ENDPOINT = config.getString("rudder.server-roles.inventory-endpoint")
  val RUDDER_SERVER_ROLES_DB    = config.getString("rudder.server-roles.db")
  val RUDDER_SERVER_ROLES_FRONT = config.getString("rudder.server-roles.relay-top")
  val RUDDER_SERVER_ROLES_WEBAPP= config.getString("rudder.server-roles.web")

  val licensesConfiguration = "licenses.xml"
  val logentries = "logentries.xml"
  val prettyPrinter = new RudderPrettyPrinter(120, 2)
  val userLibraryDirectoryName = "directives"
  val groupLibraryDirectoryName = "groups"
  val rulesDirectoryName = "rules"
  val ruleCategoriesDirectoryName = "ruleCategories"
  val parametersDirectoryName = "parameters"

  //deprecated
  val BASE_URL = Try(config.getString("base.url")).getOrElse("")

  //
  // Theses services can be called from the outer worl/
  // They must be typed with there abstract interface, as
  // such service must not expose implementation details
  //

  val pendingNodesDit: InventoryDit = pendingNodesDitImpl
  val acceptedNodesDit: InventoryDit = acceptedNodesDitImpl
  val nodeDit: NodeDit = nodeDitImpl
  val rudderDit: RudderDit = rudderDitImpl
  val roLDAPConnectionProvider: LDAPConnectionProvider[RoLDAPConnection] = roLdap
  val roRuleRepository: RoRuleRepository = roLdapRuleRepository
  val woRuleRepository: WoRuleRepository = woLdapRuleRepository
  val roNodeGroupRepository: RoNodeGroupRepository = roLdapNodeGroupRepository
  val woNodeGroupRepository: WoNodeGroupRepository = woLdapNodeGroupRepository
  val techniqueRepository: TechniqueRepository = techniqueRepositoryImpl
  val updateTechniqueLibrary: UpdateTechniqueLibrary = techniqueRepositoryImpl
  val roDirectiveRepository: RoDirectiveRepository = roLdapDirectiveRepository
  val woDirectiveRepository: WoDirectiveRepository = woLdapDirectiveRepository
  val readOnlySoftwareDAO: ReadOnlySoftwareDAO = softwareInventoryDAO
  val eventLogRepository: EventLogRepository = logRepository
  val eventLogDetailsService: EventLogDetailsService = eventLogDetailsServiceImpl
  val reportingService: ReportingService = reportingServiceImpl
  val stringUuidGenerator: StringUuidGenerator = uuidGen
  val quickSearchService: QuickSearchService = quickSearchServiceImpl
  val cmdbQueryParser: CmdbQueryParser = queryParser
  val getBaseUrlService: GetBaseUrlService = baseUrlService
  val fileManager: FileManager = fileManagerImpl
  val startStopOrchestrator: StartStopOrchestrator = startStopOrchestratorImpl
  val inventoryHistoryLogRepository: InventoryHistoryLogRepository = diffRepos
  val inventoryEventLogService: InventoryEventLogService = inventoryLogEventServiceImpl
  val ruleApplicationStatus: RuleApplicationStatusService = ruleApplicationStatusImpl
  val newNodeManager: NewNodeManager = newNodeManagerImpl
  val nodeGrid: NodeGrid = nodeGridImpl
  val nodeSummaryService: NodeSummaryService = nodeSummaryServiceImpl
  val jsTreeUtilService: JsTreeUtilService = jsTreeUtilServiceImpl
  val directiveEditorService: DirectiveEditorService = directiveEditorServiceImpl
  val userPropertyService: UserPropertyService = userPropertyServiceImpl
  val eventListDisplayer: EventListDisplayer = eventListDisplayerImpl
  val asyncDeploymentAgent: AsyncDeploymentAgent = asyncDeploymentAgentImpl
  val policyServerManagementService: PolicyServerManagementService = psMngtService
  val updateDynamicGroups: UpdateDynamicGroups = dyngroupUpdaterBatch
  val databaseManager: DatabaseManager = databaseManagerImpl
  val automaticReportsCleaning: AutomaticReportsCleaning = dbCleaner
  val checkTechniqueLibrary: CheckTechniqueLibrary = techniqueLibraryUpdater
  val automaticReportLogger: AutomaticReportLogger = autoReportLogger
  val nodeConfigurationService: NodeConfigurationService = nodeConfigurationServiceImpl
  val removeNodeService: RemoveNodeService = removeNodeServiceImpl
  val nodeInfoService: NodeInfoService = nodeInfoServiceImpl
  val reportDisplayer: ReportDisplayer = reportDisplayerImpl
  val dependencyAndDeletionService: DependencyAndDeletionService =  dependencyAndDeletionServiceImpl
  val itemArchiveManager: ItemArchiveManager = itemArchiveManagerImpl
  val personIdentService: PersonIdentService = personIdentServiceImpl
  val gitRevisionProvider: GitRevisionProvider = gitRevisionProviderImpl
  val logDisplayer: LogDisplayer  = logDisplayerImpl
  val fullInventoryRepository: LDAPFullInventoryRepository = ldapFullInventoryRepository
  val acceptedNodeQueryProcessor: QueryProcessor = queryProcessor
  val categoryHierarchyDisplayer: CategoryHierarchyDisplayer = categoryHierarchyDisplayerImpl
  val dynGroupService: DynGroupService = dynGroupServiceImpl
  val ditQueryData: DitQueryData = ditQueryDataImpl
  val reportsRepository : ReportsRepository = reportsRepositoryImpl
  val eventLogDeploymentService: EventLogDeploymentService = eventLogDeploymentServiceImpl
  val allBootstrapChecks : BootstrapChecks = allChecks
  lazy val srvGrid = new SrvGrid(roReportsExecutionSquerylRepository)
  val expectedReportRepository : RuleExpectedReportsRepository = configurationExpectedRepo
  val historizationRepository : HistorizationRepository =  historizationJdbcRepository
  val roApiAccountRepository : RoApiAccountRepository = roLDAPApiAccountRepository
  val woApiAccountRepository : WoApiAccountRepository = woLDAPApiAccountRepository

  val roWorkflowRepository : RoWorkflowRepository = new RoWorkflowJdbcRepository(jdbcTemplate)
  val woWorkflowRepository : WoWorkflowRepository = new WoWorkflowJdbcRepository(jdbcTemplate, roWorkflowRepository)

  val roReportExecutionsRepository : RoReportsExecutionRepository = roReportsExecutionSquerylRepository
  val woReportExecutionsRepository : WoReportsExecutionRepository = woReportExecutionsSquerylRepository

  val inMemoryChangeRequestRepository : InMemoryChangeRequestRepository = new InMemoryChangeRequestRepository

  val roChangeRequestRepository : RoChangeRequestRepository = {
    //a runtime checking of the workflow to use
    new EitherRoChangeRequestRepository(
        configService.rudder_workflow_enabled
      , new RoChangeRequestJdbcRepository(
            jdbcTemplate
          , new ChangeRequestsMapper(changeRequestChangesUnserialisation)
        )
      , inMemoryChangeRequestRepository
    )
  }

  val woChangeRequestRepository : WoChangeRequestRepository = {
    //a runtime checking of the workflow to use
    new EitherWoChangeRequestRepository(
        configService.rudder_workflow_enabled
      , new WoChangeRequestJdbcRepository(
            jdbcTemplate
          , changeRequestChangesSerialisation
          , roChangeRequestRepository
        )
      , inMemoryChangeRequestRepository
    )
  }


  val roRuleCategoryRepository : RoRuleCategoryRepository = roLDAPRuleCategoryRepository
  val ruleCategoryService      : RuleCategoryService = new RuleCategoryService(roRuleCategoryRepository)
  val woRuleCategoryRepository : WoRuleCategoryRepository = woLDAPRuleCategoryRepository

  val changeRequestEventLogService : ChangeRequestEventLogService = new ChangeRequestEventLogServiceImpl(eventLogRepository)


  val xmlSerializer = XmlSerializerImpl(
      ruleSerialisation
    , directiveSerialisation
    , nodeGroupSerialisation
    , globalParameterSerialisation
    ,ruleCategorySerialisation
  )

  val xmlUnserializer = XmlUnserializerImpl(
      ruleUnserialisation
    , directiveUnserialisation
    , nodeGroupUnserialisation
    , globalParameterUnserialisation
    , ruleCategoryUnserialisation
  )
  val workflowEventLogService =    new WorkflowEventLogServiceImpl(eventLogRepository,uuidGen)
  val diffService: DiffService = new DiffServiceImpl()
  val commitAndDeployChangeRequest : CommitAndDeployChangeRequestService =
    new CommitAndDeployChangeRequestServiceImpl(
        uuidGen
      , roChangeRequestRepository
      , woChangeRequestRepository
      , roDirectiveRepository
      , woDirectiveRepository
      , roNodeGroupRepository
      , woNodeGroupRepository
      , roRuleRepository
      , woRuleRepository
      , roLDAPParameterRepository
      , woLDAPParameterRepository
      , asyncDeploymentAgent
      , dependencyAndDeletionService
      , configService.rudder_workflow_enabled
      , xmlSerializer
      , xmlUnserializer
      , sectionSpecParser
    )
  val asyncWorkflowInfo = new AsyncWorkflowInfo
  val workflowService: WorkflowService = {
    new EitherWorkflowService(
        configService.rudder_workflow_enabled
      , new TwoValidationStepsWorkflowServiceImpl(
            workflowEventLogService
          , commitAndDeployChangeRequest
          , roWorkflowRepository
          , woWorkflowRepository
          , asyncWorkflowInfo
          , configService.rudder_workflow_self_validation
          , configService.rudder_workflow_self_deployment
        )
      , new NoWorkflowServiceImpl(
            commitAndDeployChangeRequest
          , inMemoryChangeRequestRepository
        )
    )
  }

  val changeRequestService: ChangeRequestService = new ChangeRequestServiceImpl (
      roChangeRequestRepository
    , woChangeRequestRepository
    , changeRequestEventLogService
    , uuidGen
    , configService.rudder_workflow_enabled
  )

  val roParameterService : RoParameterService = roParameterServiceImpl
  val woParameterService : WoParameterService = woParameterServiceImpl

  //////////////////////////////////////////////////////////////////////////////////////////
  ///////////////////////////////////////// REST ///////////////////////////////////////////
  //////////////////////////////////////////////////////////////////////////////////////////


  val restExtractorService =
    RestExtractorService (
        roRuleRepository
      , roDirectiveRepository
      , roNodeGroupRepository
      , techniqueRepository
      , queryParser
      , userPropertyService
      , workflowService
    )

  val tokenGenerator = new TokenGeneratorImpl(32)

  val restDeploy = new RestDeploy(asyncDeploymentAgentImpl, uuidGen)
  val restDyngroupReload = new RestDyngroupReload(dyngroupUpdaterBatch)
  val restTechniqueReload = new RestTechniqueReload(techniqueRepositoryImpl, uuidGen)
  val restArchiving = new RestArchiving(itemArchiveManagerImpl,personIdentServiceImpl, uuidGen)
  val restGetGitCommitAsZip = new RestGetGitCommitAsZip(gitRepo)
  val restApiAccounts = new RestApiAccounts(roApiAccountRepository,woApiAccountRepository,restExtractorService,tokenGenerator, uuidGen)
  val restDataSerializer = RestDataSerializerImpl(techniqueRepository,diffService)

  val ruleApiService2 =
    new RuleApiService2(
        roRuleRepository
      , woRuleRepository
      , uuidGen
      , asyncDeploymentAgent
      , changeRequestService
      , workflowService
      , restExtractorService
      , configService.rudder_workflow_enabled
      , restDataSerializer
    )

  val ruleApi2 =
    new RuleAPI2 (
        roRuleRepository
      , restExtractorService
      , ruleApiService2
    )

   val directiveApiService2 =
    new DirectiveAPIService2 (
        roDirectiveRepository
      , woDirectiveRepository
      , uuidGen
      , asyncDeploymentAgent
      , changeRequestService
      , workflowService
      , restExtractorService
      , configService.rudder_workflow_enabled
      , directiveEditorService
      , restDataSerializer
    )

  val directiveApi2 =
    new DirectiveAPI2 (
        roDirectiveRepository
      , restExtractorService
      , directiveApiService2
    )

  val groupApiService2 =
    new GroupApiService2 (
        roNodeGroupRepository
      , woNodeGroupRepository
      , uuidGen
      , asyncDeploymentAgent
      , changeRequestService
      , workflowService
      , restExtractorService
      , queryProcessor
      , configService.rudder_workflow_enabled
      , restDataSerializer
    )

  val groupApi2 =
    new GroupAPI2 (
        roNodeGroupRepository
      , restExtractorService
      , groupApiService2
    )

    val nodeApiService2 =
      NodeApiService2 (
        newNodeManager
      , nodeInfoService
      , removeNodeService
      , uuidGen
      , restExtractorService
      , restDataSerializer
      , false
    )

  val nodeApi2 =
    NodeAPI2 (
        nodeApiService2
      , restExtractorService
    )

  val nodeApiService4 =
    new NodeApiService4 (
        fullInventoryRepository
      , uuidGen
      , restExtractorService
      , restDataSerializer
    )

  val nodeApi4 = {
    val fixedApiService2 = nodeApiService2.copy(fixedTag = true)
    val fixedApi2 = nodeApi2.copy(apiV2 = fixedApiService2)
    new NodeAPI4 (
        fixedApi2
      , nodeApiService4
      , restExtractorService
    )
  }

  val parameterApiService2 =
    new ParameterApiService2 (
        roLDAPParameterRepository
      , woLDAPParameterRepository
      , uuidGen
      , changeRequestService
      , workflowService
      , restExtractorService
      , configService.rudder_workflow_enabled
      , restDataSerializer
    )

  val parameterApi2 =
    new ParameterAPI2 (
        restExtractorService
      , parameterApiService2
    )

  val changeRequestApiService3 =
    new ChangeRequestAPIService3 (
        roChangeRequestRepository
      , woChangeRequestRepository
      , roWorkflowRepository
      , woWorkflowRepository
      , techniqueRepository
      , changeRequestService
      , workflowService
      , commitAndDeployChangeRequest
      , restExtractorService
      , restDataSerializer
      , configService.rudder_workflow_enabled
    )


  val changeRequestApi3 =
    new ChangeRequestAPI3 (
        restExtractorService
      , changeRequestApiService3
    )

  val apiV2 : List[RestAPI] = ruleApi2 :: directiveApi2 :: groupApi2 :: nodeApi2 :: parameterApi2 :: Nil
  val apiV3 : List[RestAPI] = changeRequestApi3 :: apiV2
  val apiV4 : List[RestAPI] = nodeApi4 :: apiV3.filter( _ != nodeApi2)

  val apis = {
    Map (
        ( ApiVersion(2) -> apiV2)
      , ( ApiVersion(3) -> apiV3)
      , ( ApiVersion(4) -> apiV4)
    )
  }

  val apiDispatcher = APIDispatcher(apis)

  lazy val configService: ReadConfigService with UpdateConfigService =
    new LDAPBasedConfigService(
        config
      , new LdapConfigRepository(rudderDit, rwLdap, ldapEntityMapper)
      , asyncWorkflowInfo
  )

  //////////////////////////////////////////////////////////////////////////////////////////
  //////////////////////////////////////////////////////////////////////////////////////////

  /**
   * A method to call to force initialisation of all object and services.
   * This is a good place to check boottime things, and throws
   * "application broken - can not start" exception
   *
   * Important: if that method is not called, RudderConfig will be
   * lazy and will only be initialised on the first call to one
   * of its (public) methods.
   */
  def init() : Unit = {
    import scala.collection.JavaConverters._
    val config = RudderProperties.config
    if(ApplicationLogger.isInfoEnabled) {
      //sort properties by key name
      val properties = config.entrySet.asScala.toSeq.sortBy( _.getKey ).map{ x =>
        //the log line: registered property: property_name=property_value
        s"registered property: ${x.getKey}=${if(filteredPasswords.contains(x.getKey)) "**********" else x.getValue.render}"
      }
      ApplicationLogger.info("List of registered properties:")
      properties.foreach { p =>
        ApplicationLogger.info(p)
      }
    }
  }


  //
  // Concrete implementation.
  // They are private to that object, and they can refer to other
  // private implementation as long as they conform to interface.
  //

  private[this] lazy val roLDAPApiAccountRepository = new RoLDAPApiAccountRepository(
      rudderDitImpl
    , roLdap
    , ldapEntityMapper
  )

  private[this] lazy val woLDAPApiAccountRepository = new WoLDAPApiAccountRepository(
      rudderDitImpl
    , rwLdap
    , ldapEntityMapper
    , ldapDiffMapper
    , logRepository
    , personIdentServiceImpl
  )

  private[this] lazy val ruleApplicationStatusImpl: RuleApplicationStatusService = new RuleApplicationStatusServiceImpl()
  private[this] lazy val acceptedNodesDitImpl: InventoryDit = new InventoryDit(LDAP_INVENTORIES_ACCEPTED_BASEDN, LDAP_INVENTORIES_SOFTWARE_BASEDN, "Accepted inventories")
  private[this] lazy val pendingNodesDitImpl: InventoryDit = new InventoryDit(LDAP_INVENTORIES_PENDING_BASEDN, LDAP_INVENTORIES_SOFTWARE_BASEDN, "Pending inventories")
  private[this] lazy val removedNodesDitImpl = new InventoryDit(LDAP_INVENTORIES_REMOVED_BASEDN,LDAP_INVENTORIES_SOFTWARE_BASEDN,"Removed Servers")
  private[this] lazy val rudderDitImpl: RudderDit = new RudderDit(LDAP_RUDDER_BASE)
  private[this] lazy val nodeDitImpl: NodeDit = new NodeDit(LDAP_NODE_BASE)
  private[this] lazy val inventoryDitService: InventoryDitService = new InventoryDitServiceImpl(pendingNodesDitImpl, acceptedNodesDitImpl,removedNodesDitImpl)
  private[this] lazy val uuidGen: StringUuidGenerator = new StringUuidGeneratorImpl
  private[this] lazy val systemVariableSpecService = new SystemVariableSpecServiceImpl()
  private[this] lazy val variableBuilderService: VariableBuilderService = new VariableBuilderServiceImpl()
  private[this] lazy val ldapEntityMapper = new LDAPEntityMapper(rudderDitImpl, nodeDitImpl, acceptedNodesDitImpl, queryParser)

  ///// items serializer - service that transforms items to XML /////
  private[this] lazy val ruleSerialisation: RuleSerialisation = new RuleSerialisationImpl(Constants.XML_CURRENT_FILE_FORMAT.toString)
  private[this] lazy val ruleCategorySerialisation: RuleCategorySerialisation = new RuleCategorySerialisationImpl(Constants.XML_CURRENT_FILE_FORMAT.toString)
  private[this] lazy val rootSectionSerialisation : SectionSpecWriter = new SectionSpecWriterImpl()
  private[this] lazy val activeTechniqueCategorySerialisation: ActiveTechniqueCategorySerialisation =
    new ActiveTechniqueCategorySerialisationImpl(Constants.XML_CURRENT_FILE_FORMAT.toString)
  private[this] lazy val activeTechniqueSerialisation: ActiveTechniqueSerialisation =
    new ActiveTechniqueSerialisationImpl(Constants.XML_CURRENT_FILE_FORMAT.toString)
  private[this] lazy val directiveSerialisation: DirectiveSerialisation =
    new DirectiveSerialisationImpl(Constants.XML_CURRENT_FILE_FORMAT.toString)
  private[this] lazy val nodeGroupCategorySerialisation: NodeGroupCategorySerialisation =
    new NodeGroupCategorySerialisationImpl(Constants.XML_CURRENT_FILE_FORMAT.toString)
  private[this] lazy val nodeGroupSerialisation: NodeGroupSerialisation =
    new NodeGroupSerialisationImpl(Constants.XML_CURRENT_FILE_FORMAT.toString)
  private[this] lazy val deploymentStatusSerialisation : DeploymentStatusSerialisation =
    new DeploymentStatusSerialisationImpl(Constants.XML_CURRENT_FILE_FORMAT.toString)
  private[this] lazy val globalParameterSerialisation: GlobalParameterSerialisation =
    new GlobalParameterSerialisationImpl(Constants.XML_CURRENT_FILE_FORMAT.toString)
  private[this] lazy val apiAccountSerialisation: APIAccountSerialisation =
    new APIAccountSerialisationImpl(Constants.XML_CURRENT_FILE_FORMAT.toString)
  private[this] lazy val changeRequestChangesSerialisation : ChangeRequestChangesSerialisation =
    new ChangeRequestChangesSerialisationImpl(
        Constants.XML_CURRENT_FILE_FORMAT.toString
      , nodeGroupSerialisation
      , directiveSerialisation
      , ruleSerialisation
      , globalParameterSerialisation
      , techniqueRepositoryImpl
      , rootSectionSerialisation
    )
  private[this] lazy val eventLogFactory = new EventLogFactoryImpl(
      ruleSerialisation
    , directiveSerialisation
    , nodeGroupSerialisation
    , activeTechniqueSerialisation
    , globalParameterSerialisation
    , apiAccountSerialisation
  )
  private[this] lazy val pathComputer = new PathComputerImpl(RUDDER_DIR_BACKUP)
  private[this] lazy val baseUrlService: GetBaseUrlService = new DefaultBaseUrlService(BASE_URL)

  /*
   * For now, we don't want to query server other
   * than the accepted ones.
   */
  private[this] lazy val ditQueryDataImpl = new DitQueryData(acceptedNodesDitImpl)
  private[this] lazy val queryParser = new CmdbQueryParser with DefaultStringQueryParser with JsonQueryLexer {
    override val criterionObjects = Map[String, ObjectCriterion]() ++ ditQueryDataImpl.criteriaMap
  }
  private[this] lazy val inventoryMapper: InventoryMapper = new InventoryMapper(inventoryDitService, pendingNodesDitImpl, acceptedNodesDitImpl, removedNodesDitImpl)
  private[this] lazy val fullInventoryFromLdapEntries: FullInventoryFromLdapEntries = new FullInventoryFromLdapEntriesImpl(inventoryDitService, inventoryMapper)
  private[this] lazy val ldapDiffMapper = new LDAPDiffMapper(ldapEntityMapper, queryParser)


  private[this] lazy val activeTechniqueCategoryUnserialisation = new ActiveTechniqueCategoryUnserialisationImpl
  private[this] lazy val activeTechniqueUnserialisation = new ActiveTechniqueUnserialisationImpl
  private[this] lazy val directiveUnserialisation = new DirectiveUnserialisationImpl
  private[this] lazy val nodeGroupCategoryUnserialisation = new NodeGroupCategoryUnserialisationImpl
  private[this] lazy val nodeGroupUnserialisation = new NodeGroupUnserialisationImpl(queryParser)
  private[this] lazy val ruleUnserialisation = new RuleUnserialisationImpl
  private[this] lazy val ruleCategoryUnserialisation = new RuleCategoryUnserialisationImpl
  private[this] lazy val globalParameterUnserialisation = new GlobalParameterUnserialisationImpl
  private[this] lazy val changeRequestChangesUnserialisation = new ChangeRequestChangesUnserialisationImpl(
      nodeGroupUnserialisation
    , directiveUnserialisation
    , ruleUnserialisation
    , globalParameterUnserialisation
    , techniqueRepository
    , sectionSpecParser
  )

  private[this] lazy val deploymentStatusUnserialisation = new DeploymentStatusUnserialisationImpl

  private[this] lazy val entityMigration =
    new DefaultXmlEventLogMigration(
        xmlMigration_2_3
      , xmlMigration_3_4
      , xmlMigration_4_5
    )
  private[this] lazy val xmlMigration_2_3 = new XmlMigration_2_3()
  private[this] lazy val xmlMigration_3_4 = new XmlMigration_3_4()
  private[this] lazy val xmlMigration_4_5 = new XmlMigration_4_5()

  private[this] lazy val eventLogDetailsServiceImpl = new EventLogDetailsServiceImpl(
      queryParser
    , new DirectiveUnserialisationImpl
    , new NodeGroupUnserialisationImpl(queryParser)
    , new RuleUnserialisationImpl
    , new ActiveTechniqueUnserialisationImpl
    , new DeploymentStatusUnserialisationImpl
    , new GlobalParameterUnserialisationImpl
    , new ApiAccountUnserialisationImpl
  )

  //////////////////////////////////////////////////////////
  //  non pure services that could perhaps be
  //////////////////////////////////////////////////////////

  // => rwLdap is only used to repair an error, that could be repaired elsewhere.

  // => because of systemVariableSpecService
  // metadata.xml parser
  private[this] lazy val variableSpecParser = new VariableSpecParser
  private[this] lazy val sectionSpecParser = new SectionSpecParser(variableSpecParser)
  private[this] lazy val techniqueParser = {
    new TechniqueParser(variableSpecParser,sectionSpecParser,new Cf3PromisesFileTemplateParser,systemVariableSpecService)
  }



  private[this] lazy val userPropertyServiceImpl = new StatelessUserPropertyService(
      configService.rudder_ui_changeMessage_enabled
    , configService.rudder_ui_changeMessage_mandatory
    , configService.rudder_ui_changeMessage_explanation
  )

  ////////////////////////////////////
  //  non pure services
  ////////////////////////////////////

  ///// end /////
  private[this] lazy val logRepository = new EventLogJdbcRepository(jdbcTemplate,eventLogFactory)
  private[this] lazy val inventoryLogEventServiceImpl = new InventoryEventLogServiceImpl(logRepository)
  private[this] lazy val licenseRepository = new LicenseRepositoryXML(RUDDER_DIR_LICENSESFOLDER + "/" + licensesConfiguration)
  private[this] lazy val gitRepo = new GitRepositoryProviderImpl(RUDDER_DIR_GITROOT)
  private[this] lazy val gitRevisionProviderImpl = new LDAPGitRevisionProvider(rwLdap, rudderDitImpl, gitRepo, RUDDER_TECHNIQUELIBRARY_GIT_REFS_PATH)
  private[this] lazy val techniqueReader: TechniqueReader = {
    //find the relative path from gitRepo to the ptlib root
    val gitSlash = new File(RUDDER_DIR_GITROOT).getPath + "/"
    if(!RUDDER_DIR_TECHNIQUES.startsWith(gitSlash)) {
      ApplicationLogger.error("The Technique library root directory must be a sub-directory of '%s', but it is configured to be: '%s'".format(RUDDER_DIR_GITROOT, RUDDER_DIR_TECHNIQUES))
      throw new RuntimeException("The Technique library root directory must be a sub-directory of '%s', but it is configured to be: '%s'".format(RUDDER_DIR_GITROOT, RUDDER_DIR_TECHNIQUES))
    }
    val relativePath = RUDDER_DIR_TECHNIQUES.substring(gitSlash.size, RUDDER_DIR_TECHNIQUES.size)
    new GitTechniqueReader(
        techniqueParser
      , gitRevisionProviderImpl
      , gitRepo
      , "metadata.xml", "category.xml", "expected_reports.csv"
      , Some(relativePath)
    )
  }
  private[this] lazy val historizationJdbcRepository = new HistorizationJdbcRepository(squerylDatasourceProvider)
  private[this] lazy val startStopOrchestratorImpl: StartStopOrchestrator = {
    if (!(new File(BIN_EMERGENCY_STOP)).exists)
      ApplicationLogger.error("The 'red button' program is not present at: '%s'. You will experience error when trying to use that functionnality".format(BIN_EMERGENCY_STOP))
    new SystemStartStopOrchestrator(BIN_EMERGENCY_STOP)
  }

  private[this] lazy val roLdap =
    new ROPooledSimpleAuthConnectionProvider(
      host = LDAP_HOST,
      port = LDAP_PORT,
      authDn = LDAP_AUTHDN,
      authPw = LDAP_AUTHPW,
      poolSize = 2)
  private[this] lazy val rwLdap =
    new RWPooledSimpleAuthConnectionProvider(
      host = LDAP_HOST,
      port = LDAP_PORT,
      authDn = LDAP_AUTHDN,
      authPw = LDAP_AUTHPW,
      poolSize = 2)

  //query processor for accepted nodes
  private[this] lazy val queryProcessor = new AccepetedNodesLDAPQueryProcessor(
    nodeDitImpl,
    acceptedNodesDitImpl,
    new InternalLDAPQueryProcessor(roLdap, acceptedNodesDitImpl, ditQueryDataImpl, ldapEntityMapper),
    nodeInfoServiceImpl
  )

  //we need a roLdap query checker for nodes in pending
  private[this] lazy val inventoryQueryChecker = new PendingNodesLDAPQueryChecker(new InternalLDAPQueryProcessor(roLdap, pendingNodesDitImpl, new DitQueryData(pendingNodesDitImpl), ldapEntityMapper))
  private[this] lazy val dynGroupServiceImpl = new DynGroupServiceImpl(rudderDitImpl, roLdap, ldapEntityMapper, inventoryQueryChecker)

  private[this] lazy val ldapFullInventoryRepository = new FullInventoryRepositoryImpl(inventoryDitService, inventoryMapper, rwLdap)
  private[this] lazy val unitRefuseGroup: UnitRefuseInventory = new RefuseGroups(
    "refuse_node:delete_id_in_groups",
    roLdapNodeGroupRepository, woLdapNodeGroupRepository)
  private[this] lazy val acceptInventory: UnitAcceptInventory with UnitRefuseInventory = new AcceptInventory(
    "accept_new_server:inventory",
    pendingNodesDitImpl,
    acceptedNodesDitImpl,
    ldapFullInventoryRepository)
  private[this] lazy val acceptNodeAndMachineInNodeOu: UnitAcceptInventory with UnitRefuseInventory = new AcceptFullInventoryInNodeOu(
    "accept_new_server:ou=node",
    nodeDitImpl,
    rwLdap,
    ldapEntityMapper,
    PendingInventory)

  private[this] lazy val acceptHostnameAndIp: UnitAcceptInventory = new AcceptHostnameAndIp(
      "accept_new_server:check_hostname_unicity"
    , AcceptedInventory
    , queryProcessor
    , ditQueryDataImpl
    , psMngtService
  )

  private[this] lazy val historizeNodeStateOnChoice: UnitAcceptInventory with UnitRefuseInventory = new HistorizeNodeStateOnChoice(
      "accept_or_refuse_new_node:historize_inventory"
    , ldapFullInventoryRepository
    , diffRepos
    , PendingInventory
  )
  private[this] lazy val nodeGridImpl = new NodeGrid(ldapFullInventoryRepository)

  private[this] lazy val modificationService = new ModificationService(logRepository,gitModificationRepository,itemArchiveManagerImpl,uuidGen)
  private[this] lazy val eventListDisplayerImpl = new EventListDisplayer(eventLogDetailsServiceImpl, logRepository, roLdapNodeGroupRepository, roLdapDirectiveRepository, nodeInfoServiceImpl, modificationService, personIdentServiceImpl)
  private[this] lazy val fileManagerImpl = new FileManager(UPLOAD_ROOT_DIRECTORY)
  private[this] lazy val databaseManagerImpl = new DatabaseManagerImpl(reportsRepositoryImpl)
  private[this] lazy val softwareInventoryDAO: ReadOnlySoftwareDAO = new ReadOnlySoftwareDAOImpl(inventoryDitService, roLdap, inventoryMapper)
  private[this] lazy val nodeSummaryServiceImpl = new NodeSummaryServiceImpl(inventoryDitService, inventoryMapper, roLdap)
  private[this] lazy val diffRepos: InventoryHistoryLogRepository =
    new InventoryHistoryLogRepository(HISTORY_INVENTORIES_ROOTDIR, new FullInventoryFileMarshalling(fullInventoryFromLdapEntries, inventoryMapper))
//  private[this] lazy val serverPolicyDiffService = new NodeConfigurationDiffService

  private[this] lazy val personIdentServiceImpl = new TrivialPersonIdentService
//  private[this] lazy val ldapNodeConfigurationMapper = new LDAPNodeConfigurationMapper(rudderDitImpl, acceptedNodesDitImpl, systemVariableSpecService, techniqueRepositoryImpl, variableBuilderService, rwLdap)
//  private[this] lazy val ldapNodeConfigurationRepository = new LDAPNodeConfigurationRepository(rwLdap, rudderDitImpl, ldapNodeConfigurationMapper)

  private[this] lazy val roParameterServiceImpl = new RoParameterServiceImpl(roLDAPParameterRepository)
  private[this] lazy val woParameterServiceImpl = new WoParameterServiceImpl(roParameterServiceImpl, woLDAPParameterRepository, asyncDeploymentAgentImpl)

  ///// items archivers - services that allows to transform items to XML and save then on a Git FS /////
  private[this] lazy val gitModificationRepository = new GitModificationSquerylRepository(squerylDatasourceProvider)
  private[this] lazy val gitRuleArchiver: GitRuleArchiver = new GitRuleArchiverImpl(
      gitRepo
    , new File(RUDDER_DIR_GITROOT)
    , ruleSerialisation
    , rulesDirectoryName
    , prettyPrinter
    , gitModificationRepository
  )
  private[this] lazy val gitRuleCategoryArchiver: GitRuleCategoryArchiver = new GitRuleCategoryArchiverImpl(
      gitRepo
    , new File(RUDDER_DIR_GITROOT)
    , ruleCategorySerialisation
    , ruleCategoriesDirectoryName
    , prettyPrinter
    , gitModificationRepository
  )
  private[this] lazy val gitActiveTechniqueCategoryArchiver: GitActiveTechniqueCategoryArchiver = new GitActiveTechniqueCategoryArchiverImpl(
      gitRepo
    , new File(RUDDER_DIR_GITROOT)
    , activeTechniqueCategorySerialisation
    , userLibraryDirectoryName
    , prettyPrinter
    , gitModificationRepository
  )
  private[this] lazy val gitActiveTechniqueArchiver: GitActiveTechniqueArchiverImpl = new GitActiveTechniqueArchiverImpl(
      gitRepo
    , new File(RUDDER_DIR_GITROOT)
    , activeTechniqueSerialisation
    , userLibraryDirectoryName
    , prettyPrinter
    , gitModificationRepository
  )
  private[this] lazy val gitDirectiveArchiver: GitDirectiveArchiver = new GitDirectiveArchiverImpl(
      gitRepo
    , new File(RUDDER_DIR_GITROOT)
    , directiveSerialisation
    , userLibraryDirectoryName
    , prettyPrinter
    , gitModificationRepository
  )
  private[this] lazy val gitNodeGroupArchiver: GitNodeGroupArchiver = new GitNodeGroupArchiverImpl(
      gitRepo
    , new File(RUDDER_DIR_GITROOT)
    , nodeGroupSerialisation
    , nodeGroupCategorySerialisation
    , groupLibraryDirectoryName
    , prettyPrinter
    , gitModificationRepository
  )
  private[this] lazy val gitParameterArchiver: GitParameterArchiver = new GitParameterArchiverImpl(
      gitRepo
    , new File(RUDDER_DIR_GITROOT)
    , globalParameterSerialisation
    , parametersDirectoryName
    , prettyPrinter
    , gitModificationRepository
  )
  ////////////// MUTEX FOR rwLdap REPOS //////////////

  private[this] lazy val uptLibReadWriteMutex = ScalaLock.java2ScalaRWLock(new java.util.concurrent.locks.ReentrantReadWriteLock(true))
  private[this] lazy val groupLibReadWriteMutex = ScalaLock.java2ScalaRWLock(new java.util.concurrent.locks.ReentrantReadWriteLock(true))
  private[this] lazy val nodeReadWriteMutex = ScalaLock.java2ScalaRWLock(new java.util.concurrent.locks.ReentrantReadWriteLock(true))
  private[this] lazy val parameterReadWriteMutex = ScalaLock.java2ScalaRWLock(new java.util.concurrent.locks.ReentrantReadWriteLock(true))


  private[this] lazy val roLdapDirectiveRepository = new RoLDAPDirectiveRepository(
        rudderDitImpl, roLdap, ldapEntityMapper, techniqueRepositoryImpl, uptLibReadWriteMutex)
  private[this] lazy val woLdapDirectiveRepository = {{
      val repo = new WoLDAPDirectiveRepository(
          roLdapDirectiveRepository,
        rwLdap,
        ldapDiffMapper,
        logRepository,
        uuidGen,
        gitDirectiveArchiver,
        gitActiveTechniqueArchiver,
        gitActiveTechniqueCategoryArchiver,
        personIdentServiceImpl,
        RUDDER_AUTOARCHIVEITEMS
      )

      gitActiveTechniqueArchiver.uptModificationCallback += new UpdatePiOnActiveTechniqueEvent(
          gitDirectiveArchiver,
        techniqueRepositoryImpl,
        roLdapDirectiveRepository
      )

      techniqueRepositoryImpl.registerCallback(new SaveDirectivesOnTechniqueCallback("SaveDirectivesOnTechniqueCallback", directiveEditorServiceImpl, roLdapDirectiveRepository, repo))

      repo
    }
  }
  private[this] lazy val roLdapRuleRepository = new RoLDAPRuleRepository(rudderDitImpl, roLdap, ldapEntityMapper)

  private[this] lazy val woLdapRuleRepository: WoRuleRepository = new WoLDAPRuleRepository(
      roLdapRuleRepository
    , rwLdap
    , ldapDiffMapper
    , roLdapNodeGroupRepository
    , logRepository
    , gitRuleArchiver
    , personIdentServiceImpl
    , RUDDER_AUTOARCHIVEITEMS
  )
  private[this] lazy val roLdapNodeGroupRepository = new RoLDAPNodeGroupRepository(
      rudderDitImpl, roLdap, ldapEntityMapper, groupLibReadWriteMutex
  )
  private[this] lazy val woLdapNodeGroupRepository = new WoLDAPNodeGroupRepository(
      roLdapNodeGroupRepository
    , rwLdap
    , ldapDiffMapper
    , uuidGen
    , logRepository
    , gitNodeGroupArchiver
    , personIdentServiceImpl
    , RUDDER_AUTOARCHIVEITEMS
  )

  private[this] lazy val roLDAPRuleCategoryRepository = {
    new RoLDAPRuleCategoryRepository(
        rudderDitImpl
      , roLdap
      , ldapEntityMapper
      , groupLibReadWriteMutex
    )
  }
  private[this] lazy val woLDAPRuleCategoryRepository = {
    new WoLDAPRuleCategoryRepository(
        roLDAPRuleCategoryRepository
      , rwLdap
      , uuidGen
      , gitRuleCategoryArchiver
      , personIdentServiceImpl
      , RUDDER_AUTOARCHIVEITEMS
    )
  }

  private[this] lazy val roLDAPParameterRepository = new RoLDAPParameterRepository(
      rudderDitImpl, roLdap, ldapEntityMapper, parameterReadWriteMutex
  )
  private[this] lazy val woLDAPParameterRepository = new WoLDAPParameterRepository(
      roLDAPParameterRepository
    , rwLdap
    , ldapDiffMapper
    , logRepository
    , gitParameterArchiver
    , personIdentServiceImpl
    , RUDDER_AUTOARCHIVEITEMS
  )

  private[this] lazy val itemArchiveManagerImpl = new ItemArchiveManagerImpl(
      roLdapRuleRepository
    , woLdapRuleRepository
    , roLDAPRuleCategoryRepository
    , roLdapDirectiveRepository
    , roLdapNodeGroupRepository
    , roLDAPParameterRepository
    , woLDAPParameterRepository
    , gitRepo
    , gitRevisionProvider
    , gitRuleArchiver
    , gitRuleCategoryArchiver
    , gitActiveTechniqueCategoryArchiver
    , gitActiveTechniqueArchiver
    , gitNodeGroupArchiver
    , gitParameterArchiver
    , parseRules
    , ParseActiveTechniqueLibrary
    , parseGlobalParameter
    , parseRuleCategories
    , importTechniqueLibrary
    , parseGroupLibrary
    , importGroupLibrary
    , importRuleCategoryLibrary
    , logRepository
    , asyncDeploymentAgentImpl
    , gitModificationRepository
  )


  private[this] lazy val systemVariableService: SystemVariableService = new SystemVariableServiceImpl(
      licenseRepository
    , systemVariableSpecService
    , psMngtService
    , RUDDER_DIR_DEPENDENCIES
    , RUDDER_ENDPOINT_CMDB
    , RUDDER_COMMUNITY_PORT
    , RUDDER_DIR_SHARED_FILES_FOLDER
    , RUDDER_WEBDAV_USER
    , RUDDER_WEBDAV_PASSWORD
    , RUDDER_SYSLOG_PORT
<<<<<<< HEAD
    , RUDDER_SERVER_ROLES_LDAP
    , RUDDER_SERVER_ROLES_INVENTORY_ENDPOINT
    , RUDDER_SERVER_ROLES_DB
    , RUDDER_SERVER_ROLES_FRONT
    , RUDDER_SERVER_ROLES_WEBAPP
=======
    , RUDDER_DIR_GITROOT
>>>>>>> 3e300430
    , configService.cfengine_server_denybadclocks _
    , configService.cfengine_server_skipidentify _
    , configService.agent_run_interval
    , configService.agent_run_splaytime
    , configService.agent_run_start_hour
    , configService.agent_run_start_minute
    , configService.cfengine_modified_files_ttl _
    , configService.cfengine_outputs_ttl _
    , configService.rudder_store_all_centralized_logs_in_file _
  )
  private[this] lazy val rudderCf3PromisesFileWriterService = new RudderCf3PromisesFileWriterServiceImpl(
    techniqueRepositoryImpl,
    pathComputer,
    nodeInfoServiceImpl,
    licenseRepository,
    reportingServiceImpl,
    systemVariableSpecService,
    systemVariableService,
    RUDDER_DIR_DEPENDENCIES,
    RUDDER_DIR_UPLOADED_FILE_SHARING,
    RUDDER_ENDPOINT_CMDB,
    RUDDER_COMMUNITY_PORT,
    RUDDER_COMMUNITY_CHECKPROMISES_COMMAND,
    RUDDER_NOVA_CHECKPROMISES_COMMAND,
    RUDDER_CFENGINE_RELOAD_SERVER_COMMAND)

  //must be here because of circular dependency if in techniqueRepository
  techniqueRepositoryImpl.registerCallback(new TechniqueAcceptationDatetimeUpdater("UpdatePTAcceptationDatetime", roLdapDirectiveRepository, woLdapDirectiveRepository))

  private[this] lazy val techniqueRepositoryImpl = {
    val service = new TechniqueRepositoryImpl(
        techniqueReader,
      Seq(),
      uuidGen
    )
    service.registerCallback(new LogEventOnTechniqueReloadCallback("LogEventOnPTLibUpdate", logRepository))
    service
  }
  private[this] lazy val interpolationCompiler = new InterpolatedValueCompilerImpl()
  private[this] lazy val ruleValService: RuleValService = new RuleValServiceImpl(interpolationCompiler)

  private[this] lazy val psMngtService: PolicyServerManagementService = new PolicyServerManagementServiceImpl(
    roLdapDirectiveRepository, woLdapDirectiveRepository)
  private[this] lazy val historizationService = new HistorizationServiceImpl(historizationJdbcRepository)

  private[this] lazy val asyncDeploymentAgentImpl: AsyncDeploymentAgent = {
    val agent = new AsyncDeploymentAgent(new DeploymentServiceImpl(
          roLdapRuleRepository,
          woLdapRuleRepository,
          ruleValService,
          systemVariableService,
          nodeConfigurationServiceImpl,
          nodeInfoServiceImpl,
          reportingServiceImpl,
          historizationService,
          roNodeGroupRepository,
          roDirectiveRepository,
          ruleApplicationStatusImpl,
          roParameterServiceImpl,
          interpolationCompiler

    )
      , eventLogDeploymentServiceImpl
      , deploymentStatusSerialisation)
    techniqueRepositoryImpl.registerCallback(
        new DeployOnTechniqueCallback("DeployOnPTLibUpdate", agent)
    )
    agent
  }

  private[this] lazy val newNodeManagerImpl = {
    //the sequence of unit process to accept a new inventory
    val unitAcceptors =
      historizeNodeStateOnChoice ::
      acceptNodeAndMachineInNodeOu ::
      acceptInventory ::
      acceptHostnameAndIp ::
      Nil

    //the sequence of unit process to refuse a new inventory
    val unitRefusors =
      historizeNodeStateOnChoice ::
      unitRefuseGroup ::
      acceptNodeAndMachineInNodeOu ::
      acceptInventory ::
      Nil

    new NewNodeManagerImpl(
        roLdap
      , pendingNodesDitImpl
      , acceptedNodesDitImpl
      , nodeSummaryServiceImpl
      , ldapFullInventoryRepository
      , unitAcceptors
      , unitRefusors
      , inventoryHistoryLogRepository
      , eventLogRepository
      , dyngroupUpdaterBatch
    )
  }

  private[this] lazy val nodeConfigurationServiceImpl: NodeConfigurationService = new NodeConfigurationServiceImpl(
      rudderCf3PromisesFileWriterService
    , new LdapNodeConfigurationCacheRepository(rudderDit, rwLdap)
    , new NodeConfigurationLoggerImpl(RUDDER_DEBUG_NODE_CONFIGURATION_PATH)
  )
//  private[this] lazy val licenseService: NovaLicenseService = new NovaLicenseServiceImpl(licenseRepository, ldapNodeConfigurationRepository, RUDDER_DIR_LICENSESFOLDER)
  private[this] lazy val reportingServiceImpl = new ReportingServiceImpl(
        configurationExpectedRepo
      , reportsRepositoryImpl
      , techniqueRepositoryImpl
      , new ComputeCardinalityOfDirectiveVal()
      , configService.agent_run_interval
  )
  private[this] lazy val configurationExpectedRepo = new com.normation.rudder.repository.jdbc.RuleExpectedReportsJdbcRepository(jdbcTemplate, transactionManager)
  private[this] lazy val reportsRepositoryImpl = new com.normation.rudder.repository.jdbc.ReportsJdbcRepository(jdbcTemplate)
  private[this] lazy val dataSourceProvider = new RudderDatasourceProvider(RUDDER_JDBC_DRIVER, RUDDER_JDBC_URL, RUDDER_JDBC_USERNAME, RUDDER_JDBC_PASSWORD)
  private[this] lazy val squerylDatasourceProvider = new SquerylConnectionProvider(dataSourceProvider.datasource)
  private[this] lazy val jdbcTemplate = {
    val template = new org.springframework.jdbc.core.JdbcTemplate(dataSourceProvider.datasource)
    template
  }

  private[this] lazy val transactionManager = new org.springframework.jdbc.datasource.DataSourceTransactionManager(dataSourceProvider.datasource)

  private[this] lazy val parseRules : ParseRules = new GitParseRules(
      ruleUnserialisation
    , gitRepo
    , entityMigration
    , rulesDirectoryName
  )
  private[this] lazy val ParseActiveTechniqueLibrary : ParseActiveTechniqueLibrary = new GitParseActiveTechniqueLibrary(
      activeTechniqueCategoryUnserialisation
    , activeTechniqueUnserialisation
    , directiveUnserialisation
    , gitRepo
    , entityMigration
    , userLibraryDirectoryName
  )
  private[this] lazy val importTechniqueLibrary : ImportTechniqueLibrary = new ImportTechniqueLibraryImpl(
     rudderDitImpl
   , rwLdap
   , ldapEntityMapper
   , uptLibReadWriteMutex
  )
  private[this] lazy val parseGroupLibrary : ParseGroupLibrary = new GitParseGroupLibrary(
      nodeGroupCategoryUnserialisation
    , nodeGroupUnserialisation
    , gitRepo
    , entityMigration
    , groupLibraryDirectoryName
  )
  private[this] lazy val parseGlobalParameter : ParseGlobalParameters = new GitParseGlobalParameters(
      globalParameterUnserialisation
    , gitRepo
    , entityMigration
    , parametersDirectoryName
  )
  private[this] lazy val parseRuleCategories : ParseRuleCategories = new GitParseRuleCategories(
      ruleCategoryUnserialisation
    , gitRepo
    , entityMigration
    , ruleCategoriesDirectoryName
  )
  private[this] lazy val importGroupLibrary : ImportGroupLibrary = new ImportGroupLibraryImpl(
     rudderDitImpl
   , rwLdap
   , ldapEntityMapper
   , groupLibReadWriteMutex
  )
  private[this] lazy val importRuleCategoryLibrary : ImportRuleCategoryLibrary = new ImportRuleCategoryLibraryImpl(
     rudderDitImpl
   , rwLdap
   , ldapEntityMapper
   , groupLibReadWriteMutex
  )
  private[this] lazy val eventLogDeploymentServiceImpl = new EventLogDeploymentService(logRepository, eventLogDetailsServiceImpl)
  private[this] lazy val nodeInfoServiceImpl: NodeInfoService = new NodeInfoServiceImpl(
      nodeDitImpl
    , rudderDitImpl
    , acceptedNodesDitImpl
    , roLdap
    , ldapEntityMapper
    , inventoryMapper
    , inventoryDitService
  )
  private[this] lazy val dependencyAndDeletionServiceImpl: DependencyAndDeletionService = new DependencyAndDeletionServiceImpl(
        roLdap
      , rudderDitImpl
      , roLdapDirectiveRepository
      , woLdapDirectiveRepository
      , woLdapRuleRepository
      , woLdapNodeGroupRepository
      , ldapEntityMapper
  )
  private[this] lazy val quickSearchServiceImpl = new QuickSearchServiceImpl(
    roLdap, nodeDitImpl, acceptedNodesDitImpl, ldapEntityMapper,
    //nodeAttributes
    Seq(
        LDAPConstants.A_NAME
      , LDAPConstants.A_NODE_UUID
      , LDAPConstants.A_MANUFACTURER
      , LDAPConstants.A_LIST_OF_IP
    ),
    //serverAttributes
    Seq(
        LDAPConstants.A_HOSTNAME
      , LDAPConstants.A_OS_NAME
      , LDAPConstants.A_OS_FULL_NAME
      , LDAPConstants.A_OS_VERSION
      , LDAPConstants.A_OS_SERVICE_PACK
      , LDAPConstants.A_OS_KERNEL_VERSION
    ))
  private[this] lazy val logDisplayerImpl: LogDisplayer = new LogDisplayer(reportsRepositoryImpl, roLdapDirectiveRepository, roLdapRuleRepository)
  private[this] lazy val categoryHierarchyDisplayerImpl: CategoryHierarchyDisplayer = new CategoryHierarchyDisplayer()
  private[this] lazy val dyngroupUpdaterBatch: UpdateDynamicGroups = new UpdateDynamicGroups(
      dynGroupServiceImpl
    , new DynGroupUpdaterServiceImpl(roLdapNodeGroupRepository, woLdapNodeGroupRepository, queryProcessor)
    , asyncDeploymentAgentImpl
    , uuidGen
    , RUDDER_BATCH_DYNGROUP_UPDATEINTERVAL
  )

  private[this] lazy val dbCleaner: AutomaticReportsCleaning = {
    val cleanFrequency = AutomaticReportsCleaning.buildFrequency(
        RUDDER_BATCH_REPORTSCLEANER_FREQUENCY
      , RUDDER_BATCH_DATABASECLEANER_RUNTIME_MINUTE
      , RUDDER_BATCH_DATABASECLEANER_RUNTIME_HOUR
      , RUDDER_BATCH_DATABASECLEANER_RUNTIME_DAY) match {
      case Full(freq) => freq
      case eb:EmptyBox => val fail = eb ?~! "automatic reports cleaner is not correct"
        val exceptionMsg = "configuration file (/opt/rudder/etc/rudder-webapp.conf) is not correctly set, cause is %s".format(fail.msg)
        throw new RuntimeException(exceptionMsg)
    }

    new AutomaticReportsCleaning(
      databaseManagerImpl
    , RUDDER_BATCH_REPORTSCLEANER_DELETE_TTL
    , RUDDER_BATCH_REPORTSCLEANER_ARCHIVE_TTL
    , cleanFrequency
  )}

  private[this] lazy val techniqueLibraryUpdater = new CheckTechniqueLibrary(
      techniqueRepositoryImpl
    , asyncDeploymentAgent
    , uuidGen
    , RUDDER_BATCH_TECHNIQUELIBRARY_UPDATEINTERVAL
  )
  private[this] lazy val userSessionLogEvent = new UserSessionLogEvent(logRepository, uuidGen)
  private[this] lazy val jsTreeUtilServiceImpl = new JsTreeUtilService(roLdapDirectiveRepository, techniqueRepositoryImpl)
  private[this] lazy val removeNodeServiceImpl = new RemoveNodeServiceImpl(
        nodeDitImpl
      , rudderDitImpl
      , rwLdap
      , ldapEntityMapper
      , roLdapNodeGroupRepository
      , woLdapNodeGroupRepository
      , nodeInfoServiceImpl
      , ldapFullInventoryRepository
      , logRepository
      , nodeReadWriteMutex)

  /**
   * Event log migration
   */


  private[this] lazy val migrationRepository = new MigrationEventLogRepository(squerylDatasourceProvider)

  private[this] lazy val eventLogsMigration_2_3 = new EventLogsMigration_2_3(
      jdbcTemplate        = jdbcTemplate
    , individualMigration = new EventLogMigration_2_3(xmlMigration_2_3)
    , batchSize           = 1000
  )

  private[this] lazy val eventLogsMigration_2_3_Management = new ControlEventLogsMigration_2_3(
          migrationEventLogRepository = migrationRepository
        , Seq(eventLogsMigration_2_3)
  )

  private[this] lazy val eventLogsMigration_3_4 = new EventLogsMigration_3_4(
      jdbcTemplate
    , new EventLogMigration_3_4(xmlMigration_3_4)
    , eventLogsMigration_2_3
  )

  private[this] lazy val controlXmlFileFormatMigration_3_4 = new ControlXmlFileFormatMigration_3_4(
      migrationEventLogRepository = migrationRepository
    , batchMigrators              = Seq(eventLogsMigration_3_4
                                      , new ChangeRequestsMigration_3_4(
                                          jdbcTemplate
                                        , new ChangeRequestMigration_3_4(xmlMigration_3_4)
                                      )
                                    )
    , previousMigrationController = Some(eventLogsMigration_2_3_Management)
  )

  private[this] lazy val eventLogsMigration_4_5 = new EventLogsMigration_4_5(
      jdbcTemplate
    , new EventLogMigration_4_5(xmlMigration_4_5)
    , eventLogsMigration_3_4
  )

  private[this] lazy val controlXmlFileFormatMigration_4_5 = new ControlXmlFileFormatMigration_4_5(
      migrationEventLogRepository = migrationRepository
    , batchMigrators              = Seq(eventLogsMigration_4_5
                                      , new ChangeRequestsMigration_4_5(
                                          jdbcTemplate
                                        , new ChangeRequestMigration_4_5(xmlMigration_4_5)
                                      )
                                    )
    , previousMigrationController = Some(controlXmlFileFormatMigration_3_4)
  )


  /**
   * *************************************************
   * Bootstrap check actions
   * **************************************************
   */



  private[this] lazy val ruleCategoriesDirectory = new File(new File(RUDDER_DIR_GITROOT),ruleCategoriesDirectoryName)

  private[this] lazy val allChecks = new SequentialImmediateBootStrapChecks(
      new CheckDIT(pendingNodesDitImpl, acceptedNodesDitImpl, removedNodesDitImpl, rudderDitImpl, rwLdap)
    , new CheckSystemDirectives(rudderDitImpl, roLdapRuleRepository)
    , new CheckInitUserTemplateLibrary(
        rudderDitImpl, rwLdap, techniqueRepositoryImpl,
        roLdapDirectiveRepository, woLdapDirectiveRepository, uuidGen, asyncDeploymentAgentImpl) //new CheckDirectiveBusinessRules()
    , new CheckMigrationXmlFileFormat4_5(controlXmlFileFormatMigration_4_5)
    , new CheckInitXmlExport(itemArchiveManagerImpl, personIdentServiceImpl, uuidGen)
    , new CheckRootRuleCategoryExport (itemArchiveManager, ruleCategoriesDirectory,  personIdentServiceImpl, uuidGen)
    , new CheckMigrationDirectiveInterpolatedVariablesHaveRudderNamespace(roLdapDirectiveRepository, woLdapDirectiveRepository, uuidGen)
    // Check technique library reload needs to be achieved after modification in configuration (like migration of CFEngine variables)
    , new CheckTechniqueLibraryReload(
          techniqueRepositoryImpl
        , asyncDeploymentAgent
        , uuidGen
      )
    , new CheckSystemGroups (
          rudderDitImpl
        , roLdap
        , ldapEntityMapper
        , groupLibReadWriteMutex
        , woNodeGroupRepository
        , uuidGen
      )
  )



  //////////////////////////////////////////////////////////////////////////////////////////
  ////////////////////////////// Directive Editor and web fields //////////////////////////////
  //////////////////////////////////////////////////////////////////////////////////////////

  import com.normation.rudder.web.model._
  import org.joda.time.format.DateTimeFormat
  import java.util.Locale
  import com.normation.cfclerk.domain._

  val frenchDateFormatter = DateTimeFormat.forPattern("dd/MM/yyyy").withLocale(Locale.FRANCE)
  val frenchTimeFormatter = DateTimeFormat.forPattern("kk:mm:ss").withLocale(Locale.FRANCE)

  object FieldFactoryImpl extends DirectiveFieldFactory {
    //only one field

    override def forType(v: VariableSpec, id: String): DirectiveField = {
      val prefixSize = "size-"
      v match {
        case selectOne: SelectOneVariableSpec => new SelectOneField(id, selectOne.valueslabels)
        case select: SelectVariableSpec => new SelectField(id, select.valueslabels)
        case input: InputVariableSpec => v.constraint.typeName match {
          case str: SizeVType => new InputSizeField(id, str.name.substring(prefixSize.size))
          case UploadedFileVType => new UploadedFileField(UPLOAD_ROOT_DIRECTORY)(id)
          case DestinationPathVType => default(id)
          case DateVType(r) => new DateField(frenchDateFormatter)(id)
          case TimeVType(r) => new TimeField(frenchTimeFormatter)(id)
          case PermVType => new FilePermsField(id)
          case BooleanVType => new CheckboxField(id)
          case TextareaVType(r) => new TextareaField(id)
          case PasswordVType(algos) => new PasswordField(id, input.constraint.mayBeEmpty, algos)
          case _ => default(id)
        }
        case predefinedField: PredefinedValuesVariableSpec => new ReadOnlyTextField(id)

        case _ =>
          logger.error("Unexpected case : variable %s should not be displayed. Only select1, select or input can be displayed.".format(v.name))
          default(id)
      }
    }

    override def default(id: String) = new TextField(id)
  }

  private[this] lazy val section2FieldService: Section2FieldService = {
      def translators = {
        val t = new Translators()
        t.add(StringTranslator)
        t.add(new DateTimeTranslator(frenchDateFormatter, frenchTimeFormatter)) //TODO: how that can be session dependent ?
        t.add(FilePermsTranslator)
        t.add(FileTranslator)
        t.add(DestinationFileTranslator)
        t.add(SelectFieldTranslator)
        t
      }
    new Section2FieldService(FieldFactoryImpl, translators)
  }
  private[this] lazy val directiveEditorServiceImpl: DirectiveEditorService =
    new DirectiveEditorServiceImpl(techniqueRepositoryImpl, section2FieldService)
  private[this] lazy val reportDisplayerImpl = new ReportDisplayer(
      roLdapRuleRepository
    , roLdapDirectiveRepository
    , reportingServiceImpl
    , techniqueRepositoryImpl)
  private[this] lazy val propertyRepository = new RudderPropertiesSquerylRepository(
      squerylDatasourceProvider
    , reportsRepository )
  private[this] lazy val autoReportLogger = new AutomaticReportLogger(
      propertyRepository
    , reportsRepositoryImpl
    , roLdapRuleRepository
    , roLdapDirectiveRepository
    , nodeInfoServiceImpl
    , RUDDER_BATCH_REPORTS_LOGINTERVAL )

//  ////////////////////// Snippet plugins & extension register //////////////////////
//  import com.normation.plugins.{ SnippetExtensionRegister, SnippetExtensionRegisterImpl }
//  private[this] lazy val snippetExtensionRegister: SnippetExtensionRegister = new SnippetExtensionRegisterImpl()

  /*
   * Reports aggregation
   */


  private[this] lazy val roReportsExecutionSquerylRepository = new RoReportsExecutionSquerylRepository(squerylDatasourceProvider)

  private[this] lazy  val woReportExecutionsSquerylRepository = new WoReportsExecutionSquerylRepository(squerylDatasourceProvider, roReportsExecutionSquerylRepository )

  val updatesEntryJdbcRepository = new StatusUpdateSquerylRepository(squerylDatasourceProvider)

  val executionService = {
    val max   = if (RUDDER_REPORTS_EXECUTION_MAX_DAYS > 0) {
                  RUDDER_REPORTS_EXECUTION_MAX_DAYS
                } else {
                  logger.error("'rudder.aggregateReports.maxDays' property is not correctly set using 5 as default value, please check /opt/rudder/etc/rudder-web.properties")
                  5
                }

    new ReportsExecutionService(
      reportsRepository
    , roReportsExecutionSquerylRepository
    , woReportExecutionsSquerylRepository
    , updatesEntryJdbcRepository
    , max
    )
  }

 val aggregateReportScheduler = new FindNewReportsExecution(executionService,RUDDER_REPORTS_EXECUTION_INTERVAL)
}


/**
 * Spring configuration for services
 */
@Configuration
@Import(Array(classOf[AppConfigAuth]))
class AppConfig extends Loggable {


  ////////////////////// Snippet plugins & extension register //////////////////////
  import com.normation.plugins.{ SnippetExtensionRegister, SnippetExtensionRegisterImpl }
  @Bean
  def snippetExtensionRegister: SnippetExtensionRegister = new SnippetExtensionRegisterImpl()

}<|MERGE_RESOLUTION|>--- conflicted
+++ resolved
@@ -1120,15 +1120,12 @@
     , RUDDER_WEBDAV_USER
     , RUDDER_WEBDAV_PASSWORD
     , RUDDER_SYSLOG_PORT
-<<<<<<< HEAD
+    , RUDDER_DIR_GITROOT
     , RUDDER_SERVER_ROLES_LDAP
     , RUDDER_SERVER_ROLES_INVENTORY_ENDPOINT
     , RUDDER_SERVER_ROLES_DB
     , RUDDER_SERVER_ROLES_FRONT
     , RUDDER_SERVER_ROLES_WEBAPP
-=======
-    , RUDDER_DIR_GITROOT
->>>>>>> 3e300430
     , configService.cfengine_server_denybadclocks _
     , configService.cfengine_server_skipidentify _
     , configService.agent_run_interval
