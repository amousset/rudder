/*
*************************************************************************************
* Copyright 2011 Normation SAS
*************************************************************************************
*
* This program is free software: you can redistribute it and/or modify
* it under the terms of the GNU Affero General Public License as
* published by the Free Software Foundation, either version 3 of the
* License, or (at your option) any later version.
*
* In accordance with the terms of section 7 (7. Additional Terms.) of
* the GNU Affero GPL v3, the copyright holders add the following
* Additional permissions:
* Notwithstanding to the terms of section 5 (5. Conveying Modified Source
* Versions) and 6 (6. Conveying Non-Source Forms.) of the GNU Affero GPL v3
* licence, when you create a Related Module, this Related Module is
* not considered as a part of the work and may be distributed under the
* license agreement of your choice.
* A "Related Module" means a set of sources files including their
* documentation that, without modification of the Source Code, enables
* supplementary functions or services in addition to those offered by
* the Software.
*
* This program is distributed in the hope that it will be useful,
* but WITHOUT ANY WARRANTY; without even the implied warranty of
* MERCHANTABILITY or FITNESS FOR A PARTICULAR PURPOSE. See the
* GNU Affero General Public License for more details.
*
* You should have received a copy of the GNU Affero General Public License
* along with this program. If not, see <http://www.gnu.org/licenses/agpl.html>.
*
*************************************************************************************
*/

package bootstrap.liftweb

import java.io.File

import scala.collection.JavaConversions.seqAsJavaList

import org.springframework.context.annotation.{ Bean, Configuration, ImportResource }
import org.springframework.core.io.{ ClassPathResource => CPResource, FileSystemResource => FSResource, Resource }
import org.springframework.security.authentication.AuthenticationProvider
import org.springframework.security.authentication.dao.DaoAuthenticationProvider
import org.springframework.security.authentication.encoding._
import org.springframework.security.core.GrantedAuthority
import org.springframework.security.core.userdetails.{ UserDetails, UserDetailsService, UsernameNotFoundException }

import com.normation.authorization.Rights
import com.normation.rudder.authorization.{ AuthzToRights, NoRights }
import com.normation.rudder.domain.logger.ApplicationLogger
<<<<<<< HEAD
import com.normation.utils.HashcodeCaching

import bootstrap.liftweb._
import net.liftweb.common.Loggable
=======
import org.springframework.security.ldap.userdetails.UserDetailsContextMapper
import org.springframework.ldap.core.DirContextAdapter
import org.springframework.ldap.core.DirContextOperations
import java.util.Collection
>>>>>>> 1632d9d4

/**
 * Spring configuration for user authentication.
 *
 * We are looking for an XML file with looking like:
 *
 * <authentication hash="sha">
 *  <user name="name1" password="p1" />
 *  <user name="name2" password="p2" />
 * </authentication>
 *
 */
@Configuration
@ImportResource(Array("classpath:applicationContext-security.xml"))
class AppConfigAuth extends Loggable {
  import AppConfigAuth._
<<<<<<< HEAD

  val JVM_AUTH_FILE_KEY = "rudder.authFile"
  val DEFAULT_AUTH_FILE_NAME = "demo-rudder-users.xml"

  @Bean def demoAuthenticationProvider : AuthenticationProvider = {

    val resource = System.getProperty(JVM_AUTH_FILE_KEY) match {
      case null | "" => //use default location in classpath
        ApplicationLogger.info("JVM property -D%s is not defined, use configuration file '%s' in classpath".format(JVM_AUTH_FILE_KEY, DEFAULT_AUTH_FILE_NAME))
        new CPResource(DEFAULT_AUTH_FILE_NAME)
      case x => //so, it should be a full path, check it
        val config = new FSResource(new File(x))
        if(config.exists && config.isReadable) {
          ApplicationLogger.info("Use configuration file defined by JVM property -D%s : %s".format(JVM_AUTH_FILE_KEY, config.getPath))
          config
        } else {
          ApplicationLogger.error("Can not find configuration file specified by JVM property %s: %s ; abort".format(JVM_AUTH_FILE_KEY, config.getPath))
          throw new javax.servlet.UnavailableException("Configuration file not found: %s".format(config.getPath))
        }
    }

=======
  
  
  @Bean def demoAuthenticationProvider : AuthenticationProvider = {
    
    val resource = getUserResourceFile
>>>>>>> 1632d9d4
    //try to read and parse the file for users
    parseUsers(resource) match {
      case Some(config) =>
        val userDetails = new RudderInMemoryUserDetailsService(config.users.map { case (login,pass,roles) =>
          RudderUserDetail(login,pass,roles)
        }.toSet)

        val provider = new DaoAuthenticationProvider()
        provider.setUserDetailsService(userDetails)
        provider.setPasswordEncoder(config.encoder)
        provider
      case None =>
        ApplicationLogger.error("Error when trying to parse user file '%s', aborting.".format(resource.getURL.toString))
        throw new javax.servlet.UnavailableException("Error when triyng to parse user file '%s', aborting.".format(resource.getURL.toString))
    }
  }

  /**
   * Map an user from XML user config file
   */
  @Bean def rudderXMLUserDetails : UserDetailsContextMapper = {
    val resource = getUserResourceFile
    parseUsers(resource) match {
      case Some(config) =>
        new RudderXmlUserDetailsContextMapper(config)
      case None =>
        ApplicationLogger.error("Error when trying to parse user file '%s', aborting.".format(resource.getURL.toString))
        throw new javax.servlet.UnavailableException("Error when triyng to parse user file '%s', aborting.".format(resource.getURL.toString))
    }
  }
}

/**
 *  A trivial, immutable implementation of UserDetailsService for RudderUser
 */
class RudderInMemoryUserDetailsService(private[this] val initialUsers:Set[RudderUserDetail]) extends UserDetailsService {
  private[this] val users = Map[String,RudderUserDetail](initialUsers.map(u => (u.login,u)).toSeq:_*)

  @throws(classOf[UsernameNotFoundException])
  override def loadUserByUsername(username:String) : RudderUserDetail = {
    users.getOrElse(username, throw new UsernameNotFoundException(s"User with username '%{username}' was not found"))
  }
}


/**
 * For now, we don't use at all Spring Authority to implements
 * our authorizations.
 * That because we want something more typed than String for
 * authority, and as a bonus, that allows to be able to switch
 * from Spring more easily
 *
 * So we have only one Authority type known by Spring Security: ROLE_USER
 */
case object RoleUserAuthority extends GrantedAuthority {
  override val getAuthority = "ROLE_USER"
}

/**
 * Our simple model for for user authentication and authorizations.
 * Note that authorizations are not managed by spring, but by the
 * 'authz' token of RudderUserDetail.
 */
case class RudderUserDetail(login:String,password:String,authz:Rights) extends UserDetails with HashcodeCaching {
  override val getAuthorities:java.util.Collection[GrantedAuthority] = Seq(RoleUserAuthority)
  override val getPassword = password
  override val getUsername = login
  override val isAccountNonExpired = true
  override val isAccountNonLocked = true
  override val isCredentialsNonExpired = true
  override val isEnabled = true

}

case class AuthConfig(
  encoder: PasswordEncoder,
  users:List[(String,String,Rights)]
) extends HashcodeCaching

class RudderXmlUserDetailsContextMapper(authConfig: AuthConfig) extends UserDetailsContextMapper {

  val users = authConfig.users.map { case(login,pass,roles) => (login, RudderUserDetail(login,pass,roles)) }.toMap

  //we are not able to try to save user in the XML file
  def mapUserToContext(user: UserDetails, ctx: DirContextAdapter) : Unit = ()

  def mapUserFromContext(ctx: DirContextOperations, username: String, authorities: Collection[_ <:GrantedAuthority]): UserDetails = {
    users.getOrElse(username, RudderUserDetail(username, "", new Rights(NoRights)))
  }

}

object AppConfigAuth extends Loggable {
<<<<<<< HEAD
=======
  
  val JVM_AUTH_FILE_KEY = "rudder.authFile"
  val DEFAULT_AUTH_FILE_NAME = "demo-rudder-users.xml"

  def getUserResourceFile() : Resource =  System.getProperty(JVM_AUTH_FILE_KEY) match {
      case null | "" => //use default location in classpath
        ApplicationLogger.info("JVM property -D%s is not defined, use configuration file '%s' in classpath".format(JVM_AUTH_FILE_KEY, DEFAULT_AUTH_FILE_NAME))
        new ClassPathResource(DEFAULT_AUTH_FILE_NAME)
      case x => //so, it should be a full path, check it
        val config = new FileSystemResource(new File(x))
        if(config.exists && config.isReadable) {
          ApplicationLogger.info("Use configuration file defined by JVM property -D%s : %s".format(JVM_AUTH_FILE_KEY, config.getPath))
          config
        } else {
          ApplicationLogger.error("Can not find configuration file specified by JVM property %s: %s ; abort".format(JVM_AUTH_FILE_KEY, config.getPath))
          throw new javax.servlet.UnavailableException("Configuration file not found: %s".format(config.getPath))
        }
    }
>>>>>>> 1632d9d4

  def parseUsers(resource:Resource) : Option[AuthConfig] = {
    if(resource.exists && resource.isReadable) {
      val xml = scala.xml.XML.load(resource.getInputStream)
      //what password hashing algo to use ?
      val root = (xml \\ "authentication")
      if(root.size != 1) {
        val msg = "Authentication file is malformed, the root tag '<authentication>' was not found"
        ApplicationLogger.error(msg)
        None
      } else {
        val hash = (root(0) \ "@hash").text.toLowerCase match {
          case "sha" | "sha1" => new ShaPasswordEncoder(1)
          case "sha256" | "sha-256" => new ShaPasswordEncoder(256)
          case "sha512" | "sha-512" => new ShaPasswordEncoder(512)
          case "md5" => new Md5PasswordEncoder
          case _ => new PlaintextPasswordEncoder
        }

        //now, get users
        val users = ( (xml \ "user").toList.flatMap { node =>
         //for each node, check attribute name (mandatory), password  (mandatory) and role (optional)
         (   node.attribute("name").map(_.toList.map(_.text))
           , node.attribute("password").map(_.toList.map(_.text))
           , node.attribute("role").map(_.toList.map( role => AuthzToRights.parseRole(role.text.split(",").toSeq.map(_.trim))))
         ) match {
           case (Some(name :: Nil) , Some(pwd :: Nil), roles ) if(name.size > 0 && pwd.size > 0) => roles match {
             case Some(roles:: Nil) => (name, pwd, roles) :: Nil
             case _ =>  (name, pwd, new Rights(NoRights)) :: Nil
           }

           case _ =>
             ApplicationLogger.error("Ignore user line in authentication file '%s', some required attribute is missing: %s".format(resource.getURL.toString, node.toString))
             Nil
         }
        })

        //and now, return the list of users
        users map { user =>
        if (user._3.authorizationTypes.contains(NoRights))
          ApplicationLogger.warn("User %s authorisation are not defined correctly, please fix it (defined authorizations: %s)".format(user._1,user._3.authorizationTypes.map(_.id.toLowerCase()).mkString(", ")))
        ApplicationLogger.debug("User %s with defined authorizations: %s".format(user._1,user._3.authorizationTypes.map(_.id.toLowerCase()).mkString(", ")))
        }
        Some(AuthConfig(hash, users))
      }
    } else {
      ApplicationLogger.error("The resource '%s' does not exist or is not readable".format(resource.getURL.toString))
      None
    }
  }
}
<|MERGE_RESOLUTION|>--- conflicted
+++ resolved
@@ -49,17 +49,15 @@
 import com.normation.authorization.Rights
 import com.normation.rudder.authorization.{ AuthzToRights, NoRights }
 import com.normation.rudder.domain.logger.ApplicationLogger
-<<<<<<< HEAD
 import com.normation.utils.HashcodeCaching
 
 import bootstrap.liftweb._
 import net.liftweb.common.Loggable
-=======
+
 import org.springframework.security.ldap.userdetails.UserDetailsContextMapper
 import org.springframework.ldap.core.DirContextAdapter
 import org.springframework.ldap.core.DirContextOperations
 import java.util.Collection
->>>>>>> 1632d9d4
 
 /**
  * Spring configuration for user authentication.
@@ -76,14 +74,109 @@
 @ImportResource(Array("classpath:applicationContext-security.xml"))
 class AppConfigAuth extends Loggable {
   import AppConfigAuth._
-<<<<<<< HEAD
+
+
+  @Bean def demoAuthenticationProvider : AuthenticationProvider = {
+
+    val resource = getUserResourceFile
+    //try to read and parse the file for users
+    parseUsers(resource) match {
+      case Some(config) =>
+        val userDetails = new RudderInMemoryUserDetailsService(config.users.map { case (login,pass,roles) =>
+          RudderUserDetail(login,pass,roles)
+        }.toSet)
+
+        val provider = new DaoAuthenticationProvider()
+        provider.setUserDetailsService(userDetails)
+        provider.setPasswordEncoder(config.encoder)
+        provider
+      case None =>
+        ApplicationLogger.error("Error when trying to parse user file '%s', aborting.".format(resource.getURL.toString))
+        throw new javax.servlet.UnavailableException("Error when triyng to parse user file '%s', aborting.".format(resource.getURL.toString))
+    }
+  }
+
+  /**
+   * Map an user from XML user config file
+   */
+  @Bean def rudderXMLUserDetails : UserDetailsContextMapper = {
+    val resource = getUserResourceFile
+    parseUsers(resource) match {
+      case Some(config) =>
+        new RudderXmlUserDetailsContextMapper(config)
+      case None =>
+        ApplicationLogger.error("Error when trying to parse user file '%s', aborting.".format(resource.getURL.toString))
+        throw new javax.servlet.UnavailableException("Error when triyng to parse user file '%s', aborting.".format(resource.getURL.toString))
+    }
+  }
+}
+
+/**
+ *  A trivial, immutable implementation of UserDetailsService for RudderUser
+ */
+class RudderInMemoryUserDetailsService(private[this] val initialUsers:Set[RudderUserDetail]) extends UserDetailsService {
+  private[this] val users = Map[String,RudderUserDetail](initialUsers.map(u => (u.login,u)).toSeq:_*)
+
+  @throws(classOf[UsernameNotFoundException])
+  override def loadUserByUsername(username:String) : RudderUserDetail = {
+    users.getOrElse(username, throw new UsernameNotFoundException(s"User with username '%{username}' was not found"))
+  }
+}
+
+
+/**
+ * For now, we don't use at all Spring Authority to implements
+ * our authorizations.
+ * That because we want something more typed than String for
+ * authority, and as a bonus, that allows to be able to switch
+ * from Spring more easily
+ *
+ * So we have only one Authority type known by Spring Security: ROLE_USER
+ */
+case object RoleUserAuthority extends GrantedAuthority {
+  override val getAuthority = "ROLE_USER"
+}
+
+/**
+ * Our simple model for for user authentication and authorizations.
+ * Note that authorizations are not managed by spring, but by the
+ * 'authz' token of RudderUserDetail.
+ */
+case class RudderUserDetail(login:String,password:String,authz:Rights) extends UserDetails with HashcodeCaching {
+  override val getAuthorities:java.util.Collection[GrantedAuthority] = Seq(RoleUserAuthority)
+  override val getPassword = password
+  override val getUsername = login
+  override val isAccountNonExpired = true
+  override val isAccountNonLocked = true
+  override val isCredentialsNonExpired = true
+  override val isEnabled = true
+
+}
+
+case class AuthConfig(
+  encoder: PasswordEncoder,
+  users:List[(String,String,Rights)]
+) extends HashcodeCaching
+
+class RudderXmlUserDetailsContextMapper(authConfig: AuthConfig) extends UserDetailsContextMapper {
+
+  val users = authConfig.users.map { case(login,pass,roles) => (login, RudderUserDetail(login,pass,roles)) }.toMap
+
+  //we are not able to try to save user in the XML file
+  def mapUserToContext(user: UserDetails, ctx: DirContextAdapter) : Unit = ()
+
+  def mapUserFromContext(ctx: DirContextOperations, username: String, authorities: Collection[_ <:GrantedAuthority]): UserDetails = {
+    users.getOrElse(username, RudderUserDetail(username, "", new Rights(NoRights)))
+  }
+
+}
+
+object AppConfigAuth extends Loggable {
 
   val JVM_AUTH_FILE_KEY = "rudder.authFile"
   val DEFAULT_AUTH_FILE_NAME = "demo-rudder-users.xml"
 
-  @Bean def demoAuthenticationProvider : AuthenticationProvider = {
-
-    val resource = System.getProperty(JVM_AUTH_FILE_KEY) match {
+  def getUserResourceFile() : Resource =  System.getProperty(JVM_AUTH_FILE_KEY) match {
       case null | "" => //use default location in classpath
         ApplicationLogger.info("JVM property -D%s is not defined, use configuration file '%s' in classpath".format(JVM_AUTH_FILE_KEY, DEFAULT_AUTH_FILE_NAME))
         new CPResource(DEFAULT_AUTH_FILE_NAME)
@@ -97,128 +190,6 @@
           throw new javax.servlet.UnavailableException("Configuration file not found: %s".format(config.getPath))
         }
     }
-
-=======
-  
-  
-  @Bean def demoAuthenticationProvider : AuthenticationProvider = {
-    
-    val resource = getUserResourceFile
->>>>>>> 1632d9d4
-    //try to read and parse the file for users
-    parseUsers(resource) match {
-      case Some(config) =>
-        val userDetails = new RudderInMemoryUserDetailsService(config.users.map { case (login,pass,roles) =>
-          RudderUserDetail(login,pass,roles)
-        }.toSet)
-
-        val provider = new DaoAuthenticationProvider()
-        provider.setUserDetailsService(userDetails)
-        provider.setPasswordEncoder(config.encoder)
-        provider
-      case None =>
-        ApplicationLogger.error("Error when trying to parse user file '%s', aborting.".format(resource.getURL.toString))
-        throw new javax.servlet.UnavailableException("Error when triyng to parse user file '%s', aborting.".format(resource.getURL.toString))
-    }
-  }
-
-  /**
-   * Map an user from XML user config file
-   */
-  @Bean def rudderXMLUserDetails : UserDetailsContextMapper = {
-    val resource = getUserResourceFile
-    parseUsers(resource) match {
-      case Some(config) =>
-        new RudderXmlUserDetailsContextMapper(config)
-      case None =>
-        ApplicationLogger.error("Error when trying to parse user file '%s', aborting.".format(resource.getURL.toString))
-        throw new javax.servlet.UnavailableException("Error when triyng to parse user file '%s', aborting.".format(resource.getURL.toString))
-    }
-  }
-}
-
-/**
- *  A trivial, immutable implementation of UserDetailsService for RudderUser
- */
-class RudderInMemoryUserDetailsService(private[this] val initialUsers:Set[RudderUserDetail]) extends UserDetailsService {
-  private[this] val users = Map[String,RudderUserDetail](initialUsers.map(u => (u.login,u)).toSeq:_*)
-
-  @throws(classOf[UsernameNotFoundException])
-  override def loadUserByUsername(username:String) : RudderUserDetail = {
-    users.getOrElse(username, throw new UsernameNotFoundException(s"User with username '%{username}' was not found"))
-  }
-}
-
-
-/**
- * For now, we don't use at all Spring Authority to implements
- * our authorizations.
- * That because we want something more typed than String for
- * authority, and as a bonus, that allows to be able to switch
- * from Spring more easily
- *
- * So we have only one Authority type known by Spring Security: ROLE_USER
- */
-case object RoleUserAuthority extends GrantedAuthority {
-  override val getAuthority = "ROLE_USER"
-}
-
-/**
- * Our simple model for for user authentication and authorizations.
- * Note that authorizations are not managed by spring, but by the
- * 'authz' token of RudderUserDetail.
- */
-case class RudderUserDetail(login:String,password:String,authz:Rights) extends UserDetails with HashcodeCaching {
-  override val getAuthorities:java.util.Collection[GrantedAuthority] = Seq(RoleUserAuthority)
-  override val getPassword = password
-  override val getUsername = login
-  override val isAccountNonExpired = true
-  override val isAccountNonLocked = true
-  override val isCredentialsNonExpired = true
-  override val isEnabled = true
-
-}
-
-case class AuthConfig(
-  encoder: PasswordEncoder,
-  users:List[(String,String,Rights)]
-) extends HashcodeCaching
-
-class RudderXmlUserDetailsContextMapper(authConfig: AuthConfig) extends UserDetailsContextMapper {
-
-  val users = authConfig.users.map { case(login,pass,roles) => (login, RudderUserDetail(login,pass,roles)) }.toMap
-
-  //we are not able to try to save user in the XML file
-  def mapUserToContext(user: UserDetails, ctx: DirContextAdapter) : Unit = ()
-
-  def mapUserFromContext(ctx: DirContextOperations, username: String, authorities: Collection[_ <:GrantedAuthority]): UserDetails = {
-    users.getOrElse(username, RudderUserDetail(username, "", new Rights(NoRights)))
-  }
-
-}
-
-object AppConfigAuth extends Loggable {
-<<<<<<< HEAD
-=======
-  
-  val JVM_AUTH_FILE_KEY = "rudder.authFile"
-  val DEFAULT_AUTH_FILE_NAME = "demo-rudder-users.xml"
-
-  def getUserResourceFile() : Resource =  System.getProperty(JVM_AUTH_FILE_KEY) match {
-      case null | "" => //use default location in classpath
-        ApplicationLogger.info("JVM property -D%s is not defined, use configuration file '%s' in classpath".format(JVM_AUTH_FILE_KEY, DEFAULT_AUTH_FILE_NAME))
-        new ClassPathResource(DEFAULT_AUTH_FILE_NAME)
-      case x => //so, it should be a full path, check it
-        val config = new FileSystemResource(new File(x))
-        if(config.exists && config.isReadable) {
-          ApplicationLogger.info("Use configuration file defined by JVM property -D%s : %s".format(JVM_AUTH_FILE_KEY, config.getPath))
-          config
-        } else {
-          ApplicationLogger.error("Can not find configuration file specified by JVM property %s: %s ; abort".format(JVM_AUTH_FILE_KEY, config.getPath))
-          throw new javax.servlet.UnavailableException("Configuration file not found: %s".format(config.getPath))
-        }
-    }
->>>>>>> 1632d9d4
 
   def parseUsers(resource:Resource) : Option[AuthConfig] = {
     if(resource.exists && resource.isReadable) {
