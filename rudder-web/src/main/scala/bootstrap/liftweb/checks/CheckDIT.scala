/*
*************************************************************************************
* Copyright 2011 Normation SAS
*************************************************************************************
*
* This program is free software: you can redistribute it and/or modify
* it under the terms of the GNU Affero General Public License as
* published by the Free Software Foundation, either version 3 of the
* License, or (at your option) any later version.
*
* In accordance with the terms of section 7 (7. Additional Terms.) of
* the GNU Affero GPL v3, the copyright holders add the following
* Additional permissions:
* Notwithstanding to the terms of section 5 (5. Conveying Modified Source
* Versions) and 6 (6. Conveying Non-Source Forms.) of the GNU Affero GPL v3
* licence, when you create a Related Module, this Related Module is
* not considered as a part of the work and may be distributed under the
* license agreement of your choice.
* A "Related Module" means a set of sources files including their
* documentation that, without modification of the Source Code, enables
* supplementary functions or services in addition to those offered by
* the Software.
*
* This program is distributed in the hope that it will be useful,
* but WITHOUT ANY WARRANTY; without even the implied warranty of
* MERCHANTABILITY or FITNESS FOR A PARTICULAR PURPOSE. See the
* GNU Affero General Public License for more details.
*
* You should have received a copy of the GNU Affero General Public License
* along with this program. If not, see <http://www.gnu.org/licenses/agpl.html>.
*
*************************************************************************************
*/

package bootstrap.liftweb
package checks

import net.liftweb.common._
import com.normation.rudder.domain.RudderDit
import com.normation.inventory.ldap.core.InventoryDit
import com.normation.ldap.sdk.LDAPConnectionProvider
import javax.servlet.UnavailableException
import com.normation.rudder.domain.logger.ApplicationLogger

/**
 * This class check that all DIT entries needed for the application
 * to work are present in the LDAP directory.
 * If they are not, it will try to create them, and stop
 * application start if that is not possible. 
 *
 */
class CheckDIT(
    pendingNodesDit:InventoryDit
  , acceptedDit:InventoryDit
  , removedDit:InventoryDit
  , rudderDit:RudderDit
  , ldap:LDAPConnectionProvider
) extends BootstrapChecks {
  
  @throws(classOf[ UnavailableException ])
  override def checks() : Unit = {
    
    def FAIL(msg:String) = {
      ApplicationLogger.error(msg)
      throw new UnavailableException(msg)
    }
    
    //start to check that an LDAP connection is up and running
    ldap.map { con => 
      con.backed.isConnected
    } match {
      case e:EmptyBox => FAIL("Can not open LDAP connection")
      case _ => //ok
    }
    
    //check that all base DN's entry are already in the LDAP
    val baseDns = pendingNodesDit.BASE_DN :: pendingNodesDit.SOFTWARE_BASE_DN :: 
      acceptedDit.BASE_DN :: acceptedDit.SOFTWARE_BASE_DN ::
      removedDit.BASE_DN :: removedDit.SOFTWARE_BASE_DN ::
      rudderDit.BASE_DN :: Nil
    
    ldap.map { con =>
      (for {
        dn <- baseDns 
      } yield {
        (con.get(dn, "1:1"), dn)
      }).filter { //only keep those on error, and check if the resulting list is empty
        case(res,dn) => res.isEmpty 
      } match {
        case Nil => //ok
        case list => 
          FAIL { "There is some required entries missing in the LDAP directory: %s".format(
            list.map {
              case (Failure(m,_,_), dn) => "%s (error message: %s)".format(dn.toString, m)
              case (Empty,dn) => "%s (no error message)".format(dn.toString)
              case _ => "" //strange...
            }.mkString(" | ")
          )}
      }
    } match {
      case Failure(m,_,_) => FAIL("Error when checking for mandatory entries on the DIT. Message was: %s".format(m))
      case Empty => FAIL("Error when checking for mandatory entries on the DIT. No message was left.")
      case Full(_) => //ok
    }
      
    //now, check that all DIT entries are here, add missing ones
    val ditEntries = pendingNodesDit.getDITEntries ++ acceptedDit.getDITEntries ++ removedDit.getDITEntries ++ rudderDit.getDITEntries
    
    ldap.map { con =>
      (for {
        e <- ditEntries.toList
      } yield {
        if(con.exists(e.dn)) {
          ApplicationLogger.debug("DIT entry '%s' already in LDAP directory, nothing to do".format(e.dn))
          (Full(e),e.dn)
        } else {
          ApplicationLogger.info("Missing DIT entry '%s', trying to add it".format(e.dn))
          (con.save(e), e.dn)
        }
      }).filter { //only keep those on error, and check if the resulting list is empty
        case (result, dn) => result.isEmpty 
      } match {
        case Nil => //ok
        case list =>
          FAIL { "There is some required entries missing in the LDAP directory: %s".format(
            list.map {
              case (Failure(m,_,_), dn) => "%s (error message: %s)".format(dn.toString, m)
              case (Empty,dn) => "%s (no error message)".format(dn.toString)
              case _ => "" //strange...
            }.mkString(" | ")
          )}        
      }
    } match {
      case Failure(m,_,_) => FAIL("Error when checking for mandatory entries on the DIT. Message was: %s".format(m))
      case Empty => FAIL("Error when checking for mandatory entries on the DIT. No message was left.")
      case Full(_) => //ok
    }
    
<<<<<<< HEAD
    logger.info("All the required DIT entries are present in the LDAP directory")
=======
    ApplicationLogger.info("All the required DIT entries are present in the LDAP directory")
>>>>>>> 51731e0c
  }

}<|MERGE_RESOLUTION|>--- conflicted
+++ resolved
@@ -136,11 +136,7 @@
       case Full(_) => //ok
     }
     
-<<<<<<< HEAD
-    logger.info("All the required DIT entries are present in the LDAP directory")
-=======
     ApplicationLogger.info("All the required DIT entries are present in the LDAP directory")
->>>>>>> 51731e0c
   }
 
 }