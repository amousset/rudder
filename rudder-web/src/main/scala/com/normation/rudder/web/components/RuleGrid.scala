/*
*************************************************************************************
* Copyright 2011 Normation SAS
*************************************************************************************
*
* This program is free software: you can redistribute it and/or modify
* it under the terms of the GNU Affero General Public License as
* published by the Free Software Foundation, either version 3 of the
* License, or (at your option) any later version.
*
* In accordance with the terms of section 7 (7. Additional Terms.) of
* the GNU Affero GPL v3, the copyright holders add the following
* Additional permissions:
* Notwithstanding to the terms of section 5 (5. Conveying Modified Source
* Versions) and 6 (6. Conveying Non-Source Forms.) of the GNU Affero GPL v3
* licence, when you create a Related Module, this Related Module is
* not considered as a part of the work and may be distributed under the
* license agreement of your choice.
* A "Related Module" means a set of sources files including their
* documentation that, without modification of the Source Code, enables
* supplementary functions or services in addition to those offered by
* the Software.
*
* This program is distributed in the hope that it will be useful,
* but WITHOUT ANY WARRANTY; without even the implied warranty of
* MERCHANTABILITY or FITNESS FOR A PARTICULAR PURPOSE. See the
* GNU Affero General Public License for more details.
*
* You should have received a copy of the GNU Affero General Public License
* along with this program. If not, see <http://www.gnu.org/licenses/agpl.html>.
*
*************************************************************************************
*/

package com.normation.rudder.web.components

import com.normation.rudder.domain.policies._
import com.normation.rudder.services.policies.RuleTargetService
import com.normation.rudder.repository._
import com.normation.rudder.domain.nodes.NodeGroupId
import com.normation.rudder.domain.policies._
import net.liftweb.http.js._
import JsCmds._
import com.normation.rudder.services.reports.ReportingService
import com.normation.inventory.domain.NodeId
import com.normation.rudder.services.nodes.NodeInfoService
import JE._
import net.liftweb.common._
import net.liftweb.http._
import scala.xml._
import net.liftweb.util._
import net.liftweb.util.Helpers._
import com.normation.rudder.web.model._
import com.normation.utils.StringUuidGenerator
import com.normation.exceptions.TechnicalException
import com.normation.utils.Control.sequence
import com.normation.utils.HashcodeCaching
import com.normation.rudder.domain.eventlog.RudderEventActor
import com.normation.cfclerk.domain.Technique
import com.normation.cfclerk.services.TechniqueRepository
import com.normation.rudder.domain.reports.bean._
import com.normation.eventlog.ModificationId
import bootstrap.liftweb.RudderConfig


object RuleGrid {
  def staticInit =
    <head>
      <script type="text/javascript" language="javascript" src="/javascript/datatables/js/jquery.dataTables.js"></script>
      <style type="text/css">
        #actions_zone , .dataTables_length , .dataTables_filter {{ display: inline-block; }}
      </style>
    </head>
}

class RuleGrid(
    htmlId_rulesGridZone : String,
    rules : Seq[Rule],
    //JS callback to call when clicking on a line
    detailsCallbackLink : Option[(Rule,String) => JsCmd],
    showCheckboxColumn:Boolean = true
) extends DispatchSnippet with Loggable {

  private[this] val targetInfoService   = RudderConfig.ruleTargetService
  private[this] val directiveRepository = RudderConfig.roDirectiveRepository
  private[this] val roRuleRepository    = RudderConfig.roRuleRepository
  private[this] val woRuleRepository    = RudderConfig.woRuleRepository
  private[this] val uuidGen             = RudderConfig.stringUuidGenerator
  private[this] val techniqueRepository = RudderConfig.techniqueRepository
  private[this] val reportingService    = RudderConfig.reportingService
  private[this] val nodeInfoService     = RudderConfig.nodeInfoService

  private[this] val htmlId_rulesGridId = "grid_" + htmlId_rulesGridZone

  private[this] val htmlId_reportsPopup = "popup_" + htmlId_rulesGridZone
  private[this] val htmlId_modalReportsPopup = "modal_" + htmlId_rulesGridZone
  private[this] val tableId_reportsPopup = "popupReportsGrid"

  private[this] val directiveCache = scala.collection.mutable.Map[DirectiveId, Box[(ActiveTechnique, Directive)]]()

  def templatePath = List("templates-hidden", "reports_grid")
  def template() =  Templates(templatePath) match {
    case Empty | Failure(_,_,_) =>
      throw new TechnicalException("Template for report grid not found. I was looking for %s.html".format(templatePath.mkString("/")))
    case Full(n) => n
  }
  def reportTemplate = chooseTemplate("reports", "report", template)

  def dispatch = {
    case "rulesGrid" => { _:NodeSeq => rulesGrid() }
  }

  def jsVarNameForId(tableId:String) = "oTable" + tableId

  def rulesGrid(popup:Boolean = false, linkCompliancePopup:Boolean = true) : NodeSeq = {
    (
        <div id={htmlId_rulesGridZone}>
          <div id={htmlId_modalReportsPopup} class="nodisplay">
            <div id={htmlId_reportsPopup} ></div>
          </div>
          <table id={htmlId_rulesGridId} class="display" cellspacing="0">
            <thead>
              <tr class="head">
                <th>Name</th>
                <th>Status</th>
                <th>Deployment status</th>
                <th>Directives</th>
                <th>Target node groups</th>
                <th>Compliance</th>
                { if (!popup) <th>Details</th><th>Parameters</th> else NodeSeq.Empty }
                { if(showCheckboxColumn) <th></th> else NodeSeq.Empty }
              </tr>
            </thead>
            <tbody>
            {showRulesDetails(popup,rules,linkCompliancePopup)}
            </tbody>
          </table>
          <div class={htmlId_rulesGridId +"_pagination, paginatescala"} >
            <div id={htmlId_rulesGridId +"_paginate_area"}></div>
          </div>
        </div>
    ) ++ Script(
      JsRaw("""
        var #table_var#;
      """.replaceAll("#table_var#",jsVarNameForId(htmlId_rulesGridId))) &
      //pop-ups for multiple Directives
      JsRaw( """var openMultiPiPopup = function(popupid) {
          createPopup(popupid);
     }""") &
     OnLoad(JsRaw("""
      /* Event handler function */
      #table_var# = $('#%1$s').dataTable({
        "asStripeClasses": [ 'color1', 'color2' ],
        "bAutoWidth": false,
        "bFilter" : true,
        "bPaginate" : true,
        "bLengthChange": true,
        "sPaginationType": "full_numbers",
        "bJQueryUI": true,
        "oLanguage": {
          "sZeroRecords": "No matching rules!",
          "sSearch": ""
        },
        "aaSorting": [[ 0, "asc" ]],
        "aoColumns": [
          { "sWidth": "95px" },
          { "sWidth": "60px"  },
          { "sWidth": "115px" },
          { "sWidth": "100px" },
          { "sWidth": "120px", "sType": "html" },
          { "sWidth": "60px"  }
         %2$s
         %3$s
        ],
        "sDom": '<"dataTables_wrapper_top"fl>rt<"dataTables_wrapper_bottom"ip>'
      });
      $('.dataTables_filter input').attr("placeholder", "Search");

      createTooltip();""".format(
          htmlId_rulesGridId
        , { if(!popup) """, { "sWidth": "20px", "bSortable" : false }, { "sWidth": "20px", "bSortable" : false }""" else "" }
        , { if(showCheckboxColumn) """, { "sWidth": "30px" }""" else "" }
      ).replaceAll("#table_var#",jsVarNameForId(htmlId_rulesGridId))
    )))
  }


  /////////////////////////////////////////////////////////////////////////////////////////////////////////////////////

  private[this] def showRulesDetails(popup:Boolean, rules:Seq[Rule],linkCompliancePopup:Boolean) : NodeSeq = {
    sealed trait Line { val rule:Rule }

    case class OKLine(
        rule:Rule,
        compliance:Option[ComplianceLevel],
        trackerVariables: Seq[(Directive,ActiveTechnique,Technique)],
        targets:Set[RuleTargetInfo]
    ) extends Line with HashcodeCaching

    case class ErrorLine(
        rule:Rule,
        trackerVariables: Box[Seq[(Directive,ActiveTechnique,Technique)]],
        targets:Box[Set[RuleTargetInfo]]
    ) extends Line with HashcodeCaching

    sealed trait ApplicationStatus
    sealed trait NotAppliedStatus extends ApplicationStatus
    sealed trait AppliedStatus extends ApplicationStatus

    final case object NotAppliedNoPI extends NotAppliedStatus
    final case object NotAppliedNoTarget extends NotAppliedStatus
    final case object NotAppliedCrDisabled extends NotAppliedStatus

    final case object FullyApplied extends AppliedStatus
    final case class PartiallyApplied(disabled: Seq[(Directive, ActiveTechnique, Technique)]) extends AppliedStatus


    //is a cr applied for real ?
    def isApplied(
        cr:Rule,
        trackerVariables: Seq[(Directive, ActiveTechnique, Technique)],
        target:Set[RuleTargetInfo]
    ) : ApplicationStatus = {

      if(cr.isEnabled) {

        val isAllTargetsEnabled = target.filter(x => !x.isEnabled).isEmpty
        val nodeTargetSize = (target.flatMap(target => targetInfoService.getNodeIds(target.target).map(_.size)):\ 0)  ((res,acc) => res+acc)
        if (nodeTargetSize !=0)
          if(isAllTargetsEnabled) {
            val disabled = trackerVariables.filterNot { case (pi,upt, pt) => pi.isEnabled && upt.isEnabled }
            if(disabled.size == 0) {
              FullyApplied
            }
            else if(trackerVariables.size - disabled.size > 0) {
              PartiallyApplied(disabled)
            }
            else {
              NotAppliedNoPI
            }
          } else {
            NotAppliedNoTarget
          }
        else
          NotAppliedNoTarget
      } else {
        NotAppliedCrDisabled
      }
    }

    /*
     * For the Directive:
     * - if none defined => "None"
     * - if one define => <a href="Directive">Directive name</a>
     * - if more than one => <a href="Directive">Directive name</a>, ... + tooltip with the full list
     */

    def displayPis(popup:Boolean, seq:Seq[(Directive,ActiveTechnique,Technique)]) : NodeSeq = {
      def piLink(directive:Directive) = if (popup) directive.name + (if (directive.isEnabled) "" else " (disabled)") else <a href={"""/secure/configurationManager/directiveManagement#{"directiveId":"%s"}""".format(directive.id.value)}>{
          directive.name + (if (directive.isEnabled) "" else " (disabled)")
        }</a>

      if(seq.size < 1) <i>None</i>
      else {
        val popupId = Helpers.nextFuncName
        val tableId_listPI = Helpers.nextFuncName
        <span class={if(popup)"" else "curspoint"} onclick={"openMultiPiPopup('"+popupId+"') ; return false;"}>{seq.head._1.name + (if (seq.size > 1) ", ..." else "")}</span> ++
        <div id={popupId} class="nodisplay">
          <div class="simplemodal-title">
            <h1>List of Directives</h1>
            <hr/>
          </div>
          <div class="simplemodal-content">
            <br/>
            <h2>Click on a Directive name to go to its configuration screen</h2>
            <hr class="spacer"/>
            <br/>
            <br/>
            <table id={tableId_listPI} cellspacing="0">
              <thead>
                <tr class="head">
                 <th>Directive<span/></th>
                 <th>Technique<span/></th>
                </tr>
              </thead>
              <tbody>
            {
              (
                "span" #> seq.map { case(directive,activeTechnique,technique) => "#link" #> <tr><td>{piLink(directive)}</td><td>{technique.name}</td></tr> }
              ).apply(<span id="link"/>
              )
            }
              </tbody>
            </table>
            <hr class="spacer" />
          </div>
          <div class="simplemodal-bottom">
             <hr/>
             <div class="popupButton">
               <span>
                 <button class="simplemodal-close" onClick="return false;">
                   Close
                 </button>
               </span>
           </div>
         </div>
        </div> ++
        Script(OnLoad(JsRaw("""
          %1$s_tableId = $('#%2$s').dataTable({
            "asStripeClasses": [ 'color1', 'color2' ],
            "bAutoWidth": false,
            "bFilter" : true,
            "bPaginate" : true,
            "bLengthChange": true,
            "sPaginationType": "full_numbers",
            "bJQueryUI": true,
            "oLanguage": {
              "sSearch": ""
            },
            "sDom": '<"dataTables_wrapper_top"fl>rt<"dataTables_wrapper_bottom"ip>',
            "aaSorting": [[ 0, "asc" ]],
            "aoColumns": [
              { "sWidth": "200px" },
              { "sWidth": "300px" }
            ]
          });dropFilterArea('#%2$s');""".format( tableId_listPI, tableId_listPI))) )
      }
    }

    def displayTarget(target:Option[RuleTargetInfo]) = {
       target match {
            case None => <i>None</i>
            case Some(targetInfo) => targetInfo.target match {
              case GroupTarget(groupId) => <a href={ """/secure/nodeManager/groups#{"groupId":"%s"}""".format(groupId.value)}>{
                  targetInfo.name + (if (targetInfo.isEnabled) "" else " (disabled)")
                }</a>
              case _ => Text({ targetInfo.name + (if (targetInfo.isEnabled) "" else " (disabled)") })
             }
          }
    }

    def displayTargets(targets: Set[RuleTargetInfo]) = {
      def groupLink(t:RuleTargetInfo) = if(popup) t.name + (if (t.isEnabled) "" else " (disabled)") else{
        val content = {t.name + (if (t.isEnabled) "" else " (disabled)")}
        t.target match {
          case GroupTarget(groupId) =>
            val link = """/secure/nodeManager/groups#{"groupId":"%s"}""".format(groupId.value)
            <a href={link}>{content}</a>
          case x => {content}
        }
      }

      if(targets.size < 1) {
        <i>None</i>
      }
      else {
        val popupId = Helpers.nextFuncName
        val tableId_listPI = Helpers.nextFuncName
        <span class={if(popup)"" else "curspoint"} onclick={"openMultiPiPopup('" + popupId + "') ; return false;"}>
          {targets.head.name + (if (targets.size > 1) ", ..." else "")}
        </span>
        <div id={popupId} class="nodisplay">
          <div class="simplemodal-title">
            <h1>List of Groups</h1>
            <hr/>
          </div>
          <div class="simplemodal-content">
            <br/>
            <h2>Click on a Group name to go to its configuration screen</h2>
            <hr class="spacer"/>
            <br/>
            <br/>
            <table id={tableId_listPI} cellspacing="0">
              <thead>
                <tr class="head">
                 <th>Group<span/></th>
                 <th>Description<span/></th>
                </tr>
              </thead>
              <tbody>
            {
              (
                "span" #> targets.map { target => "#link" #>
                <tr><td>{groupLink(target)}</td><td>{target.description}</td></tr> }
              ).apply(<span id="link"/>
              )
            }
              </tbody>
            </table>
            <hr class="spacer" />
          </div>
          <div class="simplemodal-bottom">
             <hr/>
             <div class="popupButton">
               <span>
                 <button class="simplemodal-close" onClick="return false;">
                   Close
                 </button>
               </span>
           </div>
         </div>
        </div> ++
        Script(OnLoad(JsRaw("""
          %1$s_tableId = $('#%2$s').dataTable({
            "asStripeClasses": [ 'color1', 'color2' ],
            "bAutoWidth": false,
            "bFilter" : true,
            "bPaginate" : true,
            "bLengthChange": true,
            "sPaginationType": "full_numbers",
            "bJQueryUI": true,
            "oLanguage": {
              "sSearch": ""
            },
            "sDom": '<"dataTables_wrapper_top"fl>rt<"dataTables_wrapper_bottom"ip>',
            "aaSorting": [[ 0, "asc" ]],
            "aoColumns": [
              { "sWidth": "200px" },
              { "sWidth": "300px" }
            ]
          });dropFilterArea('#%2$s');""".format( tableId_listPI, tableId_listPI))) )
      }
    }

    {

    }
    //for each rule, get all the required info and display them
    val lines:Seq[Line] = rules.map { rule =>

      val trackerVariables: Box[Seq[(Directive,ActiveTechnique,Technique)]] =
        sequence(rule.directiveIds.toSeq) { id =>
          directiveCache.getOrElseUpdate(id, directiveRepository.getActiveTechniqueAndDirective(id)) match {
            case Full((activeTechnique, directive)) =>
              techniqueRepository.getLastTechniqueByName(activeTechnique.techniqueName) match {
                case None => Failure("Can not find Technique for activeTechnique with name %s referenced in Rule with ID %s".format(activeTechnique.techniqueName, rule.id))
                case Some(technique) => Full((directive,activeTechnique,technique))
              }
              case e:EmptyBox => //it's an error if the directive ID is defined and found but it is not attached to an activeTechnique
                val error = e ?~! "Can not find Directive or Active Technique for Directive with ID %s referenced in Rule with ID %s".format(id, rule.id)
                logger.debug(error.messageChain, error)
                error
            }
        }

      val targetsInfo = sequence(rule.targets.toSeq) { target =>
        targetInfoService.getTargetInfo(target)
      }.map(x => x.toSet)

      (trackerVariables, targetsInfo) match {
        case (Full(seq), Full(targets)) =>
          val compliance = isApplied(rule, seq, targets) match {
            case _:NotAppliedStatus => Full(None)
            case _ =>  computeCompliance(rule)
          }
          compliance match {
            case e:EmptyBox => ErrorLine(rule, trackerVariables, targetsInfo)
            case Full(value) =>  OKLine(rule, value, seq, targets)
          }
        case (x,y) =>
          if(rule.isEnabledStatus) {
          //the Rule has some error, try to disactivate it
<<<<<<< HEAD
          woRuleRepository.update(rule.copy(isEnabledStatus=false), ModificationId(uuidGen.newUuid), RudderEventActor,
            Some("Rule automatically disabled because it contains error (bad target or bad directives)"))
=======
            //and be sure to not get a Rules from a modification pop-up, because we don't want to commit changes along
            //with the disable.
            //it's only a try, so it may fails, we won't try again
            (for {
              r <- ruleRepository.get(rule.id)
              _ <- ruleRepository.update(r.copy(isEnabledStatus=false), RudderEventActor,
            Some("Rule automatically disabled because it contains error (bad target or bad directives)")) 
            } yield {
              logger.warn("Disabling rule '%s' (ID: '%s') because it refers missing objects. Go to rule's details and save, then enable it back to correct the problem.".format(rule.name, rule.id.value))
              x match {
                case f: Failure => logger.warn("Rule '%s' (ID: '%s' directive problem: ".format(rule.name, rule.id.value) + f.messageChain)
                case _ => //
              }
              y match {
                case f: Failure => logger.warn("Rule '%s' (ID: '%s' target problem: ".format(rule.name, rule.id.value) + f.messageChain)
                case _ => //
              }
            }) match {
              case eb: EmptyBox =>
                val e = eb ?~! "Error when to trying to disable the rule '%s' (ID: '%s') because it's data are unconsistant.".format(rule.name, rule.id.value)
                logger.warn(e.messageChain)
                e.rootExceptionCause.foreach { ex =>
                  logger.warn("Exception was: ", ex)
                }
              case _ => //ok
            }
          }
>>>>>>> 3a990197
          ErrorLine(rule, x, y)
      }
    }


    //now, build html lines
    if(lines.isEmpty) {
      NodeSeq.Empty
    } else {
      lines.map { l => l match {
      case line:OKLine =>
        <tr>
          <td>{ // NAME
            if(popup) <a href={"""/secure/configurationManager/ruleManagement#{"ruleId":"%s"}""".format(line.rule.id.value)}>{detailsLink(line.rule, line.rule.name)}</a> else detailsLink(line.rule, line.rule.name)
          }</td>
          <td>{ // OWN STATUS
            if (line.rule.isEnabledStatus) "Enabled" else "Disabled"
          }</td>
          <td><b>{ // EFFECTIVE STATUS
            isApplied(line.rule, line.trackerVariables, line.targets) match {
              case FullyApplied => Text("In application")
              case PartiallyApplied(seq) =>
                  val tooltipId = Helpers.nextFuncName
                  val why = seq.map { case (pi, upt, pt) => "Policy " + pi.name + " disabled" }.mkString(", ")

                 <span class="tooltip tooltipable" title="" tooltipid={tooltipId}>Partially applied</span>
                 <div class="tooltipContent" id={tooltipId}><h3>Reason(s)</h3><div>{why}</div></div>
              case x:NotAppliedStatus =>
                val isAllTargetsEnabled = line.targets.filter(t => !t.isEnabled).isEmpty
                val nodeSize = (line.targets.flatMap(targetInfo => targetInfoService.getNodeIds(targetInfo.target).map(_.size)) :\ 0) ((res,acc) => res+acc)
                val conditions = Seq(
                    ( line.rule.isEnabled, "rule disabled" ),
                    ( line.trackerVariables.size > 0, "No policy defined"),
                    ( isAllTargetsEnabled, "Group disabled"),
                    ( nodeSize!=0, "Empty groups")
                 ) ++ line.trackerVariables.flatMap { case (pi, upt,pt) => Seq(
                    ( pi.isEnabled, "Policy " + pi.name + " disabled") ,
                    ( upt.isEnabled, "Technique for '" + pi.name + "' disabled")
                 )}

                val why =  conditions.collect { case (ok, label) if(!ok) => label }.mkString(", ")
                <span class="tooltip tooltipable" title="" tooltipid={line.rule.id.value}>Not applied</span>
                 <div class="tooltipContent" id={line.rule.id.value}><h3>Reason(s)</h3><div>{why}</div></div>
            }
          }</b></td>
          <td>{ //  Directive: <not defined> or PIName [(disabled)]
            displayPis(popup,line.trackerVariables)
           }</td>
          <td>{ //  TARGET NODE GROUP
            displayTargets(line.targets)
          }</td>
          <td style="text-align:right;">{ //  COMPLIANCE
            buildComplianceChart(line.compliance, line.rule, linkCompliancePopup)
          }</td>
          { if (!popup)
            <td class="complianceTd">{ //  DETAILLED COMPLIANCE
              detailsCallbackLink match {
                case None => Text("No details")
                case Some(callback) =>  SHtml.ajaxButton(<img src="/images/icPolicies.jpg"/>, {
                  () =>  callback(line.rule,"showForm")
                  }, ("class", "smallButton"))
                }
              }
            </td>
            <td class="parametersTd">{ //  RULE PARAMETERS
              detailsCallbackLink match {
                case None => Text("No parameters")
                case Some(callback) =>  SHtml.ajaxButton(<img src="/images/icTools.jpg"/>, {
                  () =>  callback(line.rule,"showEditForm")
                  }, ("class", "smallButton"))
                }
              }
            </td>
            else NodeSeq.Empty
          }
          { // CHECKBOX
            if(showCheckboxColumn) <td><input type="checkbox" name={line.rule.id.value} /></td> else NodeSeq.Empty
          }
        </tr>

      case line:ErrorLine =>
        <tr class="error">
          <td>{ // NAME
            if(popup) <a href={"""/secure/configurationManager/ruleManagement#{"ruleId":"%s"}""".format(line.rule.id.value)}>{detailsLink(line.rule, line.rule.name)}</a> else detailsLink(line.rule, line.rule.name)
          }</td>
          <td>{ // OWN STATUS
            "N/A"
          }</td>
          <td>{ // DEPLOYMENT STATUS
            "N/A"
          }</td>
          <td>{ //  Directive: <not defined> or PIName [(disabled)]
            line.trackerVariables.map(displayPis(popup,_)).getOrElse("ERROR")
           }</td>
          <td>{ //  TARGET NODE GROUP
            line.targets.map(displayTargets(_)).getOrElse("ERROR")
          }</td>
          <td style="text-align:right;">{ //  COMPLIANCE
            "N/A"
          }</td>{
            //detail and parameter only if not in a pop-up
            val detailsAndParam = if(popup) {
              NodeSeq.Empty
            } else {
          <td class="complianceTd">{ //  DETAIL
              detailsCallbackLink match {
      case None => Text("No details")
      case Some(callback) =>  SHtml.ajaxButton(<img src="/images/icPolicies.jpg"/>, {
                      () =>  callback(line.rule,"showForm")
                    }, ("class", "smallButton")) }
          }</td>
          <td class="parametersTd">{
              detailsCallbackLink match {
      case None => Text("No parameters")
      case Some(callback) =>  SHtml.ajaxButton(<img src="/images/icTools.jpg"/>, {
                      () =>  callback(line.rule,"showEditForm")
                    }, ("class", "smallButton")) }
          }</td>
            }

            // CHECKBOX
            val checkbox = if(showCheckboxColumn) {
              <td><input type="checkbox" name={line.rule.id.value} /></td>
            } else {
              NodeSeq.Empty
            }

            detailsAndParam ++ checkbox
          }
        </tr>
      } }
    }
  }

  private[this] def computeCompliance(rule: Rule) : Box[Option[ComplianceLevel]] = {
    reportingService.findImmediateReportsByRule(rule.id) match {
      case e:EmptyBox => e
      case Full(None) => Full(Some(Applying)) // when we have a rule but nothing in the database, it means that it is currently being deployed
      case Full(Some(x)) if (x.directivesOnNodesExpectedReports.size==0) => Full(None)
      case Full(Some(x)) if x.getNodeStatus().exists(x => x.nodeReportType == PendingReportType ) => Full(Some(Applying))
      case Full(Some(x)) =>  Full(Some(new Compliance((100 * x.getNodeStatus().filter(x => x.nodeReportType == SuccessReportType).size) / x.getNodeStatus().size)))
    }
  }

  private[this] def detailsLink(rule:Rule, text:String) : NodeSeq = {
    detailsCallbackLink match {
      case None => Text(text)
      case Some(callback) => SHtml.a( () => callback(rule,"showForm"), Text(text))
    }
  }

  private[this] def buildComplianceChart(level:Option[ComplianceLevel], rule: Rule, linkCompliancePopup:Boolean) : NodeSeq = {
    level match {
      case None => Text("N/A")
      case Some(Applying) => Text("Applying")
      case Some(NoAnswer) => Text("No answer")
      case Some(Compliance(percent)) =>  {
        val text = Text(percent.toString + "%")
        if(linkCompliancePopup) SHtml.a({() => showPopup(rule)}, text)
        else text
      }
    }
  }

/*********************************************
  Popup for the reports
 ************************************************/
  private[this] def createPopup(rule: Rule) : NodeSeq = {

    def showReportDetail(batch : Box[Option[ExecutionBatch]]) : NodeSeq = {
    ( "#reportLine" #> {batch match {
            case e:EmptyBox => <div class="error">Could not fetch reporting info from database</div>
            case Full(None) => Text("No Reports")
            case Full(Some(reports)) =>
              reports.getNodeStatus().map {
                nodeStatus =>
                   nodeInfoService.getNodeInfo(nodeStatus.nodeId) match {
                     case Full(nodeInfo)  => {
                      val tooltipid = Helpers.nextFuncName
                      val xml:NodeSeq = (
                              "#node *" #>
                                <a class="unfoldable" href={"""/secure/nodeManager/searchNodes#{"nodeId":"%s"}""".format(nodeStatus.nodeId.value)}>
                                  <span class="curspoint">
                                    {nodeInfo.hostname}
                                  </span>
                                </a> &
                              "#severity *" #> ReportType.getSeverityFromStatus(nodeStatus.nodeReportType) &
                              "#severity [class+]" #> ReportType.getSeverityFromStatus(nodeStatus.nodeReportType).replaceAll(" ", "")
                       )(nodeLineXml)
                       xml
                     }
                     case x:EmptyBox =>
                     logger.error( (x?~! "An error occured when trying to load node %s".format(nodeStatus.nodeId.value)),x)
                     <div class="error">Node with ID "{nodeStatus.nodeId.value}" is invalid</div>
                   }
              }
    }}
    ).apply(reportsGridXml)
    }


    def reportsGridXml : NodeSeq = {
    <table id="popupReportsGrid" cellspacing="0">
      <thead>
        <tr class="head">
          <th>Node<span/></th>
          <th class="severityWidth">Status<span/></th>
        </tr>
      </thead>
      <tbody>
        <div id="reportLine"/>
      </tbody>
    </table>
  }


    def nodeLineXml : NodeSeq = {
    <tr class="unfoldable">
      <td id="node"></td>
      <td id="severity" class="severityWidth" style="text-align:center;"></td>
    </tr>
  }


  val batch = reportingService.findImmediateReportsByRule(rule.id)

  <div class="simplemodal-title">
    <h1>List of nodes having the {Text(rule.name)} Rule</h1>
    <hr/>
  </div>
  <div class="simplemodal-content"> { bind("lastReportGrid",reportTemplate,
        "crName" -> Text(rule.name),
        "lines" -> showReportDetail(batch)
         )
    }
  <hr class="spacer" />
  </div>
  <div class="simplemodal-bottom">
    <hr/>
    <div class="popupButton">
      <span>
        <button class="simplemodal-close" onClick="return false;">
          Close
        </button>
      </span>
    </div>
  </div>
  }

  private[this] def showPopup(rule: Rule) : JsCmd = {
    val popupHtml = createPopup(rule)
    SetHtml(htmlId_reportsPopup, popupHtml) &
      JsRaw("""
        var #table_var#;
        /* Formating function for row details */
        function fnFormatDetails ( id ) {
          var sOut = '<div id="'+id+'" class="reportDetailsGroup"/>';
          return sOut;
        }
      """.replaceAll("#table_var#",jsVarNameForId(tableId_reportsPopup))
    ) & OnLoad(
        JsRaw("""
          /* Event handler function */
          #table_var# = $('#%1$s').dataTable({
            "asStripeClasses": [ 'color1', 'color2' ],
            "bAutoWidth": false,
            "bFilter" : true,
            "bPaginate" : true,
            "bLengthChange": true,
            "sPaginationType": "full_numbers",
            "bJQueryUI": true,
            "oLanguage": {
              "sSearch": ""
            },
            "sDom": '<"dataTables_wrapper_top"fl>rt<"dataTables_wrapper_bottom"ip>',
            "aaSorting": [[ 0, "asc" ]],
            "aoColumns": [
              { "sWidth": "200px" },
              { "sWidth": "300px" }
            ]
          });
            moveFilterAndFullPaginateArea('#%1$s');""".format( tableId_reportsPopup).replaceAll("#table_var#",jsVarNameForId(tableId_reportsPopup))
        ) //&  initJsCallBack(tableId)
    ) &
    JsRaw( s""" createPopup("${htmlId_modalReportsPopup}")""")
  }

}

sealed trait ComplianceLevel


case object Applying extends ComplianceLevel
case object NoAnswer extends ComplianceLevel
case class Compliance(val percent:Int) extends ComplianceLevel with HashcodeCaching



<|MERGE_RESOLUTION|>--- conflicted
+++ resolved
@@ -460,30 +460,26 @@
         case (x,y) =>
           if(rule.isEnabledStatus) {
           //the Rule has some error, try to disactivate it
-<<<<<<< HEAD
-          woRuleRepository.update(rule.copy(isEnabledStatus=false), ModificationId(uuidGen.newUuid), RudderEventActor,
-            Some("Rule automatically disabled because it contains error (bad target or bad directives)"))
-=======
             //and be sure to not get a Rules from a modification pop-up, because we don't want to commit changes along
             //with the disable.
             //it's only a try, so it may fails, we won't try again
             (for {
-              r <- ruleRepository.get(rule.id)
-              _ <- ruleRepository.update(r.copy(isEnabledStatus=false), RudderEventActor,
-            Some("Rule automatically disabled because it contains error (bad target or bad directives)")) 
+              r <- roRuleRepository.get(rule.id)
+              _ <- woRuleRepository.update(r.copy(isEnabledStatus=false), ModificationId(uuidGen.newUuid), RudderEventActor,
+            Some("Rule automatically disabled because it contains error (bad target or bad directives)"))
             } yield {
-              logger.warn("Disabling rule '%s' (ID: '%s') because it refers missing objects. Go to rule's details and save, then enable it back to correct the problem.".format(rule.name, rule.id.value))
+              logger.warn(s"Disabling rule '${rule.name}' (ID: '${rule.id.value}') because it refers missing objects. Go to rule's details and save, then enable it back to correct the problem.")
               x match {
-                case f: Failure => logger.warn("Rule '%s' (ID: '%s' directive problem: ".format(rule.name, rule.id.value) + f.messageChain)
+                case f: Failure => logger.warn(s"Rule '${rule.name}' (ID: '${rule.id.value}' directive problem: " + f.messageChain)
                 case _ => //
               }
               y match {
-                case f: Failure => logger.warn("Rule '%s' (ID: '%s' target problem: ".format(rule.name, rule.id.value) + f.messageChain)
+                case f: Failure => logger.warn(s"Rule '${rule.name}' (ID: '${rule.id.value}' target problem: " + f.messageChain)
                 case _ => //
               }
             }) match {
               case eb: EmptyBox =>
-                val e = eb ?~! "Error when to trying to disable the rule '%s' (ID: '%s') because it's data are unconsistant.".format(rule.name, rule.id.value)
+                val e = eb ?~! s"Error when to trying to disable the rule '${rule.name}' (ID: '${rule.id.value}') because it's data are unconsistant."
                 logger.warn(e.messageChain)
                 e.rootExceptionCause.foreach { ex =>
                   logger.warn("Exception was: ", ex)
@@ -491,7 +487,6 @@
               case _ => //ok
             }
           }
->>>>>>> 3a990197
           ErrorLine(rule, x, y)
       }
     }
