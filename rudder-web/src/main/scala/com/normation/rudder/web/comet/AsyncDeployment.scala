/*
*************************************************************************************
* Copyright 2011 Normation SAS
*************************************************************************************
*
* This file is part of Rudder.
*
* Rudder is free software: you can redistribute it and/or modify
* it under the terms of the GNU General Public License as published by
* the Free Software Foundation, either version 3 of the License, or
* (at your option) any later version.
*
* In accordance with the terms of section 7 (7. Additional Terms.) of
* the GNU General Public License version 3, the copyright holders add
* the following Additional permissions:
* Notwithstanding to the terms of section 5 (5. Conveying Modified Source
* Versions) and 6 (6. Conveying Non-Source Forms.) of the GNU General
* Public License version 3, when you create a Related Module, this
* Related Module is not considered as a part of the work and may be
* distributed under the license agreement of your choice.
* A "Related Module" means a set of sources files including their
* documentation that, without modification of the Source Code, enables
* supplementary functions or services in addition to those offered by
* the Software.
*
* Rudder is distributed in the hope that it will be useful,
* but WITHOUT ANY WARRANTY; without even the implied warranty of
* MERCHANTABILITY or FITNESS FOR A PARTICULAR PURPOSE.  See the
* GNU General Public License for more details.
*
* You should have received a copy of the GNU General Public License
* along with Rudder.  If not, see <http://www.gnu.org/licenses/>.

*
*************************************************************************************
*/

package com.normation.rudder.web.comet

import scala.xml._
import net.liftweb.common._
import net.liftweb.http._
import js._
import JE._
import JsCmds._
import com.normation.rudder.batch._
import com.normation.rudder.web.components.DateFormaterService
import com.normation.rudder.web.model.CurrentUser
import org.joda.time.DateTime
import com.normation.eventlog.ModificationId
import bootstrap.liftweb.RudderConfig
import com.normation.rudder.web.snippet.administration.ClearCache

class AsyncDeployment extends CometActor with CometListener with Loggable {

  private[this] val asyncDeploymentAgent      = RudderConfig.asyncDeploymentAgent
  private[this] val uuidGen                   = RudderConfig.stringUuidGenerator
  private[this] val clearCache                = new ClearCache()

  //current states of the deployment
  private[this] var deploymentStatus = DeploymentStatus(NoStatus, IdleDeployer)

  override def registerWith = asyncDeploymentAgent

  override val defaultHtml = NodeSeq.Empty

  override def lowPriority = {
    case d:DeploymentStatus => deploymentStatus = d ; reRender()
  }

  private[this] def displayTime(label: String, time: DateTime): NodeSeq = {
    val t = time.toString("yyyy-MM-dd HH:mm:ss")
    val d = DateFormaterService.getFormatedPeriod(time, DateTime.now)
    // exceptionnaly not putting {} to remove the noide
    <span>{label + t}</span><div class="help-block">{"↳ " + d} ago</div>
  }
  private[this] def displayDate(label: String, time: DateTime): NodeSeq = {
    val t = time.toString("yyyy-MM-dd HH:mm:ss")
    <span class="dropdown-header">{label + t}</span>
  }
  private[this] def updateDuration = {
    val content = deploymentStatus.current match {
        case SuccessStatus(_,_,end,_) => displayTime("Ended at ", end)
        case ErrorStatus(_,_,end,_)   => displayTime("Ended at ", end)
        case _                        => NodeSeq.Empty
    }
    SetHtml("deployment-end",content)
  }

  override def render = {
    partialUpdate(updateDuration)
    new RenderOut(layout)
  }

  val deployementErrorMessage = """(.*)!errormessage!(.*)""".r

  private[this] def statusBackground : String = {
    deploymentStatus.processing match {
      case IdleDeployer =>
        deploymentStatus.current match {
          case NoStatus =>
            "bg-neutral"
          case _:SuccessStatus =>
            "bg-success"
          case _:ErrorStatus =>
            "bg-error"
        }
      case _ =>
        "bg-refresh"
    }
  }

  private[this] def lastStatus  = {
    def commonStatement(start : DateTime, end : DateTime, durationText : String, headText : String, iconClass: String, statusClass : String) = {
      <li>
        <ul class="menu">
          <li><a href="#" class={statusClass + " no-click"}><span class={iconClass}></span>{headText}</a></li>
          <li><a href="#" class="no-click"><span class={statusClass +" fa fa-hourglass-start"}></span>{displayTime("Started at ", start)}</a></li>
          <li><a href="#" class="no-click"><span class={statusClass +" fa fa-hourglass-end"}></span><span id="deployment-end">{displayTime("Ended at ", end)}</span></a></li>
          <li><a href="#" class="no-click"><span class={statusClass +" fa fa-clock-o"}></span>{durationText} {DateFormaterService.getFormatedPeriod(start,end)}</a></li>
        </ul>
      </li>
    }
    def loadingStatement(start : DateTime) = {
      <li class="dropdown-header">Policies building...</li>
      <li>{displayDate("Started at ", start)}</li>
    }
    deploymentStatus.processing match {
      case IdleDeployer =>
    deploymentStatus.current match {
      case NoStatus => <li class="dropdown-header">Policy update status unavailable</li>
      case SuccessStatus(id,start,end,configurationNodes) =>
        commonStatement(start, end, "Update took", "Policies updated","text-success fa fa-check","text-success")
      case ErrorStatus(id,start,end,failure) =>
        val popupContent =
            failure.messageChain match {
            case  deployementErrorMessage(chain, error) =>
              <div class="alert alert-danger" role="alert">
                {chain.split("<-").map(x =>  {<b>⇨&nbsp;</b>} ++ Text(x) ++  {<br/>})}
              </div>
              <br/>
              <div class="panel-group" role="tablist">
                <div class="panel panel-default">
                <a class="" id="showTechnicalErrorDetails" role="button" data-toggle="collapse" href="#collapseListGroup1" aria-expanded="true" aria-controls="collapseListGroup1" onclick="reverseErrorDetails()">
                    <div class="panel-heading" role="tab" id="collapseListGroupHeading1">
                        <h4 class="panel-title">
                                Show technical details
                                <span id="showhidetechnicalerrors" class="glyphicon glyphicon-chevron-up up"></span>
                        </h4>
                    </div>
                </a>
                    <div id="collapseListGroup1" class="panel-collapse collapse in" role="tabpanel" aria-labelledby="collapseListGroupHeading1" aria-expanded="true">
                        <ul id="deploymentErrorMsg" class="list-group">
                            {error.split("<-").map(x => <li class="list-group-item">{"⇨ " + x}</li>)}
                        </ul>
                    </div>
                </div>
            </div>


            case _ => <div class="pre">{failure.messageChain.split("<-").map(x => Text("⇨ " + x) ++ {<br/>})}</div>
        }

        val callback = JsRaw("$('#errorDetailsDialog').bsModal('show');") & SetHtml("errorDetailsMessage" , popupContent)

        commonStatement(start, end, "Error occured in", "Error during policy update","text-danger fa fa-times","text-danger") ++
        <li class="footer">{ SHtml.a(Text("Details"), callback, ("href","#") , ("style","color:#a94442 !important;"))}</li>
    }
    case _ => loadingStatement(DateTime.now())
    }
  }

<<<<<<< HEAD
  private[this] def currentStatus : NodeSeq = {
    <lift:authz role="deployment_write"> {
      SHtml.a( {
        () =>
          asyncDeploymentAgent ! ManualStartDeployment(ModificationId(uuidGen.newUuid), CurrentUser.actor, "User requested a manual policy update") //TODO: let the user fill the cause
          Noop
      }
      , Text("Update policies")
      )
    }
    </lift:authz>
  }
=======
>>>>>>> 501b8f8e
  private[this] def fullPolicyGeneration : NodeSeq = {
    <lift:authz role="deployment_write"> {
      SHtml.ajaxButton(
        "Regenerate"
        , () => {
          clearCache.clearNodeConfigurationCache(storeEvent = true)
          Noop
        }
        , ("class","btn btn-danger")
      )
    }
    </lift:authz>
  }
  private[this] def showGeneratePoliciesPopup : NodeSeq = {
    val callback = JsRaw("$('#generatePoliciesDialog').bsModal('show');")
    <lift:authz role="deployment_write"> {
      SHtml.a(
          Text("Regenerate all policies")
          , callback
          , ("class","regeneratePolicies")
      )
    }
    </lift:authz>
  }
  private[this] def layout = {
    <lift:authz role="deployment_read">
      <li class={"dropdown notifications-menu "++ statusBackground}>
        <a href="#" class="dropdown-toggle"  data-toggle="dropdown">
          Status
          <i class="fa fa-heartbeat"></i>
          <span id="generation-status" class="label"><span></span></span>
          <i class="fa fa-angle-down" style="margin-left:15px;"></i>
        </a>
        <ul class="dropdown-menu" role="menu">
          {lastStatus}
          <li class="footer">
            {showGeneratePoliciesPopup}
          </li>
        </ul>
      </li>
      {errorPopup}
      {generatePoliciesPopup}
    </lift:authz>
  }

  private[this] def errorPopup = {
    <div class="modal fade" data-keyboard="true" tabindex="-1" id="errorDetailsDialog">
      <div class="modal-backdrop fade in" style="height: 100%;"></div>
        <div class="modal-dialog">
            <div class="modal-content">
                <div class="modal-header">
                    <div class="close" data-dismiss="modal">
                    <span aria-hidden="true">&times;</span>
                    <span class="sr-only">Close</span>
                    </div>
                    <h4 class="modal-title">Error</h4>
                </div>
                <div class="modal-body">
                    <div class="row space-bottom">
                        <div class="col-lg-12">
                            <h4 class="text-center">
                                Policy update process was stopped due to an error:
                            </h4>
                        </div>
                    </div>
                    <div id="errorDetailsMessage" class="space-bottom space-top">
                        [Here come the error message]
                    </div>
                </div>
                <div class="modal-footer">
                    <button type="button" class="btn btn-default" data-dismiss="modal">Close</button>
                </div>
            </div><!-- /.modal-content -->
        </div><!-- /.modal-dialog -->
      </div>
  }

  private[this] def generatePoliciesPopup = {
    <div class="modal fade" data-keyboard="true" tabindex="-1" id="generatePoliciesDialog">
      <div class="modal-backdrop fade in" style="height: 100%;"></div>
      <div class="modal-dialog">
        <div class="modal-content">
          <div class="modal-header">
            <div class="close" data-dismiss="modal">
              <span aria-hidden="true">&times;</span>
              <span class="sr-only">Close</span>
            </div>
            <h4 class="modal-title">Regenerate Policies</h4>
          </div>
          <div class="modal-body">
            <div class="row space-bottom">
              <div class="col-lg-12">
                <h4 class="text-center">
                  Are you sure that you want to regenerate all policies ?
                </h4>
              </div>
            </div>
          </div>
          <div class="modal-footer">
            <button type="button" class="btn btn-default" data-dismiss="modal">Close</button>
            {fullPolicyGeneration}
          </div>
        </div><!-- /.modal-content -->
      </div><!-- /.modal-dialog -->
    </div>
  }
}
<|MERGE_RESOLUTION|>--- conflicted
+++ resolved
@@ -170,21 +170,6 @@
     }
   }
 
-<<<<<<< HEAD
-  private[this] def currentStatus : NodeSeq = {
-    <lift:authz role="deployment_write"> {
-      SHtml.a( {
-        () =>
-          asyncDeploymentAgent ! ManualStartDeployment(ModificationId(uuidGen.newUuid), CurrentUser.actor, "User requested a manual policy update") //TODO: let the user fill the cause
-          Noop
-      }
-      , Text("Update policies")
-      )
-    }
-    </lift:authz>
-  }
-=======
->>>>>>> 501b8f8e
   private[this] def fullPolicyGeneration : NodeSeq = {
     <lift:authz role="deployment_write"> {
       SHtml.ajaxButton(
