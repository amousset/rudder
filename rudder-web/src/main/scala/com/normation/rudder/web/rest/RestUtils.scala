--- conflicted
+++ resolved
@@ -111,16 +111,12 @@
   }
 
   private[this] def effectiveResponse (id:Option[String], message:JValue, status:HttpStatus, action : String , prettify : Boolean) : LiftResponse = {
-<<<<<<< HEAD
-=======
     status match {
       case _:RestError =>
         // Log any error
         logger.error(compactRender(message))
       case _ => // Do nothing
     }
-    val printer: Document => String = if (prettify) Printer.pretty else Printer.compact
->>>>>>> b8d08ce4
     val json = ( "action" -> action ) ~
                   ( "id"     -> id ) ~
                   ( "result" -> status.status ) ~
