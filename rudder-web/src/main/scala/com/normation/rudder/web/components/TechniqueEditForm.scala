/*
*************************************************************************************
* Copyright 2011 Normation SAS
*************************************************************************************
*
* This program is free software: you can redistribute it and/or modify
* it under the terms of the GNU Affero General Public License as
* published by the Free Software Foundation, either version 3 of the
* License, or (at your option) any later version.
*
* In accordance with the terms of section 7 (7. Additional Terms.) of
* the GNU Affero GPL v3, the copyright holders add the following
* Additional permissions:
* Notwithstanding to the terms of section 5 (5. Conveying Modified Source
* Versions) and 6 (6. Conveying Non-Source Forms.) of the GNU Affero GPL v3
* licence, when you create a Related Module, this Related Module is
* not considered as a part of the work and may be distributed under the
* license agreement of your choice.
* A "Related Module" means a set of sources files including their
* documentation that, without modification of the Source Code, enables
* supplementary functions or services in addition to those offered by
* the Software.
*
* This program is distributed in the hope that it will be useful,
* but WITHOUT ANY WARRANTY; without even the implied warranty of
* MERCHANTABILITY or FITNESS FOR A PARTICULAR PURPOSE. See the
* GNU Affero General Public License for more details.
*
* You should have received a copy of the GNU Affero General Public License
* along with this program. If not, see <http://www.gnu.org/licenses/agpl.html>.
*
*************************************************************************************
*/

package com.normation.rudder.web.components

import com.normation.rudder.domain.policies._
import com.normation.rudder.web.services.UserPropertyService
import com.normation.rudder.repository._
import com.normation.rudder.domain.nodes.NodeGroupId
import com.normation.rudder.domain.policies._
import net.liftweb.http.js._
import JsCmds._
import JE._
import net.liftweb.common._
import net.liftweb.http._
import scala.xml._
import net.liftweb.util._
import net.liftweb.util.Helpers._
import com.normation.rudder.web.model._
import com.normation.utils.StringUuidGenerator
import com.normation.cfclerk.domain.{
  TechniqueId,Technique,
  TechniqueCategoryId, TechniqueCategory
}
import com.normation.rudder.repository._
import com.normation.cfclerk.services.TechniqueRepository
import com.normation.rudder.web.services.DirectiveEditorService
import com.normation.rudder.services.policies._
import com.normation.rudder.batch.{AsyncDeploymentAgent,AutomaticStartDeployment}
import com.normation.rudder.domain.eventlog.RudderEventActor
import org.joda.time.DateTime
import com.normation.eventlog.ModificationId
import bootstrap.liftweb.RudderConfig

object TechniqueEditForm {

  /**
   * This is part of component static initialization.
   * Any page which contains (or may contains after an ajax request)
   * that component have to add the result of that method in it.
   */
  def staticInit:NodeSeq =
    (for {
      xml <- Templates("templates-hidden" :: "components" :: "ComponentTechniqueEditForm" :: Nil)
    } yield {
      chooseTemplate("component", "staticInit", xml)
    }) openOr Nil

  private def body =
    (for {
      xml <- Templates("templates-hidden" :: "components" :: "ComponentTechniqueEditForm" :: Nil)
    } yield {
      chooseTemplate("component", "body", xml)
    }) openOr Nil

  private def popupRemoveForm =
    (for {
      xml <- Templates("templates-hidden" :: "components" :: "ComponentTechniqueEditForm" :: Nil)
    } yield {
      chooseTemplate("component", "popupRemoveForm", xml)
    }) openOr Nil

  private def popupDisactivateForm =
    (for {
      xml <- Templates("templates-hidden" :: "components" :: "ComponentTechniqueEditForm" :: Nil)
    } yield {
      chooseTemplate("component", "popupDisactivateForm", xml)
    }) openOr Nil

  private def crForm =
    (for {
      xml <- Templates("templates-hidden" :: "components" :: "ComponentTechniqueEditForm" :: Nil)
    } yield {
      chooseTemplate("component", "form", xml)
    }) openOr Nil

  val htmlId_techniqueConf = "techniqueConfiguration"
  val htmlId_addPopup = "addPopup"
  val htmlId_addToActiveTechniques = "addToActiveTechniques"
  val htmlId_userCategoryDetails = "userCategoryDetails"
  val htmlId_addUserCategoryForm = "addUserCategoryForm"

}

/**
 * showTechnique(technique, policyPackageCategoryService.getReferenceTechniqueLibrary, activeTechniqueCategoryRepository.getActiveTechniqueLibrary)
 */
class TechniqueEditForm(
  htmlId_technique:String, //HTML id for the div around the form
  val technique: Option[Technique],
  val activeTechnique: Option[ActiveTechnique],
  userCategoryLibrary:Option[ActiveTechniqueCategory],
  //JS to execute on form success (update UI parts)
  //there are call by name to have the context matching their execution when called
  onSuccessCallback : () => JsCmd = { () => Noop },
  onFailureCallback : () => JsCmd = { () => Noop }
) extends DispatchSnippet with Loggable {
  import TechniqueEditForm._


  //find Technique
  private[this] val techniqueRepository         = RudderConfig.techniqueRepository
  private[this] val roActiveTechniqueRepository = RudderConfig.roDirectiveRepository
  private[this] val rwActiveTechniqueRepository = RudderConfig.woDirectiveRepository
  private[this] val uuidGen                     = RudderConfig.stringUuidGenerator
  //transform Technique variable to human viewable HTML fields
  private[this] val directiveEditorService      = RudderConfig.directiveEditorService
  private[this] val dependencyService           = RudderConfig.dependencyAndDeletionService
  private[this] val asyncDeploymentAgent        = RudderConfig.asyncDeploymentAgent
  private[this] val userPropertyService         = RudderConfig.userPropertyService


<<<<<<< HEAD
  private[this] var currentActiveTechnique = roActiveTechniqueRepository.getActiveTechnique(technique.id.name).flatMap { Box(_) }
=======

//  private[this] val directives = directiveRepository.getAll() match {
//    case Full(seq) => seq
//    case Empty => throw new ComponentInitializationException(Failure("Error while getting the list of available Directives"))
//    case f:Failure => throw new ComponentInitializationException(f)
//  }


  private[this] var currentActiveTechnique: Box[ActiveTechnique] =  Box(activeTechnique).or(Box(technique).flatMap(t => roActiveTechniqueRepository.getActiveTechnique(t.id.name)))
>>>>>>> 33b73f9c
  private[this] var uptCurrentStatusIsActivated = currentActiveTechnique.map( _.isEnabled)

  currentActiveTechnique match {
    case f: Failure =>
      logger.warn(s"An error was encountered when trying to find a technique in user library: ${f.messageChain}")
      f.rootExceptionCause.foreach { ex =>
        logger.warn("Root exception was: " , ex)
      }
    case _ => //
  }


  //////////////////////////// public methods ////////////////////////////

  def dispatch = {
    case "showForm" => { _:NodeSeq => showForm }
  }

  def showForm() : NodeSeq = {
    (
      "#editForm" #> showCrForm() &
      "#removeActionDialog" #> showRemovePopupForm() &
      "#disactivateActionDialog" #> showDisactivatePopupForm()
    )(body)
  }

  def showRemovePopupForm() : NodeSeq = {
        currentActiveTechnique match {
          case e:EmptyBox => NodeSeq.Empty
          case Full(activeTechnique) =>
    (
          "#deleteActionDialog *" #> { (n:NodeSeq) => SHtml.ajaxForm(n) } andThen
          "#dialogDeleteButton" #> { deleteButton(activeTechnique.id) % ("id", "deleteButton") } &
          "#deleteItemDependencies *" #> dialogDeleteTree("deleteItemDependencies", activeTechnique)&
          ".reasonsFieldset" #> { crReasonsRemovePopup.map { f =>
            "#explanationMessage" #> <div>{userPropertyService.reasonsFieldExplanation}</div> &
            "#reasonsField" #> f.toForm_!
          } } &
          "#errorDisplay" #> { updateAndDisplayNotifications(formTrackerRemovePopup) }
      )(popupRemoveForm)
        }
  }

  def showDisactivatePopupForm() : NodeSeq = {
        currentActiveTechnique match {
          case e:EmptyBox => NodeSeq.Empty
          case Full(activeTechnique) =>
    (
          "#disableActionDialog *" #> { (n:NodeSeq) => SHtml.ajaxForm(n) } andThen
          "#dialogDisableButton" #> { disableButton(activeTechnique) % ("id", "disableButton") } &
          "#dialogDisableTitle" #> { if(activeTechnique.isEnabled) "Disable" else "Enable" } &
          "#dialogDisableLabel" #> { if(activeTechnique.isEnabled) "disable" else "enable" } &
          "#disableItemDependencies *" #> dialogDisableTree("disableItemDependencies", activeTechnique) &
          ".reasonsFieldset" #> { crReasonsDisablePopup.map { f =>
            "#explanationMessage" #> <div>{userPropertyService.reasonsFieldExplanation}</div> &
            "#reasonsField" #> f.toForm_!
          } } &
          "#time" #> <div>{ DateTime.now } </div>&
          "#errorDisplay" #> { updateAndDisplayNotifications(formTrackerDisactivatePopup) }
      )(popupDisactivateForm)
  }
  }

  def showCrForm() : NodeSeq = {
    (
      ClearClearable &
      //all the top level action are displayed only if the template is on the user library
      "#userTemplateAction" #> { xml:NodeSeq => currentActiveTechnique match {
        case e:EmptyBox => NodeSeq.Empty
        case Full(activeTechnique) => (
          ClearClearable &
          //if no technique, no disable button
          "#disableButton" #> ( (button:NodeSeq) => if(technique.isDefined) button else NodeSeq.Empty ) andThen
          //activation button: show disable if activated
          "#disableButtonLabel" #> { if(activeTechnique.isEnabled) "Disable" else "Enable" } &
          "#dialogDisableTitle" #> { if(activeTechnique.isEnabled) "Disable" else "Enable" } &
          "#dialogdisableWarning" #> dialogDisableWarning(activeTechnique) &
          ".reasonsFieldset" #> { crReasons.map { f =>
            "#explanationMessage" #> <div>{userPropertyService.reasonsFieldExplanation}</div> &
            "#reasonsField" #> f.toForm_!
          } }
        )(xml)
      } } &
      ".groupedEditZone" #> ((div:NodeSeq) => technique match {
          case None =>
            <div class="groupedEditZone">
						No technique were found in the file system for the selection.
						This most likelly mean that the technique was deleted on the it.
				  </div>
          case Some(t) =>
            (
              "#techniqueName" #> t.name &
              "#compatibility" #> (if (!t.compatible.isEmpty) t.compatible.head.toHtml else NodeSeq.Empty) &
              "#techniqueDescription" #>  t.description &
              "#techniqueLongDescription" #>  t.longDescription &
              "#isSingle *" #> showIsSingle(t)
            )(div)
      }) &
      ".editZone" #> ((div:NodeSeq) => technique match {
          case None => NodeSeq.Empty
          case Some(t) =>
            (
              "#breadcrumpReferenceCategory" #> showReferenceLibBreadcrump(t) &
              "#templateParameters" #> showParameters(t) &
              "#clientCategoryZone" #> showTechniqueUserCategory(t)
            )(div)
      }) &
      "#editForm [id]" #> htmlId_technique
    )(crForm) ++
    Script(OnLoad(JsRaw("""
      correctButtons();

      $('#deleteButton').click(function() {
        createPopup("deleteActionDialog");
        return false;
      });

      $('#disableButton').click(function() {
        createPopup("disableActionDialog");
        return false;
      });
    """)))
  }

  private[this] val crReasons = {
    import com.normation.rudder.web.services.ReasonBehavior._
    userPropertyService.reasonsFieldBehavior match {
      case Disabled => None
      case Mandatory => Some(buildReasonField(true, "subContainerReasonField"))
      case Optionnal => Some(buildReasonField(false, "subContainerReasonField"))
    }
  }

  private[this] val crReasonsRemovePopup = {
    import com.normation.rudder.web.services.ReasonBehavior._
    userPropertyService.reasonsFieldBehavior match {
      case Disabled => None
      case Mandatory => Some(buildReasonField(true, "subContainerReasonField"))
      case Optionnal => Some(buildReasonField(false, "subContainerReasonField"))
    }
  }

  private[this] val crReasonsDisablePopup = {
    import com.normation.rudder.web.services.ReasonBehavior._
    userPropertyService.reasonsFieldBehavior match {
      case Disabled => None
      case Mandatory => Some(buildReasonField(true, "subContainerReasonField"))
      case Optionnal => Some(buildReasonField(false, "subContainerReasonField"))
    }
  }


  def buildReasonField(mandatory:Boolean, containerClass:String = "twoCol") = {
    new WBTextAreaField("Message", "") {
      override def setFilter = notNull _ :: trim _ :: Nil
      override def inputField = super.inputField  %
        ("style" -> "height:8em;")
      override def subContainerClassName = containerClass
      override def validations = {
        if(mandatory){
          valMinLen(5, "The reason must have at least 5 characters.") _ :: Nil
        } else {
          Nil
        }
      }
    }
  }

  private[this] val formTracker = {
    new FormTracker(crReasons.toList)
  }

  private[this] val formTrackerRemovePopup = {
    new FormTracker(crReasonsRemovePopup.toList)
  }

  private[this] val formTrackerDisactivatePopup = {
    new FormTracker(crReasonsDisablePopup.toList)
  }

  ////////////// Callbacks //////////////

  private[this] def onSuccess() : JsCmd = {
    //MUST BE THIS WAY, because the parent may change some reference to JsNode
    //and so, our AJAX could be broken
    cleanTrackers
    onSuccessCallback() & updateFormClientSide() &
    //show success popup
    successPopup
  }

  private[this] def cleanTrackers() {
    formTracker.clean
    formTrackerRemovePopup.clean
    formTrackerDisactivatePopup.clean
  }

  private[this] def onFailure() : JsCmd = {
    formTracker.addFormError(error("The form contains some errors, please correct them"))
    updateFormClientSide()
  }

  private[this] def onFailureRemovePopup() : JsCmd = {
    val elemError = error("The form contains some errors, please correct them")
    formTrackerRemovePopup.addFormError(elemError)
    updateRemoveFormClientSide()
  }

  private[this] def onFailureDisablePopup() : JsCmd = {
    val elemError = error("The form contains some errors, please correct them")
    formTrackerDisactivatePopup.addFormError(elemError)
    updateDisableFormClientSide()
  }

  private[this] def updateRemoveFormClientSide() : JsCmd = {
    val jsDisplayRemoveDiv = JsRaw("""$("#deleteActionDialog").removeClass('nodisplay')""")
    Replace("deleteActionDialog", this.showRemovePopupForm()) &
    jsDisplayRemoveDiv &
    initJs
  }

  private[this] def updateDisableFormClientSide() : JsCmd = {
    val jsDisplayDisableDiv = JsRaw("""$("#disableActionDialog").removeClass('nodisplay')""")
    Replace("disableActionDialog", this.showDisactivatePopupForm()) &
    jsDisplayDisableDiv &
    initJs
  }

  def initJs : JsCmd = {
    JsRaw("correctButtons();")
  }

  ///////////// Delete /////////////

  private[this] def deleteButton(id:ActiveTechniqueId) : Elem = {

    def deleteActiveTechnique() : JsCmd = {
      if(formTrackerRemovePopup.hasErrors) {
        onFailureRemovePopup
      } else {
        JsRaw("$.modal.close();") &
        {
          val modId = ModificationId(uuidGen.newUuid)
          (for {
            deleted <- dependencyService.cascadeDeleteTechnique(id, modId, CurrentUser.getActor, crReasonsRemovePopup.map (_.is))
            deploy <- {
              asyncDeploymentAgent ! AutomaticStartDeployment(modId, RudderEventActor)
              Full("Policy update request sent")
            }
          } yield {
            deploy
          }) match {
            case Full(x) =>
              formTrackerRemovePopup.clean
              onSuccessCallback() &
              SetHtml(htmlId_technique, <div id={htmlId_technique}>Technique successfully deleted</div> ) &
              //show success popup
              successPopup
            case Empty => //arg.
              formTrackerRemovePopup.addFormError(error("An error occurred while deleting the Technique."))
              onFailure
            case Failure(m,_,_) =>
              formTrackerRemovePopup.addFormError(error("An error occurred while deleting the Technique: " + m))
              onFailure
          }
        }
      }
    }

    SHtml.ajaxSubmit("Delete", deleteActiveTechnique _ )
  }

  private[this] def dialogDeleteTree(htmlId:String,activeTechnique:ActiveTechnique) : NodeSeq = {
    (new TechniqueTree(htmlId,activeTechnique.id, DontCare)).tree
  }

  ///////////// Enable / disable /////////////

  private[this] def disableButton(activeTechnique:ActiveTechnique) : Elem = {
    def switchActivation(status:Boolean)() : JsCmd = {
      if(formTrackerDisactivatePopup.hasErrors) {
        onFailureDisablePopup
      } else {
        currentActiveTechnique = currentActiveTechnique.map(
            activeTechnique => activeTechnique.copy(_isEnabled = status))
        JsRaw("$.modal.close();") &
        statusAndDeployTechnique(activeTechnique.id, status)
      }
    }

    if(activeTechnique.isEnabled) {
      SHtml.ajaxSubmit("Disable", switchActivation(false) _ )
    } else {
      SHtml.ajaxSubmit("Enable", switchActivation(true) _ )
    }
  }


  private[this] def dialogDisableWarning(activeTechnique:ActiveTechnique) : NodeSeq = {
    if(activeTechnique.isEnabled) {
      <h2>Disabling this Technique will also affect the following Directives and Rules.</h2>
    } else {
      <h2>Enabling this Technique will also affect the following Directives and Rules.</h2>
    }
  }

  private[this] def dialogDisableTree(htmlId:String,activeTechnique:ActiveTechnique) : NodeSeq = {
    val switchFilterStatus = if(activeTechnique.isEnabled) OnlyDisableable else OnlyEnableable
    (new TechniqueTree(htmlId,activeTechnique.id,switchFilterStatus)).tree
  }


  /////////////////////////////////////////////////////////////////////////


  def showReferenceLibBreadcrump(technique:Technique) : NodeSeq = {
    <ul class="inlinenotop">{findBreadCrump(technique).map { cat =>
      <li class="inlineml">&#187; {cat.name}</li> } }
    </ul>
  }

  /**
   * Display user library category information in the details of a Technique.
   * That detail has its own snippet because it is multi-stated and state are
   * updated by ajax:
   * - display the category breadcrump if Technique is already in user lib;
   * - display a "click on a category" message if not set in user lib and no category previously chosen
   * - else display an add button to add in the current category
   */
  def showTechniqueUserCategory(technique:Technique) : NodeSeq = {
    <div id={htmlId_addToActiveTechniques}>Client category: {
        findUserBreadCrump(technique) match {
          case Some(listCat) =>
            <ul class="inlinenotop">
                {listCat.map { cat => <li class="inlineml">&#187; {cat.name}</li> } }
            </ul>
          case None => //display the add button if a user lib category is defined
            userCategoryLibrary match {
              case None => <span class="greenscala">Click on a category in the user library</span>
              case Some(category) => {
                /*
                 * Actually add the Technique to category:
                 * - add it in the backend storage
                 * - trigger user lib js tree update
                 * - trigger Technique details update
                 */
                def onClickAddTechniqueToCategory() : JsCmd = {
                  //back-end action
                  rwActiveTechniqueRepository.addTechniqueInUserLibrary(
                      category.id
                    , technique.id.name
                    , techniqueRepository.getTechniqueVersions(technique.id.name).toSeq
                    , ModificationId(uuidGen.newUuid)
                    , CurrentUser.getActor
                    , Some("User added a technique from UI")
                  )

                  //update UI
                  Replace(htmlId_addToActiveTechniques, showTechniqueUserCategory(technique) ) &
                  onSuccessCallback()
                }

                SHtml.ajaxButton(
                   Text("Add this Technique to user library category ")++ <b>{category.name}</b>,
                   onClickAddTechniqueToCategory _
                )
              }
            }
          }
    }</div>
  }

  private[this] def showParameters(technique: Technique) : NodeSeq = {
    directiveEditorService.get(technique.id, DirectiveId("just-for-read-only")) match {
      case Full(pe) => pe.toHtmlNodeSeq
      case e:EmptyBox =>
        val msg = "Error when fetching parameter of Technique."
        logger.error(msg, e)
        <span class="error">{msg}</span>
    }
  }

  private[this] def showIsSingle(technique: Technique) : NodeSeq = {
    <span>
      {
        if(technique.isMultiInstance) {
          {<b>Multi instance</b>} ++ Text(": several Directives derived from that template can be deployed on a given node")
        } else {
          {<b>Unique</b>} ++ Text(": an unique Directive derived from that template can be deployed on a given node")
        }
      }
    </span>
  }


  /**
   * Build the breadcrump of categories that leads to given target Technique in the context
   * of given root Technique library.
   * The template must be in the library.
   * @throws
   *   RuntimeException if the library does not contain the Technique
   */
  @throws(classOf[RuntimeException])
  private def findBreadCrump(target:Technique) : Seq[TechniqueCategory] = {
    techniqueRepository.getTechniqueCategoriesBreadCrump(target.id) match {
      case Full(b) => b
      case e:EmptyBox =>
        logger.debug("Bread crumb error: %s".format(e) )
        throw new RuntimeException("The reference Technique category does not hold target node %s".format(target.name))
    }
  }

  /**
   * Build the breadcrump of categories that leads to given target Technique in the context
   * of given root Active Technique library.
   * The template may not be present in the library.
   */
  private def findUserBreadCrump(target:Technique) : Option[List[ActiveTechniqueCategory]] = {
    //find the potential WBUsreTechnique for given WBTechnique
    ( for {
      activeTechnique <- roActiveTechniqueRepository.getActiveTechnique(target.id.name).flatMap(Box(_))
      crump <- roActiveTechniqueRepository.activeTechniqueBreadCrump(activeTechnique.id)
    } yield {
      crump.reverse
    } ) match {
      case Full(b) => Some(b)
      case e:EmptyBox =>
        logger.debug("User bread crumb error: %s".format(e) )
        None
    }
  }


  /////////////////////////////////////////////////////////////////////////
  /////////////////////////////// Edit form ///////////////////////////////
  /////////////////////////////////////////////////////////////////////////


  private[this] def updateFormClientSide() : JsCmd = {
    SetHtml(htmlId_technique, this.showCrForm )
  }

  private[this] def error(msg:String) = <span class="error">{msg}</span>


  private[this] def statusAndDeployTechnique(uactiveTechniqueId:ActiveTechniqueId, status:Boolean) : JsCmd = {
    val modId = ModificationId(uuidGen.newUuid)
    (for {
      save <- rwActiveTechniqueRepository.changeStatus(uactiveTechniqueId, status,
                modId, CurrentUser.getActor, crReasonsDisablePopup.map(_.is))
      deploy <- {
        asyncDeploymentAgent ! AutomaticStartDeployment(modId, RudderEventActor)
        Full("Policy update request sent")
      }
    } yield {
      save
    }) match {
      case Full(x) => onSuccess
      case Empty =>
        formTracker.addFormError(error("An error occurred while saving the Technique"))
        onFailure
      case f:Failure =>
        formTracker.addFormError(error("An error occurred while saving the Technique: " + f.messageChain))
        onFailure
    }
  }

  private[this] def updateAndDisplayNotifications(formTracker : FormTracker) : NodeSeq = {
    val notifications = formTracker.formErrors
    formTracker.cleanErrors
    if(notifications.isEmpty) {
      NodeSeq.Empty
    }
    else {
      val html = <div id="notifications" class="notify">
        <ul class="field_errors">{notifications.map( n => <li>{n}</li>) }</ul></div>
      html
    }
  }


  ///////////// success pop-up ///////////////
    private[this] def successPopup : JsCmd = {
    JsRaw(""" callPopupWithTimeout(200, "successConfirmationDialog")
    """)
  }


}


<|MERGE_RESOLUTION|>--- conflicted
+++ resolved
@@ -128,7 +128,6 @@
 ) extends DispatchSnippet with Loggable {
   import TechniqueEditForm._
 
-
   //find Technique
   private[this] val techniqueRepository         = RudderConfig.techniqueRepository
   private[this] val roActiveTechniqueRepository = RudderConfig.roDirectiveRepository
@@ -140,20 +139,15 @@
   private[this] val asyncDeploymentAgent        = RudderConfig.asyncDeploymentAgent
   private[this] val userPropertyService         = RudderConfig.userPropertyService
 
-
-<<<<<<< HEAD
-  private[this] var currentActiveTechnique = roActiveTechniqueRepository.getActiveTechnique(technique.id.name).flatMap { Box(_) }
-=======
-
-//  private[this] val directives = directiveRepository.getAll() match {
-//    case Full(seq) => seq
-//    case Empty => throw new ComponentInitializationException(Failure("Error while getting the list of available Directives"))
-//    case f:Failure => throw new ComponentInitializationException(f)
-//  }
-
-
-  private[this] var currentActiveTechnique: Box[ActiveTechnique] =  Box(activeTechnique).or(Box(technique).flatMap(t => roActiveTechniqueRepository.getActiveTechnique(t.id.name)))
->>>>>>> 33b73f9c
+  private[this] var currentActiveTechnique: Box[ActiveTechnique] =  Box(activeTechnique).or {
+    for {
+      tech <- Box(technique)
+      optActiveTech <- roActiveTechniqueRepository.getActiveTechnique(tech.id.name)
+      activeTech <- optActiveTech
+    } yield {
+      activeTech
+    }
+  }
   private[this] var uptCurrentStatusIsActivated = currentActiveTechnique.map( _.isEnabled)
 
   currentActiveTechnique match {
@@ -164,7 +158,6 @@
       }
     case _ => //
   }
-
 
   //////////////////////////// public methods ////////////////////////////
 
@@ -305,7 +298,6 @@
     }
   }
 
-
   def buildReasonField(mandatory:Boolean, containerClass:String = "twoCol") = {
     new WBTextAreaField("Message", "") {
       override def setFilter = notNull _ :: trim _ :: Nil
@@ -451,7 +443,6 @@
     }
   }
 
-
   private[this] def dialogDisableWarning(activeTechnique:ActiveTechnique) : NodeSeq = {
     if(activeTechnique.isEnabled) {
       <h2>Disabling this Technique will also affect the following Directives and Rules.</h2>
@@ -465,9 +456,7 @@
     (new TechniqueTree(htmlId,activeTechnique.id,switchFilterStatus)).tree
   }
 
-
   /////////////////////////////////////////////////////////////////////////
-
 
   def showReferenceLibBreadcrump(technique:Technique) : NodeSeq = {
     <ul class="inlinenotop">{findBreadCrump(technique).map { cat =>
@@ -548,7 +537,6 @@
     </span>
   }
 
-
   /**
    * Build the breadcrump of categories that leads to given target Technique in the context
    * of given root Technique library.
@@ -586,18 +574,15 @@
     }
   }
 
-
   /////////////////////////////////////////////////////////////////////////
   /////////////////////////////// Edit form ///////////////////////////////
   /////////////////////////////////////////////////////////////////////////
 
-
   private[this] def updateFormClientSide() : JsCmd = {
     SetHtml(htmlId_technique, this.showCrForm )
   }
 
   private[this] def error(msg:String) = <span class="error">{msg}</span>
-
 
   private[this] def statusAndDeployTechnique(uactiveTechniqueId:ActiveTechniqueId, status:Boolean) : JsCmd = {
     val modId = ModificationId(uuidGen.newUuid)
@@ -634,14 +619,10 @@
     }
   }
 
-
   ///////////// success pop-up ///////////////
     private[this] def successPopup : JsCmd = {
     JsRaw(""" callPopupWithTimeout(200, "successConfirmationDialog")
     """)
   }
 
-
-}
-
-
+}