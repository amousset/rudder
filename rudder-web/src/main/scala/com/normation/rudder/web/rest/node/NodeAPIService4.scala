/*
*************************************************************************************
* Copyright 2013 Normation SAS
*************************************************************************************
*
* This file is part of Rudder.
*
* Rudder is free software: you can redistribute it and/or modify
* it under the terms of the GNU General Public License as published by
* the Free Software Foundation, either version 3 of the License, or
* (at your option) any later version.
*
* In accordance with the terms of section 7 (7. Additional Terms.) of
* the GNU General Public License version 3, the copyright holders add
* the following Additional permissions:
* Notwithstanding to the terms of section 5 (5. Conveying Modified Source
* Versions) and 6 (6. Conveying Non-Source Forms.) of the GNU General
* Public License version 3, when you create a Related Module, this
* Related Module is not considered as a part of the work and may be
* distributed under the license agreement of your choice.
* A "Related Module" means a set of sources files including their
* documentation that, without modification of the Source Code, enables
* supplementary functions or services in addition to those offered by
* the Software.
*
* Rudder is distributed in the hope that it will be useful,
* but WITHOUT ANY WARRANTY; without even the implied warranty of
* MERCHANTABILITY or FITNESS FOR A PARTICULAR PURPOSE.  See the
* GNU General Public License for more details.
*
* You should have received a copy of the GNU General Public License
* along with Rudder.  If not, see <http://www.gnu.org/licenses/>.
*
*************************************************************************************
*/

package com.normation.rudder.web.rest.node

import com.normation.inventory.ldap.core.LDAPFullInventoryRepository
import com.normation.utils.StringUuidGenerator
import com.normation.rudder.web.rest.RestExtractorService
import com.normation.rudder.web.rest.RestDataSerializer
import com.normation.inventory.domain.NodeId
import com.normation.inventory.domain._
import com.normation.rudder.domain.nodes._
import net.liftweb.http.Req
import net.liftweb.common._
import com.normation.rudder.web.rest.RestUtils._
import net.liftweb.json.JArray
import net.liftweb.json.JsonDSL._
import com.normation.rudder.services.nodes.NodeInfoService
<<<<<<< HEAD
import com.normation.rudder.web.rest.ApiVersion
=======
import scalaz.Need
import com.normation.inventory.services.core.ReadOnlySoftwareDAO



>>>>>>> af133c28

class NodeApiService4 (
    inventoryRepository : LDAPFullInventoryRepository
  , nodeInfoService     : NodeInfoService
  , softwareRepository  : ReadOnlySoftwareDAO
  , uuidGen             : StringUuidGenerator
  , restExtractor       : RestExtractorService
  , restSerializer      : RestDataSerializer
) extends Loggable {

  import restSerializer._

<<<<<<< HEAD
  def getNodeDetails(nodeId: NodeId, detailLevel: NodeDetailLevel, state: InventoryStatus, version : ApiVersion) = {
=======
  def getNodeDetails(nodeId: NodeId, detailLevel: NodeDetailLevel, state: InventoryStatus) = {

>>>>>>> af133c28
    for {
      optNodeInfo <- state match {
                    case AcceptedInventory => nodeInfoService.getNodeInfo(nodeId)
                    case PendingInventory  => nodeInfoService.getPendingNodeInfo(nodeId)
                    case RemovedInventory  => nodeInfoService.getDeletedNodeInfo(nodeId)
                  }
      nodeInfo    <- optNodeInfo match {
                       case None    => Failure(s"The node with id ${nodeId.value} was not found in ${state.name} nodes")
                       case Some(x) => Full(x)
                     }
      inventory <- if(detailLevel.needFullInventory()) {
                     inventoryRepository.get(nodeId, state).map(Some(_))
                   } else {
                     Full(None)
                   }
      software  <- if(detailLevel.needSoftware()) {
                     for {
                       software <- inventory match {
                                      case Some(i) => softwareRepository.getSoftware(i.node.softwareIds)
                                      case None    => softwareRepository.getSoftwareByNode(Set(nodeId), state).flatMap( _.get(nodeId))
                                    }
                     } yield {
                       software
                     }
                   } else {
                     Full(Seq())
                   }
    } yield {
<<<<<<< HEAD
      serializeInventory(node, inventory, detailLevel, version)
    }
  }

  def nodeDetailsWithStatus(nodeId: NodeId, detailLevel: NodeDetailLevel, state: InventoryStatus, version : ApiVersion, req: Req) = {
    implicit val prettify = restExtractor.extractPrettify(req.params)
    implicit val action = s"${state.name}NodeDetails"
    getNodeDetails(nodeId, detailLevel, state, version) match {
        case Full(inventory) =>
          toJsonResponse(Some(nodeId.value), ( "nodes" -> JArray(List(inventory))))
        case eb: EmptyBox =>
          val message = (eb ?~ (s"Could not find Node ${nodeId.value} in state '${state.name}'")).msg
          toJsonError(Some(nodeId.value), message)
      }
  }

  def nodeDetailsGeneric(nodeId: NodeId, detailLevel: NodeDetailLevel, version : ApiVersion, req: Req) = {
=======
      if(versionCompatibility <= 4) { //v4
        serializeInventoryV4(nodeInfo, state, inventory, software, detailLevel)
      } else {
        serializeInventoryV5(nodeInfo, state, inventory, software, detailLevel)
      }
    }
  }

  def nodeDetailsGeneric(nodeId: NodeId, detailLevel: NodeDetailLevel, req: Req) = {
>>>>>>> af133c28
    implicit val prettify = restExtractor.extractPrettify(req.params)
    implicit val action = "nodeDetails"
    getNodeDetails(nodeId, detailLevel, AcceptedInventory, version) match {
        case Full(inventory) =>
          toJsonResponse(Some(nodeId.value), ( "nodes" -> JArray(List(inventory))))
        case eb: EmptyBox =>
          getNodeDetails(nodeId, detailLevel, PendingInventory, version) match {
            case Full(inventory) =>
              toJsonResponse(Some(nodeId.value), ( "nodes" -> JArray(List(inventory))))
            case eb: EmptyBox =>
              getNodeDetails(nodeId, detailLevel, RemovedInventory, version) match {
                case Full(inventory) =>
                  toJsonResponse(Some(nodeId.value), ( "nodes" -> JArray(List(inventory))))
                case eb: EmptyBox =>
                  val message = (eb ?~ (s"Could not find Node ${nodeId.value}")).msg
                  toJsonError(Some(nodeId.value), message)
              }
          }
    }
  }
}<|MERGE_RESOLUTION|>--- conflicted
+++ resolved
@@ -49,15 +49,8 @@
 import net.liftweb.json.JArray
 import net.liftweb.json.JsonDSL._
 import com.normation.rudder.services.nodes.NodeInfoService
-<<<<<<< HEAD
 import com.normation.rudder.web.rest.ApiVersion
-=======
-import scalaz.Need
 import com.normation.inventory.services.core.ReadOnlySoftwareDAO
-
-
-
->>>>>>> af133c28
 
 class NodeApiService4 (
     inventoryRepository : LDAPFullInventoryRepository
@@ -70,12 +63,7 @@
 
   import restSerializer._
 
-<<<<<<< HEAD
   def getNodeDetails(nodeId: NodeId, detailLevel: NodeDetailLevel, state: InventoryStatus, version : ApiVersion) = {
-=======
-  def getNodeDetails(nodeId: NodeId, detailLevel: NodeDetailLevel, state: InventoryStatus) = {
-
->>>>>>> af133c28
     for {
       optNodeInfo <- state match {
                     case AcceptedInventory => nodeInfoService.getNodeInfo(nodeId)
@@ -104,8 +92,7 @@
                      Full(Seq())
                    }
     } yield {
-<<<<<<< HEAD
-      serializeInventory(node, inventory, detailLevel, version)
+      serializeInventory(nodeInfo, state, inventory, software, detailLevel, version)
     }
   }
 
@@ -122,17 +109,6 @@
   }
 
   def nodeDetailsGeneric(nodeId: NodeId, detailLevel: NodeDetailLevel, version : ApiVersion, req: Req) = {
-=======
-      if(versionCompatibility <= 4) { //v4
-        serializeInventoryV4(nodeInfo, state, inventory, software, detailLevel)
-      } else {
-        serializeInventoryV5(nodeInfo, state, inventory, software, detailLevel)
-      }
-    }
-  }
-
-  def nodeDetailsGeneric(nodeId: NodeId, detailLevel: NodeDetailLevel, req: Req) = {
->>>>>>> af133c28
     implicit val prettify = restExtractor.extractPrettify(req.params)
     implicit val action = "nodeDetails"
     getNodeDetails(nodeId, detailLevel, AcceptedInventory, version) match {
