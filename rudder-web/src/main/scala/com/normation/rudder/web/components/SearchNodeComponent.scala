--- conflicted
+++ resolved
@@ -141,19 +141,7 @@
   //activate the global save button
   var searchFormHasError = false
 
-<<<<<<< HEAD
   val errors = MutMap[CriterionLine,String]()
-=======
-  val errors = Buffer[Box[String]]()
-
-  def head() : NodeSeq = {
-    <head>
-      {
-        srvGrid.head
-      }
-    </head>
-  }
->>>>>>> f141a697
 
   def buildQuery : NodeSeq = {
 
@@ -177,15 +165,15 @@
 
     def removeLine(i:Int) : JsCmd ={
       if(lines.size > i) {
-        
+
         val line = lines(i)
         lines.remove(i)
         // Remove error notifications if there is no more occurrences of the line
         // Or new lines with that will always have th error message (ie An empty hostname)
         if ( ! lines.contains(line)) {
           errors remove line
-        }  
-        
+        }
+
         query = Some(Query(rType, composition, lines.to[Seq]))
       }
       initUpdate = false
@@ -198,7 +186,7 @@
       lines.zipWithIndex.foreach { case (cl@CriterionLine(_,a,c,v),i) =>
         a.cType.validate(v,c.id) match {
           case Failure(m,_,_) => errors put (cl,m)
-          case _ => 
+          case _ =>
         }
       }
       val newQuery = Query(rType, composition, lines.to[Seq])
@@ -224,12 +212,10 @@
       SetHtml("SearchForm", displayQuery(content))& activateButtonOnChange & JsRaw("correctButtons();")
     }
 
-<<<<<<< HEAD
-
     def displayQueryLine(cl : CriterionLine, index:Int, addRemove:Boolean) : NodeSeq = {
-      
+
      lines.append(cl)
-     
+
      val initJs = cl.attribute.cType.initForm("v_"+index)
      val inputAttributes = ("id","v_"+index) :: ("class", "queryInputValue") :: {if (cl.comparator.hasValue) Nil else ("disabled", "disabled") :: Nil }
      val input = cl.attribute.cType.toForm(cl.value, (x => lines(index) = lines(index).copy(value=x)), inputAttributes:_*)
@@ -241,20 +227,18 @@
         } &
        ".addLine *" #> SHtml.ajaxSubmit("+", () => addLine(index), ("class", "removeLineButton")) &
        ".objectType *" #> objectTypeSelect(cl.objectType,lines,index) &
-       ".attributeName *" #> attributeNameSelect(cl.objectType,cl.attribute,lines,index) & 
+       ".attributeName *" #> attributeNameSelect(cl.objectType,cl.attribute,lines,index) &
        ".comparator *" #> comparatorSelect(cl.objectType,cl.attribute,cl.comparator,lines,index) &
        ".inputValue *" #> input &
        ".error" #> { errors.get(cl) match {
               case Some(m) => <tr><td class="error" colspan="6">{m}</td></tr>
               case _ => NodeSeq.Empty
             }}
-       
+
      ).apply { queryline } ++  Script(OnLoad(initJs))
-      
-    }
-    
-=======
->>>>>>> f141a697
+
+    }
+
     /**
      * Display the query part
      * Caution, we pass an html different at the init part (whole content:query) or at update (update:query)
@@ -275,21 +259,21 @@
           , ( "class", "compositionCheckbox")
         )
       }
-      
+
       val radio = {
         SHtml.radio(
             Seq("AND", "OR")
           , Full(if(comp == Or) "OR" else "AND")
           , {value:String => composition = CriterionComposition.parse(value).getOrElse(And)} //default to AND on unknown composition string
           , ("class", "radio")
-        ).flatMap(radio => 
+        ).flatMap(radio =>
           <label>
             {radio.xhtml}
             <span class="radioTextLabel">{radio.key.toString}</span>
           </label>
         )
       }
-      
+
       ( "#typeQuery"   #> checkBox &
         "#composition" #> radio    &
         "#submitSearch * " #> SHtml.ajaxSubmit("Search", processForm, ("id" -> "SubmitSearch"), ("class" -> "submitButton"))    &
