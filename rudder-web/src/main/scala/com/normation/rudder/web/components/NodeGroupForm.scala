/*
*************************************************************************************
* Copyright 2011 Normation SAS
*************************************************************************************
*
* This file is part of Rudder.
*
* Rudder is free software: you can redistribute it and/or modify
* it under the terms of the GNU General Public License as published by
* the Free Software Foundation, either version 3 of the License, or
* (at your option) any later version.
*
* In accordance with the terms of section 7 (7. Additional Terms.) of
* the GNU General Public License version 3, the copyright holders add
* the following Additional permissions:
* Notwithstanding to the terms of section 5 (5. Conveying Modified Source
* Versions) and 6 (6. Conveying Non-Source Forms.) of the GNU General
* Public License version 3, when you create a Related Module, this
* Related Module is not considered as a part of the work and may be
* distributed under the license agreement of your choice.
* A "Related Module" means a set of sources files including their
* documentation that, without modification of the Source Code, enables
* supplementary functions or services in addition to those offered by
* the Software.
*
* Rudder is distributed in the hope that it will be useful,
* but WITHOUT ANY WARRANTY; without even the implied warranty of
* MERCHANTABILITY or FITNESS FOR A PARTICULAR PURPOSE.  See the
* GNU General Public License for more details.
*
* You should have received a copy of the GNU General Public License
* along with Rudder.  If not, see <http://www.gnu.org/licenses/>.

*
*************************************************************************************
*/

package com.normation.rudder.web.components

import com.normation.plugins.SpringExtendableSnippet
import com.normation.plugins.SnippetExtensionKey
import com.normation.inventory.domain.NodeId
import com.normation.rudder.authorization._
import com.normation.rudder.domain.nodes._
import com.normation.rudder.domain.queries.Query
import com.normation.rudder.domain.eventlog.RudderEventActor
import com.normation.rudder.domain.policies.GroupTarget
import com.normation.rudder.domain.workflows.ChangeRequestId
import com.normation.rudder.web.model.{
  WBTextField, FormTracker, WBTextAreaField,WBSelectField,WBRadioField
}
import com.normation.rudder.repository.FullNodeGroupCategory
import com.normation.rudder.web.components.popup.CreateCloneGroupPopup
import com.normation.rudder.web.components.popup.ModificationValidationPopup
import com.normation.rudder.web.model.CurrentUser
import com.normation.rudder.web.services.CategoryHierarchyDisplayer
import com.normation.utils.HashcodeCaching
import net.liftweb.http.LocalSnippet
import net.liftweb.http.js._
import JsCmds._
import JE._
import net.liftweb.common._
import net.liftweb.http._
import scala.xml._
import net.liftweb.util.Helpers
import net.liftweb.util.Helpers._
import bootstrap.liftweb.RudderConfig
import com.normation.rudder.domain.policies.RuleTarget

object NodeGroupForm {
  private[this] val templatePathList = "templates-hidden" :: "components" :: "NodeGroupForm" :: Nil
  private[this] val templatePath = templatePathList.mkString("/", "/", ".html")
  private[this] val template = Templates(templatePathList).openOrThrowException(s"Missing template at path ${templatePath}")
  private[this] def chooseXml(tag:String) = {
    val xml = chooseTemplate("component", tag, template)
    if(xml.isEmpty) throw new Exception(s"Tag <component:${tag} is empty at path ${templatePath}")
    xml
  }

  val staticInit = chooseXml("staticinit")
  val body = chooseXml("body")
  val staticBody = chooseXml("staticbody")

  private val saveButtonId = "groupSaveButtonId"

  private sealed trait RightPanel
  private case object NoPanel extends RightPanel
  private case class GroupForm(group:NodeGroup, parentCategoryId:NodeGroupCategoryId) extends RightPanel with HashcodeCaching
  private case class CategoryForm(category:NodeGroupCategory) extends RightPanel with HashcodeCaching

  val htmlId_groupTree = "groupTree"
  val htmlId_item = "ajaxItemContainer"
  val htmlId_updateContainerForm = "updateContainerForm"
}

/**
 * The form that deals with updating the server group
 */
class NodeGroupForm(
    htmlIdCategory    : String
  , val nodeGroup     : NodeGroup
  , parentCategoryId  : NodeGroupCategoryId
  , rootCategory      : FullNodeGroupCategory
  , workflowEnabled   : Boolean
  , onSuccessCallback : (Either[(NodeGroup, NodeGroupCategoryId), ChangeRequestId]) => JsCmd = { (NodeGroup) => Noop }
  , onFailureCallback : () => JsCmd = { () => Noop }
) extends DispatchSnippet with SpringExtendableSnippet[NodeGroupForm] with Loggable {
  import NodeGroupForm._

  private[this] val nodeInfoService            = RudderConfig.nodeInfoService
  private[this] val categoryHierarchyDisplayer = RudderConfig.categoryHierarchyDisplayer

  private[this] val nodeGroupCategoryForm = new LocalSnippet[NodeGroupCategoryForm]
  private[this] val nodeGroupForm = new LocalSnippet[NodeGroupForm]
  private[this] val searchNodeComponent = new LocalSnippet[SearchNodeComponent]

  private[this] var query : Option[Query] = nodeGroup.query
  private[this] var srvList : Box[Seq[NodeInfo]] = nodeInfoService.getAll.map( _.values.filter( (x:NodeInfo) => nodeGroup.serverList.contains( x.id ) ).toSeq )

  private def setSearchNodeComponent : Unit = {
    searchNodeComponent.set(Full(new SearchNodeComponent(
        htmlIdCategory
      , query
      , srvList
      , onSearchCallback = saveButtonCallBack
      , onClickCallback  = None
      , saveButtonId     = saveButtonId
      , groupPage        = false
    )))
  }

  private[this] def saveButtonCallBack(searchStatus : Boolean, query: Option[Query]) : JsCmd = {
    JsRaw(s"""$$('#${saveButtonId}').button();
        $$('#${saveButtonId}').button("option", "disabled", ${searchStatus});""")
  }

  setSearchNodeComponent

  def extendsAt = SnippetExtensionKey(classOf[NodeGroupForm].getSimpleName)

  def mainDispatch = Map(
    "showForm" -> { _:NodeSeq => showForm() },
    "showGroup" -> { _:NodeSeq => searchNodeComponent.is match {
      case Full(component) => component.buildQuery
      case _ =>  <div>The component is not set</div>
     } }
  )

  val pendingChangeRequestXml =
    <div id="pendingChangeRequestNotification">
      <div>
        <img src="/images/icWarn.png" alt="Warning!" height="32" width="32" class="warnicon"/>
        <div style="float:left">
          The following pending change requests affect this Group, you should check that your modification is not already pending:
          <ul id="changeRequestList"/>
        </div>
      </div>
    </div>

  def showForm() : NodeSeq = {
     val html = SHtml.ajaxForm(body) ++
     Script(
       OnLoad(JsRaw("$('#GroupTabs').tabs( {active : 0 });" ))
     )

     bind("group", html,
      "pendingchangerequest" ->  PendingChangeRequestDisplayer.checkByGroup(pendingChangeRequestXml,nodeGroup.id, workflowEnabled),
      "name" -> groupName.toForm_!,
<<<<<<< HEAD
      "rudderid" -> <div class="form-group row">
                      <label class="wbBaseFieldLabel">Rudder ID</label>
                      <input readonly="" class="form-control" value={nodeGroup.id.value}/>
                    </div>,
      "cfeclasses" -> <div class="form-group row">
                        <a href="#" onclick={s"$$('#cfe-${nodeGroup.id.value}').toggle(300);$$(this).toggleClass('open');return false;"} class="toggle-caret">
                          <label class="wbBaseFieldLabel">Display CFEngine classes</label>
                          <span class="caret"></span>
                        </a>
                        <div class="well row" style="display: none" id={s"cfe-${nodeGroup.id.value}"}>
                          {RuleTarget.toCFEngineClassName(nodeGroup.id.value)}<br/>
                          {RuleTarget.toCFEngineClassName(nodeGroup.name)}
                        </div>
                      </div>,
=======
      "rudderid" -> <div><b class="threeCol">Rudder ID: </b>{nodeGroup.id.value}</div>,
      "cfeclasses" -> <div>
											  <a href="#" onclick={s"$$('#cfe-${nodeGroup.id.value}').toggle(300); return false;"}>
												<b class="threeCol">Display agent classes</b>
												</a>
											  <span class="twoCol" style="display: none" id={s"cfe-${nodeGroup.id.value}"}>
											    {RuleTarget.toCFEngineClassName(nodeGroup.id.value)}<br/>
											    {RuleTarget.toCFEngineClassName(nodeGroup.name)}
											  </span></div>,
>>>>>>> eb3cb0ba
      "description" -> groupDescription.toForm_!,
      "container" -> groupContainer.toForm_!,
      "static" -> groupStatic.toForm_!,
      "showgroup" -> (searchNodeComponent.is match {
                       case Full(req) => req.buildQuery
                       case eb:EmptyBox => <span class="error">Error when retrieving the request, please try again</span>
      }),
      "clone" -> { if (CurrentUser.checkRights(Write("group")))
                     SHtml.ajaxButton("Clone", () => showCloneGroupPopup()) % ("id", "groupCloneButtonId") % ("class"," btn btn-default")
                   else NodeSeq.Empty
                 },
      "save" -> { if (CurrentUser.checkRights(Edit("group")))
                    <div  tooltipid="saveButtonToolTip" class="tooltipable" title=""> {
                      SHtml.ajaxSubmit("Save", onSubmit _)  %  ("id", saveButtonId) % ("class"," btn btn-success")
                    } </div>
                   else NodeSeq.Empty
                },
      "delete" -> SHtml.ajaxButton("Delete", () => onSubmitDelete(), ("class"," btn btn-danger")),
      "notifications" -> updateAndDisplayNotifications()
    )
   }

  ///////////// fields for category settings ///////////////////
  private[this] val groupName = {
    new WBTextField("Group name", nodeGroup.name) {
      override def setFilter = notNull _ :: trim _ :: Nil
      override def className = "form-control"
      override def labelClassName = ""
      override def subContainerClassName = ""
      override def inputField = super.inputField %("onkeydown" , "return processKey(event , '%s')".format(saveButtonId))
      override def validations =
        valMinLen(3, "The name must have at least 3 characters") _ :: Nil
    }
  }

  private[this] val groupDescription = {
    new WBTextAreaField("Group description", nodeGroup.description) {
      override def setFilter = notNull _ :: trim _ :: Nil
      override def className = "form-control"
      override def labelClassName = ""
      override def subContainerClassName = ""
      override def validations =  Nil
      override def errorClassName = "field_errors paddscala"
    }
  }

  private[this] val groupStatic = {
    new WBRadioField(
        "Group type",
        Seq("static", "dynamic"),
        if(nodeGroup.isDynamic) "dynamic" else "static",
        {
           //how to display label ? Capitalize, and with a tooltip
          case "static" => <span class="" title="The list of member nodes is defined at creation and will not change automatically.">Static</span>
          case "dynamic" => <span class="" title="Nodes will be automatically added and removed so that the list of members always matches this group's search criteria.">Dynamic</span>
          case _ => NodeSeq.Empty // guarding against NoMatchE
       }
    ) {
      override def setFilter = notNull _ :: trim _ :: Nil
      override def className = ""
      override def labelClassName = ""
      override def subContainerClassName = ""
    }
  }

  private[this] val groupContainer = new WBSelectField("Group container",
      (categoryHierarchyDisplayer.getCategoriesHierarchy(rootCategory, None).map { case (id, name) => (id.value -> name)}),
      parentCategoryId.value) {
      override def className = "form-control"
      override def labelClassName = ""
      override def subContainerClassName = ""
  }

  private[this] val formTracker = new FormTracker(List(groupName, groupDescription, groupContainer, groupStatic))

  private[this] def updateFormClientSide() : JsCmd = {
    SetHtml(htmlIdCategory, showForm())
  }

  private[this] def error(msg:String) = <span class="error">{msg}</span>

  private[this] def onFailure : JsCmd = {
    formTracker.addFormError(error("There was problem with your request."))
    updateFormClientSide() & JsRaw("""scrollToElement("errorNotification","#groupDetails");""")
  }

  private[this] def onSubmit() : JsCmd = {
    // Since we are doing the submit from the component, it ought to exist
    searchNodeComponent.is match {
      case Full(req) =>
        query = req.getQuery
        srvList = req.getSrvList
      case eb:EmptyBox =>
        val f = eb ?~! "Error when trying to retrieve the current search state"
        logger.error(f.messageChain)
    }

    if(formTracker.hasErrors) {
      onFailure & onFailureCallback()
    } else {
      val optContainer = {
        val c = NodeGroupCategoryId(groupContainer.is)
        if(c == parentCategoryId) None
        else Some(c)
      }

      val newGroup = nodeGroup.copy(
          name = groupName.is
        , description = groupDescription.is
        //, container = container
        , isDynamic = groupStatic.is match { case "dynamic" => true ; case _ => false }
        , query = query
        , serverList =  srvList.getOrElse(Set()).map( _.id ).toSet
      )

      if(newGroup == nodeGroup && optContainer.isEmpty) {
        formTracker.addFormError(Text("There are no modifications to save"))
        onFailure & onFailureCallback()
      } else {
        displayConfirmationPopup(ModificationValidationPopup.Save, newGroup, optContainer)
      }
    }
  }

  private[this] def onSubmitDelete(): JsCmd = {
    displayConfirmationPopup(ModificationValidationPopup.Delete, nodeGroup, None)
  }

  /*
   * Create the confirmation pop-up
   */

  private[this] def displayConfirmationPopup(
      action     : ModificationValidationPopup.Action
    , newGroup   : NodeGroup
    , newCategory: Option[NodeGroupCategoryId]
  ) : JsCmd = {

    val optOriginal = Some(nodeGroup)

    val popup = {

      def successCallback(crId:ChangeRequestId) = if (workflowEnabled) {
        onSuccessCallback(Right(crId))
      } else {
        val updateCategory = newCategory.getOrElse(parentCategoryId)
        successPopup & onSuccessCallback(Left((newGroup,updateCategory))) &
        (if (action==ModificationValidationPopup.Delete)
           SetHtml(htmlId_item,NodeSeq.Empty)
        else
             Noop)
      }

      new ModificationValidationPopup(
          Right(newGroup, newCategory, optOriginal)
        , action
        , workflowEnabled
        , crId => JsRaw("$('#confirmUpdateActionDialog').bsModal('hide');") & successCallback(crId)
        , xml => JsRaw("$('#confirmUpdateActionDialog').bsModal('hide');") & onFailure
        , parentFormTracker = formTracker
      )

    }

    popup.popupWarningMessages match {
      case None =>
        popup.onSubmit
      case Some(_) =>
        SetHtml("confirmUpdateActionDialog", popup.popupContent) &
        JsRaw("""createPopup("confirmUpdateActionDialog")""")
    }
  }

  def createPopup(name:String) :JsCmd = {
    JsRaw(s"""createPopup("${name}");""")
  }
  private[this] def showCloneGroupPopup() : JsCmd = {
    val popupSnippet = new LocalSnippet[CreateCloneGroupPopup]
            popupSnippet.set(Full(new CreateCloneGroupPopup(
                Some(nodeGroup)
              , onSuccessCategory = displayACategory
              , onSuccessGroup = showGroupSection
            )))
    val nodeSeqPopup = popupSnippet.is match {
      case Failure(m, _, _) =>  <span class="error">Error: {m}</span>
      case Empty => <div>The component is not set</div>
      case Full(popup) => popup.popupContent()
    }
    SetHtml("createCloneGroupContainer", nodeSeqPopup) &
    createPopup("createCloneGroupPopup")
  }

  private[this] def displayACategory(category : NodeGroupCategory) : JsCmd = {
    refreshRightPanel(CategoryForm(category))
  }

  private[this] def refreshRightPanel(panel:RightPanel) : JsCmd = SetHtml(htmlId_item, setAndShowRightPanel(panel))

  /**
   *  Manage the state of what should be displayed on the right panel.
   * It could be nothing, a group edit form, or a category edit form.
   */
  private[this] def setAndShowRightPanel(panel:RightPanel) : NodeSeq = {
    panel match {
      case NoPanel => NodeSeq.Empty
      case GroupForm(group, catId) =>
        val form = new NodeGroupForm(htmlId_item, group, catId, rootCategory, workflowEnabled, onSuccessCallback)
        nodeGroupForm.set(Full(form))
        form.showForm()

      case CategoryForm(category) =>
        val form = new NodeGroupCategoryForm(htmlId_item, category, rootCategory) //, onSuccessCallback)
        nodeGroupCategoryForm.set(Full(form))
        form.showForm()
    }
  }

  private[this] def showGroupSection(group: NodeGroup, parentCategoryId: NodeGroupCategoryId) : JsCmd = {
    //update UI
    onSuccessCallback(Left(group, parentCategoryId))&
    JsRaw("""this.window.location.hash = "#" + JSON.stringify({'groupId':'%s'})""".format(group.id.value))
  }

  private[this] def updateAndDisplayNotifications() : NodeSeq = {

    val notifications = formTracker.formErrors
    formTracker.cleanErrors

    if(notifications.isEmpty) {
      NodeSeq.Empty
    }
    else {
      val html =
        <div id="errorNotification" class="notify">
          <ul class="field_errors">{notifications.map( n => <li>{n}</li>) }</ul>
        </div>
      html
    }
  }

  private[this] def successPopup : JsCmd = {
    JsRaw(""" callPopupWithTimeout(200, "successConfirmationDialog")
    """)
  }

}<|MERGE_RESOLUTION|>--- conflicted
+++ resolved
@@ -166,14 +166,13 @@
      bind("group", html,
       "pendingchangerequest" ->  PendingChangeRequestDisplayer.checkByGroup(pendingChangeRequestXml,nodeGroup.id, workflowEnabled),
       "name" -> groupName.toForm_!,
-<<<<<<< HEAD
       "rudderid" -> <div class="form-group row">
                       <label class="wbBaseFieldLabel">Rudder ID</label>
                       <input readonly="" class="form-control" value={nodeGroup.id.value}/>
                     </div>,
       "cfeclasses" -> <div class="form-group row">
                         <a href="#" onclick={s"$$('#cfe-${nodeGroup.id.value}').toggle(300);$$(this).toggleClass('open');return false;"} class="toggle-caret">
-                          <label class="wbBaseFieldLabel">Display CFEngine classes</label>
+                          <label class="wbBaseFieldLabel">Display agent classes</label>
                           <span class="caret"></span>
                         </a>
                         <div class="well row" style="display: none" id={s"cfe-${nodeGroup.id.value}"}>
@@ -181,17 +180,6 @@
                           {RuleTarget.toCFEngineClassName(nodeGroup.name)}
                         </div>
                       </div>,
-=======
-      "rudderid" -> <div><b class="threeCol">Rudder ID: </b>{nodeGroup.id.value}</div>,
-      "cfeclasses" -> <div>
-											  <a href="#" onclick={s"$$('#cfe-${nodeGroup.id.value}').toggle(300); return false;"}>
-												<b class="threeCol">Display agent classes</b>
-												</a>
-											  <span class="twoCol" style="display: none" id={s"cfe-${nodeGroup.id.value}"}>
-											    {RuleTarget.toCFEngineClassName(nodeGroup.id.value)}<br/>
-											    {RuleTarget.toCFEngineClassName(nodeGroup.name)}
-											  </span></div>,
->>>>>>> eb3cb0ba
       "description" -> groupDescription.toForm_!,
       "container" -> groupContainer.toForm_!,
       "static" -> groupStatic.toForm_!,
