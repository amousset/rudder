/*
*************************************************************************************
* Copyright 2011 Normation SAS
*************************************************************************************
*
* This program is free software: you can redistribute it and/or modify
* it under the terms of the GNU Affero General Public License as
* published by the Free Software Foundation, either version 3 of the
* License, or (at your option) any later version.
*
* In accordance with the terms of section 7 (7. Additional Terms.) of
* the GNU Affero GPL v3, the copyright holders add the following
* Additional permissions:
* Notwithstanding to the terms of section 5 (5. Conveying Modified Source
* Versions) and 6 (6. Conveying Non-Source Forms.) of the GNU Affero GPL v3
* licence, when you create a Related Module, this Related Module is
* not considered as a part of the work and may be distributed under the
* license agreement of your choice.
* A "Related Module" means a set of sources files including their
* documentation that, without modification of the Source Code, enables
* supplementary functions or services in addition to those offered by
* the Software.
*
* This program is distributed in the hope that it will be useful,
* but WITHOUT ANY WARRANTY; without even the implied warranty of
* MERCHANTABILITY or FITNESS FOR A PARTICULAR PURPOSE. See the
* GNU Affero General Public License for more details.
*
* You should have received a copy of the GNU Affero General Public License
* along with this program. If not, see <http://www.gnu.org/licenses/agpl.html>.
*
*************************************************************************************
*/

package com.normation.rudder.web.components

import com.normation.rudder.domain.nodes._
import com.normation.inventory.domain.NodeId
import org.slf4j.LoggerFactory
import com.normation.rudder.domain.nodes.NodeInfo
import com.normation.rudder.domain.queries.Query
import net.liftweb.http.LocalSnippet
import com.normation.rudder.services.policies.DependencyAndDeletionService
import com.normation.rudder.batch.{AsyncDeploymentAgent,AutomaticStartDeployment}
import com.normation.rudder.domain.eventlog.RudderEventActor
import com.normation.rudder.authorization._
import net.liftweb.http.js._
import JsCmds._
import JE._
import net.liftweb.common._
import net.liftweb.http._
import scala.xml._
import net.liftweb.util.Helpers
import net.liftweb.util.Helpers._
import com.normation.rudder.domain.policies.GroupTarget
import com.normation.rudder.web.model.{
  WBTextField, FormTracker, WBTextAreaField,WBSelectField,WBRadioField
}
import com.normation.rudder.repository._
import bootstrap.liftweb.LiftSpringApplicationContext.inject
import com.normation.rudder.services.nodes.NodeInfoService
import NodeGroupForm._
import com.normation.rudder.web.model.CurrentUser
import com.normation.rudder.web.services.UserPropertyService
import com.normation.rudder.web.components.popup.CreateCloneGroupPopup
import com.normation.utils.HashcodeCaching
import com.normation.plugins.SpringExtendableSnippet
import com.normation.plugins.SnippetExtensionKey
<<<<<<< HEAD
import com.normation.eventlog.ModificationId
import com.normation.utils.StringUuidGenerator
=======
import com.normation.rudder.web.services.CategoryHierarchyDisplayer
>>>>>>> cfc6d12b

object NodeGroupForm {
  
 /**
  * Add that in the calling page, NOT in the <head> tag 
  */
  def staticInit:NodeSeq =
    (for {
      xml <- Templates("templates-hidden" :: "components" :: "NodeGroupForm" :: Nil)
    } yield {
      chooseTemplate("component", "staticInit", xml)
    }) openOr Nil

 /**
  * Add that in the calling page somewhere in the body
  */
  def staticBody:NodeSeq =
    (for {
      xml <- Templates("templates-hidden" :: "components" :: "NodeGroupForm" :: Nil)
    } yield {
      chooseTemplate("component", "staticBody", xml)
    }) openOr Nil

  private def popupRemoveForm = 
    (for {
      xml <- Templates("templates-hidden" :: "components" :: "NodeGroupForm" :: Nil)
    } yield {
      chooseTemplate("component", "popupRemoveForm", xml)
    }) openOr Nil

  private def popupDependentUpdateForm = 
    (for {
      xml <- Templates("templates-hidden" :: "components" :: "NodeGroupForm" :: Nil)
    } yield {
      chooseTemplate("component", "popupDependentUpdateForm", xml)
    }) openOr Nil

  private def body =
    (for {
      xml <- Templates("templates-hidden" :: "components" :: "NodeGroupForm" :: Nil)
    } yield {
      chooseTemplate("component", "body", xml)
    }) openOr Nil

  
  private val saveButtonId = "groupSaveButtonId"
     
  private sealed trait RightPanel
  private case object NoPanel extends RightPanel
  private case class GroupForm(group:NodeGroup) extends RightPanel with HashcodeCaching
  private case class CategoryForm(category:NodeGroupCategory) extends RightPanel with HashcodeCaching
  
  val htmlId_groupTree = "groupTree"
  val htmlId_item = "ajaxItemContainer"
  val htmlId_updateContainerForm = "updateContainerForm"
}


/**
 * The form that deals with updating the server group
 * 
 * @author Nicolas CHARLES
 *
 */
class NodeGroupForm(
  htmlIdCategory : String,
  nodeGroup : Option[NodeGroup],
  onSuccessCallback : (String) => JsCmd = { (String) => Noop },
  onFailureCallback : () => JsCmd = { () => Noop }
) extends DispatchSnippet with SpringExtendableSnippet[NodeGroupForm] with Loggable {

  // I use a copy and a var to really isolate what is happening in this compenent from 
  // the argument, and I need to change the object when it is created (from None to Some(x))
  // Removed private[this] to let extension access it

  var _nodeGroup = nodeGroup.map(x => x.copy())
  
  private[this] val nodeGroupRepository     = inject[NodeGroupRepository]
  private[this] val groupCategoryRepository = inject[NodeGroupCategoryRepository]
  private[this] val nodeInfoService         = inject[NodeInfoService]
  private[this] val dependencyService       = inject[DependencyAndDeletionService]
  private[this] val asyncDeploymentAgent    = inject[AsyncDeploymentAgent]
  private[this] val userPropertyService     = inject[UserPropertyService]
  private[this] val uuidGen                 = inject[StringUuidGenerator]
  
  
  //the current nodeGroupCategoryForm component
  private[this] val nodeGroupCategoryForm = new LocalSnippet[NodeGroupCategoryForm] 
  
  private[this] val categoryHierarchyDisplayer = inject[CategoryHierarchyDisplayer]


  var parentCategory = Option.empty[Box[NodeGroupCategory]]

  var parentCategoryId = ""

  //the current nodeGroupForm component
  private[this] val nodeGroupForm = new LocalSnippet[NodeGroupForm] 
  
  // Import the search server component
  val searchNodeComponent = new LocalSnippet[SearchNodeComponent] 
  
  var query : Option[Query] = _nodeGroup.flatMap(x => x.query)
  var srvList : Box[Seq[NodeInfo]] = _nodeGroup.map( x => nodeInfoService.find(x.serverList.toSeq) ).getOrElse(None)
  
  private def setNodeGroupCategoryForm : Unit = {
    updateLocalParentCategory()
    searchNodeComponent.set(Full(new SearchNodeComponent(
        htmlIdCategory
      , query
      , srvList
      , onSearchCallback = saveButtonCallBack
      , onClickCallback = { id => onClickCallBack(id) }
      , saveButtonId = saveButtonId
    )))
  }
  
  private[this] def saveButtonCallBack(searchStatus : Boolean) : JsCmd = {
    JsRaw("""$('#%s').prop("disabled", %s);""".format(saveButtonId, searchStatus))
  }
  
  private[this] def onClickCallBack(s:String) : JsCmd = {
    s.split("\\|").toList match {
      case _ :: id :: _ =>
        SetHtml("serverDetails", (new ShowNodeDetailsFromNode(new NodeId(id))).display(true)) &
        JsRaw( """ createPopup("nodeDetailsPopup",500,1000)
        """)
        
      case _ => Alert("Error when trying to display node details: received bad parameter for node ID: %s".format(s))
    }    
  }
  
  setNodeGroupCategoryForm

  def extendsAt = SnippetExtensionKey(classOf[NodeGroupForm].getSimpleName)

  def mainDispatch = Map(
    "showForm" -> { _:NodeSeq => showForm() },
    "showGroup" -> { _:NodeSeq => searchNodeComponent.is match {
      case Full(component) => component.buildQuery
      case _ =>  <div>The component is not set</div>
     } }
  )

  def initJs : JsCmd = {
    JsRaw("correctButtons();")
  }
     
  def showForm() : NodeSeq = {
     val html = SHtml.ajaxForm(

      <div id="GroupTabs">
    <ul id="groupTabMenu">
      <li><a href="#groupParametersTab">Group parameters</a></li>
    </ul>
    <div id="groupParametersTab">

       <div class="inner-portlet">
         <div>
           <div class="inner-portlet-header">
             Group details
           </div>
           <div class="inner-portlet-content" style="display: inline-block">
             <group:notifications />
             <hr class="spacer"/>
             <group:name/>
             <hr class="spacer"/>
             <group:container/>
             <hr class="spacer"/>
             <group:static/>
             <hr class="spacer"/>
             <group:description/>
             <hr class="spacer"/>
             <group:rudderID/>
             <hr class="spacer"/>
             <fieldset class="searchNodes"><legend>Group criteria</legend>
               <div id="SearchNodes">
                 <group:showGroup />
               </div>
             </fieldset>
             <lift:authz role="group_edit">
               <group:reason />
             </lift:authz>
             <div >
               <div class="margins" align="right" style="overflow:hidden;display:block;">
                 <div style="float:left" align="left">
                 <lift:authz role="group_write"><group:group/></lift:authz>
                 <lift:authz role="group_write"><group:delete/></lift:authz>
               </div>
               <div style="float:right" align="right">
                 <group:save/>
               </div>
             </div>
           </div>
        </div>
      </div>
     </div>
    <group:removeForm/>
  </div>   </div>
 ++ Script(OnLoad(JsRaw("""$('#GroupTabs').tabs();
          $( "#GroupTabs" ).tabs('select', 0);"""))))

     bind("group", html,
      "name" -> piName.toForm_!,
      "rudderID" -> <div><b class="threeCol">Rudder ID: </b>{_nodeGroup.map( x => x.id.value.toUpperCase ).getOrElse("no ID")}</div>,
      "description" -> piDescription.toForm_!,
      "container" -> piContainer.toForm_!,
      "static" -> piStatic.toForm_!,
      "showGroup" -> searchNodeComponent.is.open_!.buildQuery,
      "explanation" -> crReasons.map {
        f => <div>{userPropertyService.reasonsFieldExplanation}</div>
      },       
      "reason" -> crReasons.map { f =>
        <div>
          <div style="margin-bottom:5px">
            {f.toForm_!}
          </div>
          <div class="note"><b>Indication: </b>{userPropertyService.reasonsFieldExplanation}</div>
        </div>
      },
      "group" -> { if (CurrentUser.checkRights(Write("group")))
                cloneButton()
              else NodeSeq.Empty
        },
      "save" ->   {_nodeGroup match {
            case Some(x) =>
              if (CurrentUser.checkRights(Edit("group")))
                SHtml.ajaxSubmit("Save", onSubmit _)  %  ("id", saveButtonId) %("class", "ui-button ui-widget ui-state-default ui-corner-all")
              else NodeSeq.Empty
            case None =>
              if (CurrentUser.checkRights(Write("group")))
                SHtml.ajaxSubmit("Save", onSubmit _) % ("id", saveButtonId)
              else NodeSeq.Empty
          }},
      "delete" -> <button id="removeButton">Delete</button>,
      "removeForm" -> showRemovePopupForm,
      "notifications" -> updateAndDisplayNotifications()
    ) 
   }
  
  
  ///////////// fields for category settings ///////////////////

  private[this] def cloneButton() : NodeSeq = {
    _nodeGroup match {
      case None => NodeSeq.Empty
      case Some(x) => SHtml.ajaxButton("Clone", () => showCloneGroupPopup()) % 
        ("id", "groupCloneButtonId")
    }
  }
  
  private[this] def showRemovePopupForm() : NodeSeq = {
    _nodeGroup match {
      case None => NodeSeq.Empty //we are creating a group, no need to show delete
      case Some(group) => 
        //pop-up: their content should be retrieve lazily
        val target = GroupTarget(group.id)
        val removePopupGridXml = dependencyService.targetDependencies(target).map( _.rules ) match {
          case e:EmptyBox => <div class="error">An error occurred while trying to find dependent item</div>
          case Full(rules) => {
            val cmp = new RuleGrid("remove_popup_grid", rules, None, false)
            cmp.rulesGrid(popup = true,linkCompliancePopup=false)
          }
        }
        (
          "#removeActionDialog *" #> { (n:NodeSeq) => SHtml.ajaxForm(n) } andThen
          ".reasonsFieldsetPopup" #> { crReasonsRemovePopup.map { f =>
            "#explanationMessage" #> <div>{userPropertyService.reasonsFieldExplanation}</div> &
            "#reasonsField" #> f.toForm_!
          } } &
          "#errorDisplay *" #> { updateAndDisplayNotifications(formTrackerRemovePopup) } &
          "#removeItemDependencies" #> {removePopupGridXml} &
          "#removeButton" #> { removeButton(target) }
        )(popupRemoveForm) ++ {
          Script(JsRaw("""
            correctButtons();
            $('#removeButton').click(function() {
              createPopup("removeActionDialog",140,850);
              return false;
            });        
        """))
      }
    }
  }
  
  private[this] def showUpdatePopupForm( onConfirmCallback:  => JsCmd) : NodeSeq = {
    _nodeGroup match {
      case None => NodeSeq.Empty //we are creating a group, no need to show delete
      case Some(group) => 
        //pop-up: their content should be retrieve lazily
        val target = GroupTarget(group.id)
        val updatePopupGridXml = dependencyService.targetDependencies(target).map( _.rules ) match {
          case e:EmptyBox => <div class="error">An error occurred while trying to find dependent item</div>
          case Full(rules) => {
            val cmp = new RuleGrid("dependent_popup_grid", rules, None, false)
            cmp.rulesGrid(popup = true,linkCompliancePopup=false)
          }
        }
        (
            "#dialogSaveButton" #> SHtml.ajaxButton("Save", () => JsRaw("$.modal.close();") & onConfirmCallback ) &
            "#updateItemDependencies" #> {updatePopupGridXml}
        )(popupDependentUpdateForm)
      }
  }
  
  private[this] def removeButton(target:GroupTarget) : Elem = {
    def removeCr() : JsCmd = {      
      if(formTrackerRemovePopup.hasErrors) {
        onFailureRemovePopup
      } else {
        JsRaw("$.modal.close();") &
<<<<<<< HEAD
        {
          val modId = ModificationId(uuidGen.newUuid)
          (for {
            deleted <- dependencyService.cascadeDeleteTarget(target, modId, CurrentUser.getActor, crReasonsRemovePopup.map(_.is))
            deploy <- {
              asyncDeploymentAgent ! AutomaticStartDeployment(modId, RudderEventActor)
              Full("Deployment request sent")
            }
          } yield {
            deploy
          }) match {
            case Full(x) =>
              onSuccessCallback(x) &
              SetHtml(htmlIdCategory, NodeSeq.Empty ) &
              //show success popup
              successPopup &
              initJs
            case Empty => //arg.
              formTrackerRemovePopup.addFormError(error("An error occurred while deleting the group (no more information)"))
              onFailure
            case f@Failure(m,_,_) =>
              val msg = "An error occurred while saving the group: "
              logger.debug( f ?~! "An error occurred while saving the group: " , f)
              formTrackerRemovePopup.addFormError(error(m))
              onFailure
          }
        }
=======
        { dependencyService.cascadeDeleteTarget(target, CurrentUser.getActor, crReasonsRemovePopup.map(_.is)) match {
          case Full(x) =>
            // the node group was deleted, deploy
            asyncDeploymentAgent ! AutomaticStartDeployment(RudderEventActor)
            onSuccessCallback("The deployment has been requested") &
            SetHtml(htmlIdCategory, NodeSeq.Empty ) &
            //show success popup
            successPopup &
            initJs
          case Empty => //arg.
            formTracker.addFormError(error("An error occurred while deleting the group (no more information)"))
            onFailure
          case f@Failure(m,_,_) =>
            val msg = "An error occurred while saving the group: "
            logger.debug( f ?~! "An error occurred while saving the group: " , f)
            formTracker.addFormError(error(msg + m))
            onFailure
        } }
>>>>>>> cfc6d12b
      }
    }

    SHtml.ajaxSubmit("Remove", removeCr _ )
  }  
  
  ///////////// fields for category settings ///////////////////
  private[this] val piName = {
    new WBTextField("Group name", _nodeGroup.map( x => x.name).getOrElse("")) {
      override def setFilter = notNull _ :: trim _ :: Nil
      override def className = "rudderBaseFieldClassName"
      override def inputField = super.inputField %("onkeydown" , "return processKey(event , '%s')".format(saveButtonId))
      override def validations = 
        valMinLen(3, "The name must have at least 3 characters") _ :: Nil
    }
  }
  
  private[this] val crReasons = {
    import com.normation.rudder.web.services.ReasonBehavior._
    userPropertyService.reasonsFieldBehavior match {
      case Disabled => None
      case Mandatory => Some(buildReasonField(true, "subContainerReasonField"))
      case Optionnal => Some(buildReasonField(false, "subContainerReasonField"))
    }
  }
  
  private[this] val crReasonsRemovePopup = {
    import com.normation.rudder.web.services.ReasonBehavior._
    userPropertyService.reasonsFieldBehavior match {
      case Disabled => None
      case Mandatory => Some(buildReasonField(true, "subContainerReasonField"))
      case Optionnal => Some(buildReasonField(false, "subContainerReasonField"))
    }
  }
  
  def buildReasonField(mandatory:Boolean, containerClass:String = "twoCol") = {
    new WBTextAreaField("Reason message", "") {
      override def setFilter = notNull _ :: trim _ :: Nil
      override def inputField = super.inputField  % 
        ("style" -> "height:8em;")
      override def subContainerClassName = containerClass
      override def labelClassName = "threeColReason"
      override def validations() = {
        if(mandatory){
          valMinLen(5, "The reason must have at least 5 characters.") _ :: Nil
        } else {
          Nil
        }
      }
    }
  }
  
  private[this] val piDescription = {
    new WBTextAreaField("Group description", _nodeGroup.map( x => x.description).getOrElse("")) {
      override def setFilter = notNull _ :: trim _ :: Nil
      override def inputField = super.inputField  % ("style" -> "height:10em")
      override def validations =  Nil
      override def errorClassName = "field_errors paddscala"
    }
  }
  
  private[this] val piStatic = {
    new WBRadioField(
        "Group type", 
        Seq("static", "dynamic"), 
        ((_nodeGroup.map( x => x.isDynamic).getOrElse(false)) ? "dynamic" | "static")) {
      override def setFilter = notNull _ :: trim _ :: Nil
    }
  }
  
  private[this] val piContainer = new WBSelectField("Group container", 
      (categoryHierarchyDisplayer.getCategoriesHierarchy().map { case (id, name) => (id.value -> name)}),
      parentCategoryId) {
    override def className = "rudderBaseFieldSelectClassName"
  }
  
  private[this] val formTracker = {
    val fields = List(piName, piDescription, piContainer, piStatic) ++ crReasons.toList
    new FormTracker(fields)
  }
  
  private[this] val formTrackerRemovePopup = {
    new FormTracker(crReasonsRemovePopup.toList)
  }
  
  private[this] var notifications = List.empty[NodeSeq]
  
  private[this] def updateFormClientSide() : JsCmd = {
    SetHtml(htmlIdCategory, showForm()) & initJs
  }
  
  private[this] def updateRemoveFormClientSide() : JsCmd = {
    Replace("removeActionDialog", showRemovePopupForm) & 
    JsRaw("""$("#removeActionDialog").removeClass('nodisplay')""") &
    initJs
  }
  
  private[this] def error(msg:String) = <span class="error">{msg}</span>
  
  
  private[this] def onCreateSuccess : JsCmd = {
    notifications ::=  <span class="greenscala">The group was successfully created</span>
    updateFormClientSide
  }
  private[this] def onUpdateSuccess : JsCmd = {
    //notifications ::=  <span class="greenscala">The group was successfully updated</span>
    updateFormClientSide
  }
  
  private[this] def onFailure : JsCmd = {
    formTracker.addFormError(error("The form contains some errors, please correct them."))
    updateFormClientSide() & JsRaw("""scrollToElement("errorNotification");""")
  }
  
  private[this] def onFailureRemovePopup : JsCmd = {
    formTracker.addFormError(error("The form contains some errors, please correct them."))
    updateRemoveFormClientSide() &
    onFailureCallback()
  }
  
  private[this] def onSubmit() : JsCmd = {
    // Since we are doing the submit from the component, it ought to exist 
    query = searchNodeComponent.is.open_!.getQuery
    srvList = searchNodeComponent.is.open_!.getSrvList
    if(formTracker.hasErrors) {
      
      onFailure & onFailureCallback()
    } else {
      val name = piName.is
      val description = piDescription.is
      val container = piContainer.is
      val isDynamic = piStatic.is match { case "dynamic" => true ; case _ => false }
      
      _nodeGroup match {
        case None =>
          // we are only creating new group now
          srvList match {
            case Full(list) =>
              createGroup(name, description, query.get, isDynamic, list.map(x => x.id).toList, container)
            case Empty =>
              createGroup(name, description, query.get, isDynamic, Nil, container)
            case Failure(m, _, _) =>
              logger.error("Could not retrieve the server list from the search component: %s".format(m))
              formTracker.addFormError(error("An error occurred while trying to fetch the server list of the group: " + m))
              onFailure& onFailureCallback()
          }
        case Some(nodeGroup) =>
          //  we are updating a nodeGroup
          // we have to check if there are dependant rules
          dependencyService.targetDependencies(GroupTarget(nodeGroup.id)).map(_.rules) match {
            case e:EmptyBox => // something really bad happen 
              logger.error("Could not retrieve the dependency list from the search component : %s".format(e))
              formTracker.addFormError(error("An error occurred while trying to fetch the dependency list of the group: " + e))
              checkAndUpdateGroup(nodeGroup, name, description, query.get, isDynamic, srvList, container)
            case Full(rules) if rules.size == 0 => 
              // no dependencies
              checkAndUpdateGroup(nodeGroup, name, description, query.get, isDynamic, srvList, container)
            case Full(rules) => 
              // dependencies
              displayDependenciesPopup(nodeGroup, name, description, query.get, isDynamic, srvList, container)
          }
      }
    }
  }

  private[this] def checkAndUpdateGroup(
      nodeGroup  : NodeGroup
    , name       : String
    , description: String
    , query      : Query
    , isDynamic  : Boolean
    , srvList    : Box[Seq[NodeInfo]]
    , container  : String): JsCmd = {
      srvList match {
        case Full(list) =>
          updateGroup(nodeGroup, name, description, query, isDynamic, list.map(x => x.id).toList, container)
        case Empty =>
          updateGroup(nodeGroup, name, description, query, isDynamic, Nil, container)
        case Failure(m, _, _) =>
          logger.error("Could not retrieve the server list from the search component : %s".format(m))
          formTracker.addFormError(error("An error occurred while trying to fetch the server list of the group: " + m))
          onFailure& onFailureCallback()
      }
    }

  
  // Fill the content of the popup with the list of dependant rules and wait for user confirmation
  private[this] def displayDependenciesPopup(
      nodeGroup  : NodeGroup
    , name       : String
    , description: String
    , query      : Query
    , isDynamic  : Boolean
    , srvList    : Box[Seq[NodeInfo]]
    , container  : String): JsCmd = {
    SetHtml("confirmUpdateActionDialog", showUpdatePopupForm(checkAndUpdateGroup(
        nodeGroup, name, description, query, isDynamic, srvList, container))) &
    createPopup("updateActionDialog",140,850)
  }
  
  def createPopup(name:String,height:Int,width:Int) :JsCmd = {
    JsRaw("""createPopup("%s",%s,%s);""".format(name,height,width))
  }
  
  private[this] def showCloneGroupPopup() : JsCmd = {
    val popupSnippet = new LocalSnippet[CreateCloneGroupPopup]
             popupSnippet.set(Full(new CreateCloneGroupPopup(
            _nodeGroup,
            onSuccessCategory = displayACategory,
            onSuccessGroup = showGroupSection,
            onSuccessCallback = { onSuccessCallback })))
    val nodeSeqPopup = popupSnippet.is match {
      case Failure(m, _, _) =>  <span class="error">Error: {m}</span>
      case Empty => <div>The component is not set</div>
      case Full(popup) => popup.popupContent()
    }
    SetHtml("createCloneGroupContainer", nodeSeqPopup) &
    JsRaw("""createPopup("createCloneGroupPopup", 300, 400)""")
  }
   
  private[this] def htmlTreeNodeId(id:String) = "jsTree-" + id
    
  private[this] def displayACategory(category : NodeGroupCategory) : JsCmd = {
    //update UI
    refreshRightPanel(CategoryForm(category))
  }
  
  private[this] def refreshRightPanel(panel:RightPanel) : JsCmd = SetHtml(htmlId_item, setAndShowRightPanel(panel))
  
  /**
   *  Manage the state of what should be displayed on the right panel.
   * It could be nothing, a group edit form, or a category edit form.
   */
  private[this] def setAndShowRightPanel(panel:RightPanel) : NodeSeq = {
    panel match {
      case NoPanel => NodeSeq.Empty
      case GroupForm(group) =>
        val form = new NodeGroupForm(htmlId_item, Some(group), onSuccessCallback)
        nodeGroupForm.set(Full(form))
        form.showForm()

      case CategoryForm(category) =>
        val form = new NodeGroupCategoryForm(htmlId_item, category, onSuccessCallback)
        nodeGroupCategoryForm.set(Full(form))
        form.showForm()
    }
  }  

  private[this] def showGroupSection(sg : NodeGroup) : JsCmd = {
    //update UI
    refreshRightPanel(GroupForm(sg))&
    JsRaw("""this.window.location.hash = "#" + JSON.stringify({'groupId':'%s'})""".format(sg.id.value))
  }  
  
  /**
   * Create a group from the given parameter
   * Do not deploy on create (nobody can already be using that group)
   * @param name
   * @param description
   * @param query
   * @param isDynamic 
   * @param nodeList
   * @param container
   * @return
   */
  private def createGroup(name : String, description : String, query : Query, isDynamic : Boolean, nodeList : List[NodeId], container: String ) : JsCmd = {
    val createGroup = nodeGroupRepository.createNodeGroup(
                          name
                        , description
                        , Some(query)
                        , isDynamic
                        , nodeList.toSet
                        , new NodeGroupCategoryId(container)
                        , true
                        , ModificationId(uuidGen.newUuid)
                        , CurrentUser.getActor
                        , Some("Group created by user")
                      ) 
    
    createGroup match {
        case Full(x) => 
          _nodeGroup = Some(x.group)
          
          setNodeGroupCategoryForm
          onCreateSuccess  & onSuccessCallback(x.group.id.value)
        case Empty =>
          setNodeGroupCategoryForm
          logger.error("An error occurred while saving the Group")
           formTracker.addFormError(error("An error occurred while saving the Group"))
          onFailure & onFailureCallback()
        case Failure(m,_,_) =>
          setNodeGroupCategoryForm
          logger.error("An error occurred while saving the Group:" + m)
          formTracker.addFormError(error("An error occurred while saving the Group: " + m))
          onFailure & onFailureCallback()
      }
  }

  /**
   * Update a group from the given parameter
   * Redeploy on update (perhaps the group is in use)
   * @param name
   * @param description
   * @param query
   * @param isDynamic
   * @param nodeList
   * @param container
   * @return
   */
  private def updateGroup(originalNodeGroup : NodeGroup, name : String, description : String, query : Query, isDynamic : Boolean, nodeList : List[NodeId], container:String, isEnabled : Boolean = true ) : JsCmd = {
    val newNodeGroup = new NodeGroup(originalNodeGroup.id, name, description, Some(query), isDynamic, nodeList.toSet, isEnabled, originalNodeGroup.isSystem)
    val modId = ModificationId(uuidGen.newUuid)
    (for {
      moved <- nodeGroupRepository.move(originalNodeGroup, NodeGroupCategoryId(container), modId, CurrentUser.getActor, crReasons.map(_.is)) ?~! 
               "Error when moving NodeGroup %s ('%s') to '%s'".format(originalNodeGroup.id, originalNodeGroup.name, container)
      saved <- nodeGroupRepository.update(newNodeGroup, modId, CurrentUser.getActor, crReasons.map(_.is)) ?~! 
               "Error when updating the group %s".format(originalNodeGroup.id)
<<<<<<< HEAD
      deploy <- {
        asyncDeploymentAgent ! AutomaticStartDeployment(modId, RudderEventActor)
        Full("Deployment request sent")
      }
=======
>>>>>>> cfc6d12b
    } yield {
      (moved,saved)
    }) match {
        case Full((moved,saved)) =>
          moved match {
            case None => // OK! move should always be None
            case Some(change) =>
              logger.warn("moving a group should not produce a change, which is %s".format(change))
          }
          saved match {
            case Some(change) => // There is a modification diff, launch a deployment.
              asyncDeploymentAgent ! AutomaticStartDeployment(RudderEventActor)
            case None => // No change, do not deploy
          }
          _nodeGroup = Some(newNodeGroup)

          setNodeGroupCategoryForm
          onUpdateSuccess & onSuccessCallback(originalNodeGroup.id.value) & successPopup
        case Empty =>
          setNodeGroupCategoryForm
          logger.error("An error occurred while updating the group")
           formTracker.addFormError(error("An error occurred while updating the group"))
          onFailure & onFailureCallback()
        case f:Failure =>
          setNodeGroupCategoryForm
          logger.error("An error occurred while updating the group:" + f.messageChain)
          formTracker.addFormError(error("An error occurred while updating the group: " + f.msg))
          onFailure & onFailureCallback()
      }
  }
  
  private[this] def updateAndDisplayNotifications() : NodeSeq = {
    notifications :::= formTracker.formErrors
    formTracker.cleanErrors
   
    if(notifications.isEmpty) NodeSeq.Empty
    else {
      val html = 
        <div id="notifications" class="notify">
          <ul class="field_errors">{notifications.map( n => <li>{n}</li>) }</ul>
        </div>
      notifications = Nil
      html
    }
  }


  private[this] def updateLocalParentCategory() : Unit = {
    parentCategory = _nodeGroup.map(x => nodeGroupRepository.getParentGroupCategory(x.id))

    parentCategoryId = parentCategory match {
      case Some(x) =>  x match {
        case Full(y) =>  y.id.value
        case _ => ""
      }
      case None => ""
    }
  }

  ///////////// success pop-up ///////////////
    private[this] def successPopup : JsCmd = {
    JsRaw(""" callPopupWithTimeout(200, "successConfirmationDialog", 100, 350)     
    """)
  }
    
  private[this] def updateAndDisplayNotifications(formTracker : FormTracker) : NodeSeq = {
    
    val notifications = formTracker.formErrors
    formTracker.cleanErrors
   
    if(notifications.isEmpty) {
      NodeSeq.Empty
    }
    else {
      val html = 
        <div id="notifications" class="notify">
          <ul class="field_errors">{notifications.map( n => <li>{n}</li>) }</ul>
        </div>
      html
    }
  }
}
<|MERGE_RESOLUTION|>--- conflicted
+++ resolved
@@ -66,12 +66,9 @@
 import com.normation.utils.HashcodeCaching
 import com.normation.plugins.SpringExtendableSnippet
 import com.normation.plugins.SnippetExtensionKey
-<<<<<<< HEAD
 import com.normation.eventlog.ModificationId
 import com.normation.utils.StringUuidGenerator
-=======
 import com.normation.rudder.web.services.CategoryHierarchyDisplayer
->>>>>>> cfc6d12b
 
 object NodeGroupForm {
   
@@ -383,39 +380,11 @@
         onFailureRemovePopup
       } else {
         JsRaw("$.modal.close();") &
-<<<<<<< HEAD
-        {
-          val modId = ModificationId(uuidGen.newUuid)
-          (for {
-            deleted <- dependencyService.cascadeDeleteTarget(target, modId, CurrentUser.getActor, crReasonsRemovePopup.map(_.is))
-            deploy <- {
-              asyncDeploymentAgent ! AutomaticStartDeployment(modId, RudderEventActor)
-              Full("Deployment request sent")
-            }
-          } yield {
-            deploy
-          }) match {
-            case Full(x) =>
-              onSuccessCallback(x) &
-              SetHtml(htmlIdCategory, NodeSeq.Empty ) &
-              //show success popup
-              successPopup &
-              initJs
-            case Empty => //arg.
-              formTrackerRemovePopup.addFormError(error("An error occurred while deleting the group (no more information)"))
-              onFailure
-            case f@Failure(m,_,_) =>
-              val msg = "An error occurred while saving the group: "
-              logger.debug( f ?~! "An error occurred while saving the group: " , f)
-              formTrackerRemovePopup.addFormError(error(m))
-              onFailure
-          }
-        }
-=======
-        { dependencyService.cascadeDeleteTarget(target, CurrentUser.getActor, crReasonsRemovePopup.map(_.is)) match {
+        { val modId = ModificationId(uuidGen.newUuid)
+          dependencyService.cascadeDeleteTarget(target, modId, CurrentUser.getActor, crReasonsRemovePopup.map(_.is)) match {
           case Full(x) =>
             // the node group was deleted, deploy
-            asyncDeploymentAgent ! AutomaticStartDeployment(RudderEventActor)
+            asyncDeploymentAgent ! AutomaticStartDeployment(modId, RudderEventActor)
             onSuccessCallback("The deployment has been requested") &
             SetHtml(htmlIdCategory, NodeSeq.Empty ) &
             //show success popup
@@ -430,7 +399,6 @@
             formTracker.addFormError(error(msg + m))
             onFailure
         } }
->>>>>>> cfc6d12b
       }
     }
 
@@ -748,13 +716,6 @@
                "Error when moving NodeGroup %s ('%s') to '%s'".format(originalNodeGroup.id, originalNodeGroup.name, container)
       saved <- nodeGroupRepository.update(newNodeGroup, modId, CurrentUser.getActor, crReasons.map(_.is)) ?~! 
                "Error when updating the group %s".format(originalNodeGroup.id)
-<<<<<<< HEAD
-      deploy <- {
-        asyncDeploymentAgent ! AutomaticStartDeployment(modId, RudderEventActor)
-        Full("Deployment request sent")
-      }
-=======
->>>>>>> cfc6d12b
     } yield {
       (moved,saved)
     }) match {
@@ -766,7 +727,7 @@
           }
           saved match {
             case Some(change) => // There is a modification diff, launch a deployment.
-              asyncDeploymentAgent ! AutomaticStartDeployment(RudderEventActor)
+              asyncDeploymentAgent ! AutomaticStartDeployment(modId, RudderEventActor)
             case None => // No change, do not deploy
           }
           _nodeGroup = Some(newNodeGroup)
