--- conflicted
+++ resolved
@@ -161,20 +161,9 @@
   }
 
   def asyncDisplay(node : NodeInfo) : NodeSeq = {
-<<<<<<< HEAD
-      Script(OnLoad(JsRaw("""
-              | $("#%s").bind( "show", function(event, ui) {
-              | if(ui.panel.id== '%s') { %s; }
-              | });
-              """.stripMargin('|').format("node_tabs",
-            "node_reports",
-            SHtml.ajaxCall(JsRaw(""),(v:String) => SetHtml("reportsDetails",displayReports(node)) )._2.toJsCmd
-       )))
-      )
-=======
 
     val id = JsNodeId(node.id)
-    val callback =  SHtml.ajaxInvoke(() => SetHtml("reportsDetails",displayReports(node)) & initJs("reportsGrid") )
+    val callback =  SHtml.ajaxInvoke(() => SetHtml("reportsDetails",displayReports(node)) )
     Script(OnLoad(JsRaw(
       s"""
         $$("#details_${id}").bind( "show", function(event, ui) {
@@ -182,7 +171,6 @@
         });
        """
     )))
->>>>>>> 72242bf8
   }
 
   def displayReports(node : NodeInfo) : NodeSeq = {
