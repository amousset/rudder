/*
*************************************************************************************
* Copyright 2011 Normation SAS
*************************************************************************************
*
* This file is part of Rudder.
*
* Rudder is free software: you can redistribute it and/or modify
* it under the terms of the GNU General Public License as published by
* the Free Software Foundation, either version 3 of the License, or
* (at your option) any later version.
*
* In accordance with the terms of section 7 (7. Additional Terms.) of
* the GNU General Public License version 3, the copyright holders add
* the following Additional permissions:
* Notwithstanding to the terms of section 5 (5. Conveying Modified Source
* Versions) and 6 (6. Conveying Non-Source Forms.) of the GNU General
* Public License version 3, when you create a Related Module, this
* Related Module is not considered as a part of the work and may be
* distributed under the license agreement of your choice.
* A "Related Module" means a set of sources files including their
* documentation that, without modification of the Source Code, enables
* supplementary functions or services in addition to those offered by
* the Software.
*
* Rudder is distributed in the hope that it will be useful,
* but WITHOUT ANY WARRANTY; without even the implied warranty of
* MERCHANTABILITY or FITNESS FOR A PARTICULAR PURPOSE.  See the
* GNU General Public License for more details.
*
* You should have received a copy of the GNU General Public License
* along with Rudder.  If not, see <http://www.gnu.org/licenses/>.

*
*************************************************************************************
*/

package com.normation.rudder.web.services

import scala.xml.NodeSeq
import scala.xml.NodeSeq.seqToNodeSeq
import com.normation.cfclerk.services.TechniqueRepository
import com.normation.exceptions.TechnicalException
import com.normation.rudder.domain.nodes.NodeInfo
import com.normation.rudder.domain.reports._
import com.normation.rudder.repository.RoDirectiveRepository
import com.normation.rudder.repository.RoRuleRepository
import com.normation.rudder.services.reports.ReportingService
import bootstrap.liftweb.RudderConfig
import net.liftweb.common._
import net.liftweb.http.S
import net.liftweb.http.SHtml
import net.liftweb.http.Templates
import net.liftweb.http.js.JE._
import net.liftweb.http.js.JsCmd
import net.liftweb.http.js.JsCmds._
import net.liftweb.util.Helpers._
import com.normation.inventory.domain.NodeId
import com.normation.rudder.domain.policies.Rule
import com.normation.rudder.repository.FullActiveTechniqueCategory
import com.normation.rudder.domain.policies.RuleId
import com.normation.rudder.domain.nodes.Node
import com.normation.rudder.web.model.JsNodeId
import com.normation.rudder.services.reports._
import com.normation.rudder.repository.NodeConfigIdInfo
import org.joda.time.format.DateTimeFormat

/**
 * Display the last reports of a server
 * Based on template : templates-hidden/reports_server
 */
class ReportDisplayer(
    ruleRepository      : RoRuleRepository
  , directiveRepository : RoDirectiveRepository
  , reportingService    : ReportingService
  , techniqueRepository : TechniqueRepository
) extends Loggable {

  private[this] val getAllNodeInfos = RudderConfig.nodeInfoService.getAll _

  private[this] val templateByNodePath = List("templates-hidden", "reports_server")
  private def templateByNode() =  Templates(templateByNodePath) match {
    case Empty | Failure(_,_,_) =>
      throw new TechnicalException("Template for execution batch history not found. I was looking for %s.html".format(templateByNodePath.mkString("/")))
    case Full(n) => n
  }

  def reportByNodeTemplate = chooseTemplate("batches", "list", templateByNode)
  def directiveDetails = chooseTemplate("directive", "foreach", templateByNode)

  /**
   * Main entry point to display the tab with reports of a node.
   * It build up to 3 tables:
   * - general compliance table (displayed by rules)
   * - missing reports table if such reports exists
   * - unknown reports table if such reports exists
   */
  def asyncDisplay(node : NodeInfo) : NodeSeq = {
    val id = JsNodeId(node.id)
    val callback =  SHtml.ajaxInvoke(() => SetHtml("reportsDetails",displayReports(node)) )
    Script(OnLoad(JsRaw(
      s"""
        $$("#details_${id}").bind( "show", function(event, ui) {
          if(ui.panel.id== 'node_reports') { ${callback.toJsCmd} }
        });
       """
    )))
  }

  /**
   * Refresh the main compliance table
   */
  def refreshReportDetail(node : NodeInfo) = {
    def refreshData : Box[JsCmd] = {
      for {
        report  <- reportingService.findNodeStatusReport(node.id)
        data    <- getComplianceData(node.id, report)
      } yield {
        import net.liftweb.util.Helpers.encJs
        val intro = encJs(displayIntro(report).toString)
        JsRaw(s"""refreshTable("reportsGrid",${data.json.toJsCmd}); $$("#node-compliance-intro").replaceWith(${intro})""")
      }
    }

    val ajaxCall = {
      SHtml.ajaxCall(
          JsNull
        , (s) => refreshData.getOrElse(Noop)
      )
    }

    AnonFunc(ajaxCall)
  }


  private[this] def displayIntro(report: NodeStatusReport): NodeSeq = {

    def explainCompliance(info: RunAndConfigInfo): NodeSeq = {
      val dateFormat = DateTimeFormat.forPattern("YYYY-MM-dd HH:mm:ss")

      def currentConfigId(expectedConfigInfo: NodeConfigIdInfo) = {
        s"Current configuration ID for this node is '${expectedConfigInfo.configId.value}' (generated on ${expectedConfigInfo.creation.toString(dateFormat)})."
      }

      info match {
        case ComputeCompliance(lastRunDateTime, expectedConfigInfo, expirationDateTime, missingReportStatus) =>
          (
            <p>This node has up to date policy and the agent is running. Reports below are from the latest run, which started on the node at {lastRunDateTime.toString(dateFormat)}.</p>
            <p>{currentConfigId(expectedConfigInfo)}.</p>
          )

        case Pending(expectedConfigInfo, optLastRun, expirationDateTime, missingReportStatus) =>
          val runInfo = optLastRun match {
            case None => "No recent reports have been received for this node. Check that the agent is running (run 'rudder agent check' on the node)."
            case Some((date, id)) =>
              (id.endOfLife match {
                case None =>
                  s"This is expected, the node is reporting on the previous configuration policy and should report on the new one at latest" +
                  " ${expirationDateTime.toString(dateFormat)}. Previous known states are displayed below."
                case Some(exp) =>
                  s"This is unexpected, since the node is reporting on a configuration policy that expired at ${exp.toString(dateFormat)}."
              }) +
              s" The latest reports received for this node are from a run started at ${date.toString(dateFormat)} with configuration ID ${id.configId.value}."
          }
          (
            <p>This node has recently been assigned a new policy but no reports have been received for the new policy yet.</p>
            <p>{runInfo}</p>
            <p>{currentConfigId(expectedConfigInfo)}.</p>
          )

        case NoReportInInterval(expectedConfigInfo) =>
          (
            <p>No recent reports have been received for this node in the grace period since the last configuration policy change.
               This is unexpected. Please check the status of the agent by running 'rudder agent health' on the node.</p>
            <p>For information, expected node policies are displayed below.</p>
            <p>{currentConfigId(expectedConfigInfo)}.</p>
          )

        case NoRunNoExpectedReport =>
          <p>This is a new node that does not yet have a configured policy. If a policy generation is in progress, this will apply to this node when it is done.</p>

        case NoExpectedReport(lastRunDateTime, lastRunConfigId) =>
          val configIdmsg = lastRunConfigId match {
            case None     =>  "without a configuration ID, although one is required"
            case Some(id) => s"with configuration ID '${id.value}' that is unknown to Rudder"
          }

          <p>This node has no configuration policy assigned to it, but reports have been received for it {configIdmsg} (run started at {lastRunDateTime.toString(dateFormat)}).
             Either this node was deleted from Rudder but still has a running agent or the node is sending a corrupted configuration ID.
             Please run "rudder agent update -f" on the node to force a policy update and, if the problem persists,
             force a policy regeneration with the "Clear caches" button in Administration > Settings.</p>

        case UnexpectedVersion(lastRunDateTime, Some(lastRunConfigInfo), lastRunExpiration, expectedConfigInfo, expectedExpiration) =>
          (
            <p>This node is sending reports from an out-of-date configuration policy ({expectedConfigInfo.configId.value}, run started at {lastRunDateTime.toString(dateFormat)}).
               Please check that the node is able to update it's policy by running 'rudder agent update' on the node.</p>
            <p>For information, expected node policies are displayed below.</p>
            <p>{currentConfigId(expectedConfigInfo)}</p>
          )

        case UnexpectedNoVersion(lastRunDateTime, Some(lastRunConfigInfo), lastRunExpiration, expectedConfigInfo, expectedExpiration) =>
          (
            <p>This node is sending reports without a configuration ID (run started on the node at {lastRunDateTime.toString(dateFormat)}), although one is required.</p>
            <p>Please run "rudder agent update -f" on the node to force a policy update.</p>
            <p>For information, expected node policies are displayed below.</p>
            <p>{currentConfigId(expectedConfigInfo)}</p>
          )

<<<<<<< HEAD
        case ReportsDisabledInInterval(expectedConfigId) =>
          (
            <p>{currentConfigId(expectedConfigId)} and reports are disabled for that node.</p>
=======
        case UnexpectedUnknowVersion(lastRunDateTime, lastRunConfigId, expectedConfigInfo, expectedExpiration) =>
          (
            <p>This node is sending reports from an unknown configuration policy (with configuration ID '${lastRunConfigId.value}'
               that is unknown to Rudder, run started at {lastRunDateTime.toString(dateFormat)}).
               Please run "rudder agent update -f" on the node to force a policy update.</p>
            <p>For information, expected node policies are displayed below.</p>
            <p>{currentConfigId(expectedConfigInfo)}</p>
>>>>>>> 9d57ee16
          )
      }

    }

    /*
     * Number of reports requiring attention. We only display that message if we are in a case where
     * compliance is actually meaningful.
     */
    val (background, lookReportsMessage) = report.runInfo match {
      case NoRunNoExpectedReport | _:NoExpectedReport |
           _:UnexpectedVersion | _:UnexpectedNoVersion |
           _:UnexpectedUnknowVersion | _:NoReportInInterval =>

<<<<<<< HEAD
    val background = report.runInfo match {
      case _: Pending =>
          "bg-info text-info"
      case _: ReportsDisabledInInterval =>
          "progress-bar-reportsdisabled"
      case _: ComputeCompliance =>
        if(nbAttention > 0) {
          "bg-warning text-warning"
=======
        ("bg-danger text-danger", NodeSeq.Empty)

      case  _:Pending =>
        ("bg-info text-info", NodeSeq.Empty)

      case _:ComputeCompliance =>

        if(report.compliance.total <= 0) { //should not happen
          ("bg-success text-success" , NodeSeq.Empty)
>>>>>>> 9d57ee16
        } else {
          val nbAttention = report.compliance.noAnswer + report.compliance.error + report.compliance.missing + report.compliance.unexpected
          if(nbAttention > 0) {
            ( "bg-warning text-warning"
            , <p>{nbAttention} reports below (out of {report.compliance.total} total reports) are not in Success, and may require attention."</p>
            )
          } else if(report.compliance.pc_pending > 0) {
            ("bg-info text-info", NodeSeq.Empty)

          } else {
            ( "bg-success text-success"
            , <p>All reports received for this node are in Success.</p>
            )
          }
        }
    }


    <div class="tw-bs">
      <div id="node-compliance-intro" class={background}>
        <p>{explainCompliance(report.runInfo)}</p>{
          lookReportsMessage
      }</div>
    </div>
  }


  private[this] def displayReports(node : NodeInfo) : NodeSeq = {
    val boxXml = (
      for {
        report       <- reportingService.findNodeStatusReport(node.id)
        directiveLib <- directiveRepository.getFullDirectiveLibrary
      } yield {

<<<<<<< HEAD
        val missing    = getComponents(MissingReportType   , report, directiveLib).toSet
        val unexpected = getComponents(UnexpectedReportType, report, directiveLib).toSet

        bind("lastreportgrid", reportByNodeTemplate
          , "intro"      -> displayIntro(report)
          , "grid"       -> showReportDetail(report, node)
          , "missing"    -> showMissingReports(missing)
          , "unexpected" -> showUnexpectedReports(unexpected)
        )
=======
        val intro = displayIntro(report)

        /*
         * Now, on some case, we don't want to display 50% missing / 50% unexpected
         * because the node config id is not correct (or related cases), we want to display
         * what is expected config, but without the compliance part.
         *
         * And if don't even have expected configuration, don't display anything.
         */


        report.runInfo match {
          case NoRunNoExpectedReport | _:NoExpectedReport =>
            bind("lastReportGrid", reportByNodeTemplate
              , "intro"      -> intro
              , "grid"       -> NodeSeq.Empty
              , "missing"    -> NodeSeq.Empty
              , "unexpected" -> NodeSeq.Empty
            )

          case _:UnexpectedVersion | _:UnexpectedNoVersion |
               _:UnexpectedUnknowVersion | _:NoReportInInterval =>

            /*
             * In these case, filter out "unexpected" reports to only
             * keep missing ones, and do not show the "compliance" row.
             */
            val filtered = NodeStatusReport(report.forNode, report.runInfo, report.report.reports.flatMap { x =>
              x.withFilteredElements(
                  _ => true   //keep all (non empty) directives
                , _ => true   //keep all (non empty) component values
                , { value =>  //filter values based on the message type - we don't want Unexpected values
                    value.messages.forall { m => m.reportType != UnexpectedReportType }
                  }
              )
            } )

            bind("lastReportGrid", reportByNodeTemplate
              , "intro"      -> intro
              , "grid"       -> showReportDetail(filtered, node, withCompliance = false)
              , "missing"    -> NodeSeq.Empty
              , "unexpected" -> NodeSeq.Empty
            )

          case  _:Pending | _:ComputeCompliance =>

            val missing    = getComponents(MissingReportType   , report, directiveLib).toSet
            val unexpected = getComponents(UnexpectedReportType, report, directiveLib).toSet

            bind("lastReportGrid", reportByNodeTemplate
              , "intro"      -> intro
              , "grid"       -> showReportDetail(report, node, withCompliance = true)
              , "missing"    -> showMissingReports(missing)
              , "unexpected" -> showUnexpectedReports(unexpected)
            )
        }
>>>>>>> 9d57ee16
      }
    )

    boxXml match {
      case e:EmptyBox =>

        logger.error(e)
        <div class="error">Could not fetch reports information</div>
      case Full(xml) => xml
    }
  }

  private[this] def showReportDetail(reports: NodeStatusReport, node: NodeInfo, withCompliance: Boolean): NodeSeq = {
    val data = getComplianceData(node.id, reports).map(_.json).getOrElse(JsArray())

    val jsFunctionName = if(withCompliance) {
      "createRuleComplianceTable"
    } else {
      "createExpectedReportTable"
    }

    <table id="reportsGrid" class="fixedlayout tablewidth" cellspacing="0"></table> ++
    Script(JsRaw(s"""
      ${jsFunctionName}("reportsGrid",${data.toJsCmd},"${S.contextPath}", ${refreshReportDetail(node).toJsCmd});
      createTooltip();
    """))
  }

  private[this] def getComplianceData(nodeId: NodeId, reportStatus: NodeStatusReport) = {
    for {
      directiveLib <- directiveRepository.getFullDirectiveLibrary
      allNodeInfos <- getAllNodeInfos()
      rules        <- ruleRepository.getAll(true)
    } yield {
      ComplianceData.getNodeByRuleComplianceDetails(nodeId, reportStatus, allNodeInfos, directiveLib, rules)
    }
  }

  def showMissingReports(reports:Set[((String,String,List[String]),String,String)]) : NodeSeq = {
    def showMissingReport(report:((String,String, List[String]),String,String)) : NodeSeq = {
      val techniqueName =report._2
      val techniqueVersion = report._3
      val reportValue = report._1

      ( "#technique *" #>  "%s (%s)".format(techniqueName,techniqueVersion)
      & "#component *" #>  reportValue._1
      & "#value *"     #>  reportValue._2
      ) (
        <tr>
          <td id="technique"></td>
          <td id="component"></td>
          <td id="value"></td>
        </tr>
      )
    }

    /*
     * NOTE : a missing report is an unknown report with no message
     */
    val missingComponents = reports.filter(r => r._1._3.isEmpty)
    if (missingComponents.size >0){
      ( "#reportLine" #> missingComponents.flatMap(showMissingReport(_) )).apply(
      <h3>Missing reports</h3>
      <div>The following reports are what Rudder expected to receive, but did not. This usually indicates a bug in the Technique being used.</div>
      <table id="missingGrid"  cellspacing="0" style="clear:both">
        <thead>
          <tr class="head">
            <th>Technique<span/></th>
            <th>Component<span/></th>
            <th>Value<span/></th>
          </tr>
        </thead>
        <tbody>
          <div id="reportLine"/>
        </tbody>
      </table>
      <br/>
      ) ++
      buildTable(
          "missing"
         ,"missingGrid"
         , """{ "sWidth": "150px" },
              { "sWidth": "150px" },
              { "sWidth": "150px" }"""
      )
    } else {
      NodeSeq.Empty
    }
  }

  def showUnexpectedReports(reports:Set[((String,String,List[String]),String,String)]) : NodeSeq = {
    def showUnexpectedReport(report:((String,String,List[String]),String,String)) : NodeSeq = {
      val techniqueName =report._2
      val techniqueVersion = report._3
      val reportValue = report._1

      ( "#technique *"  #>  "%s (%s)".format(techniqueName,techniqueVersion)
      & "#component *"  #>  reportValue._1
      & "#value *"      #>  reportValue._2
      & "#message *"    #>  <ul>{reportValue._3.map(msg => <li>{msg}</li>)}</ul>
      ) (
        <tr><td id="technique"></td><td id="component"></td><td id="value"></td><td id="message"></td></tr>
      )
    }

   /*
    * Note: unexpected reports are only the one with messages
    */
    val missingComponents = reports.filter(r => r._1._3.nonEmpty)
    if (missingComponents.size >0){
      ( "#reportLine" #> missingComponents.flatMap(showUnexpectedReport(_) )).apply(
      <h3>Unexpected reports</h3>
      <div>The following reports were received by Rudder, but did not match the reports declared by the Technique. This usually indicates a bug in the Technique being used.</div>

      <table id="unexpectedGrid"  cellspacing="0" style="clear:both">
        <thead>
          <tr class="head">
            <th>Technique<span/></th>
            <th>Component<span/></th>
            <th>Value<span/></th>
            <th>Message<span/></th>
          </tr>
        </thead>
        <tbody>
          <div id="reportLine"/>
        </tbody>
      </table>
      <br/> ) ++
      buildTable("unexpected"
        ,"unexpectedGrid"
        , """{ "sWidth": "100px" },
             { "sWidth": "100px" },
             { "sWidth": "100px" },
             { "sWidth": "200px" }"""
      )
    } else {
     NodeSeq.Empty
    }
  }

  private[this] def getComponents(status: ReportType, nodeStatusReports: NodeStatusReport, directiveLib: FullActiveTechniqueCategory) = {
   /*
    * Note:
    * - missing reports are unexpected without error message
    * - unexpected reports are only the one with messages
    *
    * To get unexpected reports we have to find them in each node report
    * So we have to go the value level, get the messages
    * and also get technique details at directive level for each report
    * we could add more information at each level (directive name? rule name?)
    */
    for {
      (_, directive) <- nodeStatusReports.report.directives
      value          <- directive.getValues(v => v.status == status)
    } yield {
      val (techName, techVersion) = directiveLib.allDirectives.get(value._1).map { case(tech,dir) =>
        (tech.techniqueName.value, dir.techniqueVersion.toString)
      }.getOrElse(("Unknown technique", "N/A"))

      ((value._2, value._3.componentValue, value._3.messages.flatMap(_.message)), techName, techVersion)
    }
  }

  private[this] def buildTable(name1: String, name2: String, colums: String): NodeSeq = {
    Script( JsRaw(s"""
     var oTable${name1} = $$('#${name2}').dataTable({
       "asStripeClasses": [ 'color1', 'color2' ],
       "bAutoWidth": false,
       "bFilter" : true,
       "bPaginate" : true,
       "bLengthChange": true,
       "bStateSave": true,
                    "fnStateSave": function (oSettings, oData) {
                      localStorage.setItem( 'DataTables_${name2}', JSON.stringify(oData) );
                    },
                    "fnStateLoad": function (oSettings) {
                      return JSON.parse( localStorage.getItem('DataTables_${name2}') );
                    },
       "sPaginationType": "full_numbers",
       "bJQueryUI": true,
       "oLanguage": {
         "sSearch": ""
       },
       "sDom": '<"dataTables_wrapper_top"fl>rt<"dataTables_wrapper_bottom"ip>',
       "aaSorting": [[ 0, "asc" ]],
       "aoColumns": [
         ${colums}
       ]
     } );
    """) )
  }

}<|MERGE_RESOLUTION|>--- conflicted
+++ resolved
@@ -206,11 +206,11 @@
             <p>{currentConfigId(expectedConfigInfo)}</p>
           )
 
-<<<<<<< HEAD
         case ReportsDisabledInInterval(expectedConfigId) =>
           (
             <p>{currentConfigId(expectedConfigId)} and reports are disabled for that node.</p>
-=======
+          )
+
         case UnexpectedUnknowVersion(lastRunDateTime, lastRunConfigId, expectedConfigInfo, expectedExpiration) =>
           (
             <p>This node is sending reports from an unknown configuration policy (with configuration ID '${lastRunConfigId.value}'
@@ -218,7 +218,6 @@
                Please run "rudder agent update -f" on the node to force a policy update.</p>
             <p>For information, expected node policies are displayed below.</p>
             <p>{currentConfigId(expectedConfigInfo)}</p>
->>>>>>> 9d57ee16
           )
       }
 
@@ -233,17 +232,10 @@
            _:UnexpectedVersion | _:UnexpectedNoVersion |
            _:UnexpectedUnknowVersion | _:NoReportInInterval =>
 
-<<<<<<< HEAD
-    val background = report.runInfo match {
-      case _: Pending =>
-          "bg-info text-info"
+        ("bg-danger text-danger", NodeSeq.Empty)
+
       case _: ReportsDisabledInInterval =>
-          "progress-bar-reportsdisabled"
-      case _: ComputeCompliance =>
-        if(nbAttention > 0) {
-          "bg-warning text-warning"
-=======
-        ("bg-danger text-danger", NodeSeq.Empty)
+        ("progress-bar-reportsdisabled", NodeSeq.Empty)
 
       case  _:Pending =>
         ("bg-info text-info", NodeSeq.Empty)
@@ -252,7 +244,6 @@
 
         if(report.compliance.total <= 0) { //should not happen
           ("bg-success text-success" , NodeSeq.Empty)
->>>>>>> 9d57ee16
         } else {
           val nbAttention = report.compliance.noAnswer + report.compliance.error + report.compliance.missing + report.compliance.unexpected
           if(nbAttention > 0) {
@@ -287,17 +278,6 @@
         directiveLib <- directiveRepository.getFullDirectiveLibrary
       } yield {
 
-<<<<<<< HEAD
-        val missing    = getComponents(MissingReportType   , report, directiveLib).toSet
-        val unexpected = getComponents(UnexpectedReportType, report, directiveLib).toSet
-
-        bind("lastreportgrid", reportByNodeTemplate
-          , "intro"      -> displayIntro(report)
-          , "grid"       -> showReportDetail(report, node)
-          , "missing"    -> showMissingReports(missing)
-          , "unexpected" -> showUnexpectedReports(unexpected)
-        )
-=======
         val intro = displayIntro(report)
 
         /*
@@ -319,7 +299,8 @@
             )
 
           case _:UnexpectedVersion | _:UnexpectedNoVersion |
-               _:UnexpectedUnknowVersion | _:NoReportInInterval =>
+               _:UnexpectedUnknowVersion | _:NoReportInInterval |
+               _:ReportsDisabledInInterval =>
 
             /*
              * In these case, filter out "unexpected" reports to only
@@ -354,7 +335,6 @@
               , "unexpected" -> showUnexpectedReports(unexpected)
             )
         }
->>>>>>> 9d57ee16
       }
     )
 
