--- conflicted
+++ resolved
@@ -1125,11 +1125,7 @@
      "#name" #> details.node.name &
      "#hostname" #> details.node.hostname &
      "#description" #> details.node.description &
-<<<<<<< HEAD
-     "#os" #> details.node.osName &
-=======
      "#os" #> details.node.osFullName &
->>>>>>> 6a9985b0
      "#ips" #> details.node.ips.mkString("\n") &
      "#inventoryDate" #> DateFormaterService.getFormatedDate(details.node.inventoryDate) &
      "#publicKey" #> details.node.publicKey &
