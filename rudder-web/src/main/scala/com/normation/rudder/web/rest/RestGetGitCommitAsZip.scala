--- conflicted
+++ resolved
@@ -64,7 +64,9 @@
 
   val directiveFiles = List("directives","techniques", "parameters")
 
-  val allFiles = "groups" :: "rules" :: directiveFiles
+  val ruleFiles = List("rules","ruleCategories")
+
+  val allFiles = "groups" :: ruleFiles ::: directiveFiles
 
   serve {
     case Get("api" :: "archives" :: "zip" :: "groups"     :: commitId :: Nil, req) =>
@@ -74,14 +76,10 @@
       getZip(commitId, directiveFiles, "directives")
 
     case Get("api" :: "archives" :: "zip" :: "rules"      :: commitId :: Nil, req) =>
-      getZip(commitId, List("rules", "ruleCategories"), "rules")
+      getZip(commitId, ruleFiles, "rules")
 
     case Get("api" :: "archives" :: "zip" :: "all"        :: commitId :: Nil, req) =>
-<<<<<<< HEAD
-      getZip(commitId, List("groups", "directives", "rules", "ruleCategories"), "all")
-=======
       getZip(commitId, allFiles, "all")
->>>>>>> 5c793a50
 
 
     /*
@@ -98,15 +96,10 @@
       getZip(commitId, directiveFiles, "directives")
 
     case Get("secure" :: "utilities" :: "archiveManagement" :: "zip" :: "rules"      :: commitId :: Nil, req) =>
-      getZip(commitId, List("rules", "ruleCategories"), "rules")
+      getZip(commitId, ruleFiles, "rules")
 
     case Get("secure" :: "utilities" :: "archiveManagement" :: "zip" :: "all"        :: commitId :: Nil, req) =>
-<<<<<<< HEAD
-      getZip(commitId, List("groups", "directives", "rules", "ruleCategories"), "all")
-=======
       getZip(commitId, allFiles, "all")
->>>>>>> 5c793a50
-
 
   }
 
