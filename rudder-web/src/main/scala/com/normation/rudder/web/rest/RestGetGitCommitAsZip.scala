--- conflicted
+++ resolved
@@ -54,24 +54,6 @@
  */
 class RestGetGitCommitAsZip(
    repo : GitRepositoryProvider
-<<<<<<< HEAD
-) extends RestHelper {
-
-  serve {
-    case Get("api" :: "archives" :: "zip" :: "groups"     :: commitId :: Nil, req) =>
-      getZip(commitId, List("groups"))
-
-    case Get("api" :: "archives" :: "zip" :: "directives" :: commitId :: Nil, req) =>
-      getZip(commitId, List("directives"))
-
-    case Get("api" :: "archives" :: "zip" :: "rules"      :: commitId :: Nil, req) =>
-      getZip(commitId, List("rules"))
-
-    case Get("api" :: "archives" :: "zip" :: "all"        :: commitId :: Nil, req) =>
-      getZip(commitId, List("groups", "directives", "rules"))
-
-
-=======
 ) extends RestHelper with Loggable {
 
   //date formater for reports:
@@ -83,18 +65,17 @@
   serve {
     case Get("api" :: "archives" :: "zip" :: "groups"     :: commitId :: Nil, req) =>
       getZip(commitId, List("groups"), "groups")
-      
+
     case Get("api" :: "archives" :: "zip" :: "directives" :: commitId :: Nil, req) =>
       getZip(commitId, List("directives"), "directives")
-      
+
     case Get("api" :: "archives" :: "zip" :: "rules"      :: commitId :: Nil, req) =>
       getZip(commitId, List("rules"), "rules")
-      
+
     case Get("api" :: "archives" :: "zip" :: "all"        :: commitId :: Nil, req) =>
       getZip(commitId, List("groups", "directives", "rules"), "all")
-      
-      
->>>>>>> 5d34c357
+
+
     /*
      * same archives methods for the authenticated part only. That is needed until
      * we have a fully authenticated (cli available) version of our REST API,
@@ -102,56 +83,21 @@
      * API not authenticated but restricted to localhost.
      * See http://www.rudder-project.org/redmine/issues/2990
      */
-<<<<<<< HEAD
     case Get("secure" :: "utilities" :: "archiveManagement" :: "zip" :: "groups"     :: commitId :: Nil, req) =>
-      getZip(commitId, List("groups"))
+      getZip(commitId, List("groups"), "groups")
 
     case Get("secure" :: "utilities" :: "archiveManagement" :: "zip" :: "directives" :: commitId :: Nil, req) =>
-      getZip(commitId, List("directives"))
+      getZip(commitId, List("directives"), "directives")
 
     case Get("secure" :: "utilities" :: "archiveManagement" :: "zip" :: "rules"      :: commitId :: Nil, req) =>
-      getZip(commitId, List("rules"))
+      getZip(commitId, List("rules"), "rules")
 
     case Get("secure" :: "utilities" :: "archiveManagement" :: "zip" :: "all"        :: commitId :: Nil, req) =>
-      getZip(commitId, List("groups", "directives", "rules"))
+      getZip(commitId, List("groups", "directives", "rules"), "all")
 
 
   }
 
-  private[this] def getZip(commitId:String, paths:List[String]) = {
-      (for {
-        treeId <- GitFindUtils.findRevTreeFromRevString(repo.db, commitId)
-        bytes  <- GitFindUtils.getZip(repo.db, treeId, paths)
-      } yield {
-        bytes
-      }) match {
-        case eb:EmptyBox => PlainTextResponse("Error when trying to get archive as a Zip", 500)
-        case Full(bytes) =>
-          InMemoryResponse(
-              bytes
-            , ("Content-Type" -> "application/zip") ::
-              ("Content-Disposition","""attachment;filename="rudder-configuration-archive-id_%s.zip"""".format(commitId)) ::
-              Nil
-           , Nil
-           , 200
-         )
-      }
-=======
-    case Get("secure" :: "administration" :: "archiveManagement" :: "zip" :: "groups"     :: commitId :: Nil, req) =>
-      getZip(commitId, List("groups"), "groups")
-      
-    case Get("secure" :: "administration" :: "archiveManagement" :: "zip" :: "directives" :: commitId :: Nil, req) =>
-      getZip(commitId, List("directives"), "directives")
-      
-    case Get("secure" :: "administration" :: "archiveManagement" :: "zip" :: "rules"      :: commitId :: Nil, req) =>
-      getZip(commitId, List("rules"), "rules")
-      
-    case Get("secure" :: "administration" :: "archiveManagement" :: "zip" :: "all"        :: commitId :: Nil, req) =>
-      getZip(commitId, List("groups", "directives", "rules"), "all")
-      
-      
-  }
-  
   private[this] def getZip(commitId:String, paths:List[String], archiveType: String) = {
     val rw = new RevWalk(repo.db)
 
@@ -185,7 +131,6 @@
          , 200
        )
     }
->>>>>>> 5d34c357
   }
 
 }