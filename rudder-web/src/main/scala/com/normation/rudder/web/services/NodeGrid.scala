/*
*************************************************************************************
* Copyright 2011 Normation SAS
*************************************************************************************
*
* This program is free software: you can redistribute it and/or modify
* it under the terms of the GNU Affero General Public License as
* published by the Free Software Foundation, either version 3 of the
* License, or (at your option) any later version.
*
* In accordance with the terms of section 7 (7. Additional Terms.) of
* the GNU Affero GPL v3, the copyright holders add the following
* Additional permissions:
* Notwithstanding to the terms of section 5 (5. Conveying Modified Source
* Versions) and 6 (6. Conveying Non-Source Forms.) of the GNU Affero GPL v3
* licence, when you create a Related Module, this Related Module is
* not considered as a part of the work and may be distributed under the
* license agreement of your choice.
* A "Related Module" means a set of sources files including their
* documentation that, without modification of the Source Code, enables
* supplementary functions or services in addition to those offered by
* the Software.
*
* This program is distributed in the hope that it will be useful,
* but WITHOUT ANY WARRANTY; without even the implied warranty of
* MERCHANTABILITY or FITNESS FOR A PARTICULAR PURPOSE. See the
* GNU Affero General Public License for more details.
*
* You should have received a copy of the GNU Affero General Public License
* along with this program. If not, see <http://www.gnu.org/licenses/agpl.html>.
*
*************************************************************************************
*/

package com.normation.rudder.web.services

import com.unboundid.ldap.sdk.DN
import com.normation.ldap.sdk.LDAPConnectionProvider
import com.normation.utils.Utils.isEmpty
import com.normation.inventory.domain.{NodeId,InventoryStatus}
import com.normation.inventory.ldap.core._
import LDAPConstants._
import com.normation.rudder.domain.servers.Srv
import com.normation.inventory.services.core.FullInventoryRepository
import bootstrap.liftweb.LiftSpringApplicationContext.inject
import org.slf4j.LoggerFactory
import scala.xml._
import net.liftweb.common._
import net.liftweb.http._
import net.liftweb.util._
import Helpers._
import net.liftweb.http.js._
import JsCmds._
import JE._
import net.liftweb.http.SHtml._
import net.liftweb.json._
import NodeGrid._
import com.unboundid.ldif.LDIFRecord
import com.normation.exceptions.TechnicalException
import net.liftweb.http.Templates
import com.normation.rudder.domain.servers.Srv
import com.normation.utils.HashcodeCaching
import com.normation.rudder.services.nodes.NodeInfoService

object NodeGrid {
  val logger = LoggerFactory.getLogger(classOf[NodeGrid])
}

/**
 * a case class used to pass the JSON that contains id of
 * the node we want args for
 */
case class JsonArg(jsid:String, id:String, status:String) extends HashcodeCaching

/**
 * Present a grid of server in a jQuery Datatable
 * widget.
 *
 * To use it:
 * - add the need js/css dependencies by adding the result
 *   of head() in the calling template head
 * - call the display(servers) method
 */
class NodeGrid(
    getNodeAndMachine: LDAPFullInventoryRepository
  , nodeInfoService  : NodeInfoService
) extends Loggable {

  private def templatePath = List("templates-hidden", "server_grid")
  private def template() =  Templates(templatePath) match {
    case Empty | Failure(_,_,_) =>
      throw new TechnicalException("Template for server grid not found. I was looking for %s.html".format(templatePath.mkString("/")))
    case Full(n) => n
  }

  private def tableTemplate = chooseTemplate("servergrid","table",template)

  /*
   * All JS/CSS needed to have datatable working
   */
  def head() : NodeSeq = DisplayNode.head


  def displayAndInit(
      servers:Seq[Srv],
      tableId:String,
      columns:Seq[(Node,Srv => NodeSeq)]=Seq(),
      aoColumns:String ="",
      searchable : Boolean = true,
      paginate : Boolean = true
   ) : NodeSeq = {
    display(servers, tableId, columns, aoColumns) ++
    Script(initJs(tableId, columns, aoColumns, searchable, paginate))
  }

  def jsVarNameForId(tableId:String) = "oTable" + tableId

  /*
   * Init Javascript for the table with ID
   * 'tableId'
   */
  def initJs(tableId:String, columns:Seq[(Node,Srv => NodeSeq)]=Seq(), aoColumns:String ="", searchable : Boolean, paginate : Boolean) : JsCmd = {

    JsRaw("""
        var #table_var#;
        /* Formating function for row details */
        function fnFormatDetails ( id ) {
          var sOut = '<span id="'+id+'" class="sgridbph"/>';
          return sOut;
        }
      """.replaceAll("#table_var#",jsVarNameForId(tableId))
    ) & OnLoad(

        JsRaw("""
          /* Event handler function */
          #table_var# = $('#%s').dataTable({
            "asStripeClasses": [ 'color1', 'color2' ],
            "bAutoWidth": false,
            "bFilter" :%s,
            "bPaginate" :%s,
            "bLengthChange": true,
            "bStateSave": true,
            "sCookiePrefix": "Rudder_DataTables_",
            "bJQueryUI": true,
            "aaSorting": [[ 0, "asc" ]],
            "sPaginationType": "full_numbers",
            "oLanguage": {
              "sSearch": ""
            },
            "aoColumns": [
              { "sWidth": "180px" },
              { "sWidth": "190px" },
              { "sWidth": "100px" } %s
            ],
            "sDom": '<"dataTables_wrapper_top"fl>rt<"dataTables_wrapper_bottom"ip>'
          });
            """.format(tableId,searchable,paginate,aoColumns).replaceAll("#table_var#",jsVarNameForId(tableId))
        ) &

        initJsCallBack(tableId)
    )

   }

  /**
   * Initialize JS callback bound to the servername item
   * You will have to do that for line added after table
   * initialization.
   */
  def initJsCallBack(tableId:String) : JsCmd = {
      JsRaw("""$( #table_var#.fnGetNodes() ).each( function () {
          $(this).click( function (event) {
            var source = event.target || event.srcElement;
            event.stopPropagation();
            if(!( $(source).is("button") || $(source).is("input") )){
              var opened = $(this).prop("open");
              if (opened && opened.match("opened")) {
                $(this).prop("open", "closed");
                $(this).find("span.listclose").removeClass("listclose").addClass("listopen");
                #table_var#.fnClose(this);
              } else {
                $(this).prop("open", "opened");
                $(this).find("span.listopen").removeClass("listopen").addClass("listclose");
                var jsid = $(this).attr("jsuuid");
                var node = $(this).attr("nodeid");
                var ajaxParam = JSON.stringify({"jsid":jsid , "id":$(this).attr("nodeid") , "status":$(this).attr("nodeStatus")});
                #table_var#.fnOpen( this, fnFormatDetails(jsid), 'details' );
                %s;
              }
            }
          } );
        } )
      """.format(
          SHtml.ajaxCall(JsVar("ajaxParam"), details _)._2.toJsCmd).replaceAll("#table_var#",
              jsVarNameForId(tableId))
     )
  }

  /**
   * Build the HTML grid of server, with all its row
   * initilialized.
   * This method does not initialize grid's Javascript,
   * use <code>displayAndInit</code> for that.
   *
   * @parameter : servers
   *    the list of servers to display
   * @parameter : columns
   *    a list of supplementary column to add in the grid,
   *    where the _1 is the header, and the (server => NodeSeq)
   *    is the content of the column
   * @parameter aoColumns : the javascript for the datatable
   */

  def display(servers:Seq[Srv], tableId:String, columns:Seq[(Node,Srv => NodeSeq)]=Seq(), aoColumns:String ="") : NodeSeq = {
    //bind the table
    <table id={tableId} class="fixedlayout" cellspacing="0">{
    bind("servergrid",tableTemplate,
      "header" -> (columns flatMap { c => <th>{c._1}<span/></th> }),
      "lines" -> ( servers.flatMap { case s@Srv(id,status, hostname,ostype,osname,osFullName,ips,creationDate) =>
        //build all table lines
        (".hostname *" #> {(if(isEmpty(hostname)) "(Missing host name) " + id.value else hostname)} &
         ".fullos *" #> osFullName &
         ".ips *" #> ( (ips.flatMap{ ip => <div class="ip">{ip}</div> }):NodeSeq ) & // TODO : enhance this
         ".other" #> ( (columns flatMap { c => <td style="overflow:hidden">{c._2(s)}</td> }):NodeSeq ) &
         ".nodetr [jsuuid]" #> {id.value.replaceAll("-","")} &
         ".nodetr [nodeid]" #> {id.value} &
         ".nodetr [nodestatus]" #> {status.name}
         )(datatableXml)
      })
    )}</table>
  }
  private[this] val datatableXml = {
    <tr class="nodetr curspoint" jsuuid="id" nodeid="nodeid" nodestatus="status">
      <td class="curspoint"><span class="hostname listopen"></span></td>
      <td class="fullos curspoint"></td>
      <td class="ips curspoint"></td>
      <td class="other"></td>
    </tr>
  }
  /**
   * We expect a json string with paramaters:
   * jsid: javascript id
   * id: the nodeid
   * status: the node status (pending, accecpted)
   */
  private def details(jsonArg:String) : JsCmd = {
    import Box._
    implicit val formats = DefaultFormats

    ( for {
      json   <- tryo(parse(jsonArg)) ?~! "Error when trying to parse argument for node"
      arg    <- tryo(json.extract[JsonArg])
      status : InventoryStatus <- Box(InventoryStatus(arg.status))
<<<<<<< HEAD
      nodeId =  NodeId(arg.id)
      sm     <- getNodeAndMachine.get(nodeId, status)
    } yield (nodeId, sm, arg.jsid, status) ) match {
      case Full((nodeId, sm, jsid, status)) =>
        // Node may not be available, so we look for it outside the for coprehension
        val node = nodeInfoService.getNode(nodeId)
        SetHtml(jsid, DisplayNode.showPannedContent(node, sm, status)) &
        DisplayNode.jsInit(sm.node.main.id, sm.node.softwareIds, "", Some("node_tabs"))
=======
      sm <- getNodeAndMachine.get(NodeId(arg.id),status)
    } yield (sm,arg.jsid, status) ) match {
      case Full((sm,jsid,status)) =>
        SetHtml(jsid, DisplayNode.showPannedContent(sm, status)) &
        DisplayNode.jsInit(sm.node.main.id, sm.node.softwareIds, "")
>>>>>>> bec5cbb7
      case e:EmptyBox =>
        logger.debug((e ?~! "error").messageChain)
        Alert("Called id is not valid: %s".format(jsonArg))
    }
  }
}<|MERGE_RESOLUTION|>--- conflicted
+++ resolved
@@ -251,7 +251,6 @@
       json   <- tryo(parse(jsonArg)) ?~! "Error when trying to parse argument for node"
       arg    <- tryo(json.extract[JsonArg])
       status : InventoryStatus <- Box(InventoryStatus(arg.status))
-<<<<<<< HEAD
       nodeId =  NodeId(arg.id)
       sm     <- getNodeAndMachine.get(nodeId, status)
     } yield (nodeId, sm, arg.jsid, status) ) match {
@@ -259,14 +258,7 @@
         // Node may not be available, so we look for it outside the for coprehension
         val node = nodeInfoService.getNode(nodeId)
         SetHtml(jsid, DisplayNode.showPannedContent(node, sm, status)) &
-        DisplayNode.jsInit(sm.node.main.id, sm.node.softwareIds, "", Some("node_tabs"))
-=======
-      sm <- getNodeAndMachine.get(NodeId(arg.id),status)
-    } yield (sm,arg.jsid, status) ) match {
-      case Full((sm,jsid,status)) =>
-        SetHtml(jsid, DisplayNode.showPannedContent(sm, status)) &
         DisplayNode.jsInit(sm.node.main.id, sm.node.softwareIds, "")
->>>>>>> bec5cbb7
       case e:EmptyBox =>
         logger.debug((e ?~! "error").messageChain)
         Alert("Called id is not valid: %s".format(jsonArg))
