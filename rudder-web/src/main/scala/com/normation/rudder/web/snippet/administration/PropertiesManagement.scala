/*
*************************************************************************************
* Copyright 2013 Normation SAS
*************************************************************************************
*
* This program is free software: you can redistribute it and/or modify
* it under the terms of the GNU Affero General Public License as
* published by the Free Software Foundation, either version 3 of the
* License, or (at your option) any later version.
*
* In accordance with the terms of section 7 (7. Additional Terms.) of
* the GNU Affero GPL v3, the copyright holders add the following
* Additional permissions:
* Notwithstanding to the terms of section 5 (5. Conveying Modified Source
* Versions) and 6 (6. Conveying Non-Source Forms.) of the GNU Affero GPL v3
* licence, when you create a Related Module, this Related Module is
* not considered as a part of the work and may be distributed under the
* license agreement of your choice.
* A "Related Module" means a set of sources files including their
* documentation that, without modification of the Source Code, enables
* supplementary functions or services in addition to those offered by
* the Software.
*
* This program is distributed in the hope that it will be useful,
* but WITHOUT ANY WARRANTY; without even the implied warranty of
* MERCHANTABILITY or FITNESS FOR A PARTICULAR PURPOSE. See the
* GNU Affero General Public License for more details.
*
* You should have received a copy of the GNU Affero General Public License
* along with this program. If not, see <http://www.gnu.org/licenses/agpl.html>.
*
*************************************************************************************
*/

package com.normation.rudder.web.snippet.administration

import net.liftweb.http._
import net.liftweb.common._
import bootstrap.liftweb.RudderConfig
import net.liftweb.http.js._
import JsCmds._
import JE._
import com.normation.eventlog.ModificationId
import scala.xml.NodeSeq
import net.liftweb.util._
import net.liftweb.util.Helpers._
import net.liftweb.http.SHtml._
import com.normation.rudder.appconfig._
import com.normation.rudder.batch.AutomaticStartDeployment
import com.normation.rudder.web.model.CurrentUser
import com.normation.rudder.reports.FullCompliance
import com.normation.rudder.reports.ComplianceMode
import com.normation.rudder.reports.ChangesOnly
import com.normation.rudder.web.components.AgentScheduleEditForm
import com.normation.rudder.reports.AgentRunInterval
import com.normation.rudder.web.components.ComplianceModeEditForm


/**
 * This class manage the displaying of user configured properties.
 *
 * Methods on that classes are used in the template ""
 */
class PropertiesManagement extends DispatchSnippet with Loggable {

  private[this] val configService : ReadConfigService with UpdateConfigService = RudderConfig.configService
  private[this] val asyncDeploymentAgent = RudderConfig.asyncDeploymentAgent
  private[this] val uuidGen = RudderConfig.stringUuidGenerator

  def startNewPolicyGeneration() = {
    val modId = ModificationId(uuidGen.newUuid)
    asyncDeploymentAgent ! AutomaticStartDeployment(modId, CurrentUser.getActor)
  }

  def dispatch = {
    case "changeMessage" => changeMessageConfiguration
    case "workflow"      => workflowConfiguration
    case "denyBadClocks" => cfserverNetworkConfiguration
    case "cfagentSchedule" => (xml) => cfagentScheduleConfiguration
    case "complianceMode" => (xml) => complianceModeConfiguration
    case "cfengineGlobalProps" => cfengineGlobalProps
    case "loggingConfiguration" => loggingConfiguration
    case "sendMetricsConfiguration" => sendMetricsConfiguration
  }


  def changeMessageConfiguration = { xml : NodeSeq =>


    // initial values
    var initEnabled = configService.rudder_ui_changeMessage_enabled
    var initMandatory = configService.rudder_ui_changeMessage_mandatory
    var initExplanation = configService.rudder_ui_changeMessage_explanation

    // mutable, default values won't be used (if error in property => edit form is not displayed)
    var enabled = initEnabled.getOrElse(false)
    var mandatory = configService.rudder_ui_changeMessage_mandatory.getOrElse(false)
    var explanation = configService.rudder_ui_changeMessage_explanation.getOrElse("Please enter a message explaining the reason for this change.")

    def submit = {

      // Save new value
      configService.set_rudder_ui_changeMessage_enabled(enabled).
        // If update is sucessful update the initial value used by the form
        foreach(updateOk => initEnabled = Full(enabled))

      configService.set_rudder_ui_changeMessage_mandatory(mandatory).foreach(updateOk => initMandatory = Full(mandatory))

      configService.set_rudder_ui_changeMessage_explanation(explanation).foreach(updateOk => initExplanation = Full(explanation))

      S.notice("updateChangeMsg","Change audit logs configuration correctly updated")
      check()
    }

    // Check if there is no modification
    // Ignore error ones so we can still modify those not in error)
    def noModif = (
         initEnabled.map(_ == enabled).getOrElse(false)
      && initMandatory.map(_ == mandatory).getOrElse(false)
      && initExplanation.map(_ == explanation).getOrElse(false)
    )

    // Check that there is some modification to enabled/disable save
    def check() = {
      S.notice("updateChangeMsg","")
      Run(s"""$$("#changeMessageSubmit").button( "option", "disabled",${noModif});""")
    }

    // Initialisation of form
    // Determine if some fields should be disabled.
    def initJs(newStatus :Boolean) = {
      enabled = newStatus
      check() &
      Run(
        s"""
            $$("#mandatory").prop("disabled",${!newStatus});
            $$("#explanation").prop("disabled",${!newStatus});"""
      )
    }


    // Rendering
    ( "#configurationRepoPath" #> RudderConfig.RUDDER_DIR_GITROOT &
      "#enabled" #> {
        initEnabled match {
          case Full(value) =>
            SHtml.ajaxCheckbox(
                value
              , initJs _
              , ("id","enabled")
              , ("class","twoCol")
            )
          case eb: EmptyBox =>
            val fail = eb ?~ "there was an error, while fetching value of property: 'Enable change audit log' "
            <div class="error">{fail.msg}</div>
        }
      } &

      "#mandatory" #> {
        initMandatory match {
          case Full(value) =>
            SHtml.ajaxCheckbox(
                value
              , (b : Boolean) => { mandatory = b; check() }
              , ("id","mandatory")
              , ("class","twoCol")
            )
          case eb: EmptyBox =>
            val fail = eb ?~ "there was an error, while fetching value of property: 'Make message mandatory "
            <div class="error">{fail.msg}</div>
        }
      } &

      "#explanation " #> {

        // Need specific check on base value of the field
        // Maybe don't need to be done in Ajax and replaced by full client side
        def checkExplanation (initValue : String) (s : String) = {
          val mod = (    initEnabled.map(_ == enabled).getOrElse(false)
                      && initMandatory.map(_ == mandatory).getOrElse(false)
                    )
           Run(s"""
             var noModif = $mod && ($$("#explanation").val() == "$initValue");
             $$("#changeMessageSubmit").button( "option", "disabled",noModif);""")
        }
        initExplanation match {
          case Full(value) =>


            SHtml.ajaxText(
                value
              , (s : String) => { explanation = s; check() }
              , ("id","explanation")
              , ("class","twoCol")
              , ("style","width:30%;")
              , ("onkeydown",ajaxCall("checkExplanation", checkExplanation(value) ).toJsCmd)
            )
          case eb: EmptyBox =>
            val fail = eb ?~ "there was an error, while fetching value of property: 'Explanation to display "
            <div class="error">{fail.msg}</div>
        }
      } &

      "#restoreExplanation " #> {
        initExplanation.map{ s:String =>
          ajaxButton(<span>Reset to default</span>, () => { explanation = "Please enter a message explaining the reason for this change."
            Run("""$("#explanation").val("Please enter a message explaining the reason for this change.");""") & check()

            }  ,("class","defaultButton"), ("id","restoreExplanation"))
        }.getOrElse(NodeSeq.Empty)
      } &

      "#mandatoryTooltip *" #> {
        initMandatory.map{ b:Boolean =>
          val tooltipid = Helpers.nextFuncName
          <span class="tooltipable" tooltipid={tooltipid} title="">
            <img   src="/images/icInfo.png" style="padding-left:15px; margin:0;"/>
          </span>
          <div class="tooltipContent" id={tooltipid}>
            If this option is enabled, users will be forced to enter a change audit log. Empty messages will not be accepted.
          </div>
        }.getOrElse(NodeSeq.Empty)
      } &

      "#explanationTooltip *" #> {
        initExplanation.map{ s:String =>
          val tooltipid = Helpers.nextFuncName
          <span class="tooltipable" tooltipid={tooltipid} title="">
            <img   src="/images/icInfo.png" style="padding-left:15px; margin:0;"/>
          </span>
          <div class="tooltipContent" id={tooltipid}>
            Content of the text displayed to prompt the user to enter a change audit log.
          </div>
        }.getOrElse(NodeSeq.Empty)
      } &

      "#changeMessageSubmit " #> {
         SHtml.ajaxSubmit("Save changes", submit _)
      }
    ) apply (xml ++ Script(Run("correctButtons();") & initJs(enabled)))
  }

  def workflowConfiguration = { xml : NodeSeq =>

    //  initial values, updated on successfull submit
    var initEnabled = configService.rudder_workflow_enabled
    var initSelfVal = configService.rudder_workflow_self_validation
    var initSelfDep = configService.rudder_workflow_self_deployment

    // form values
    var enabled = initEnabled.getOrElse(false)
    var selfVal = initSelfVal.getOrElse(false)
    var selfDep = initSelfDep.getOrElse(false)


    def submit = {
      configService.set_rudder_workflow_enabled(enabled).foreach(updateOk => initEnabled = Full(enabled))
      configService.set_rudder_workflow_self_validation(selfVal).foreach(updateOk => initSelfVal = Full(selfVal))
      configService.set_rudder_workflow_self_deployment(selfDep).foreach(updateOk => initSelfDep = Full(selfDep))
        S.notice("updateWorkflow","Change Requests (validation workflow) configuration correctly updated")
      check()
    }

    def noModif = (    initEnabled.map(_ == enabled).getOrElse(false)
                    && initSelfVal.map(_ == selfVal).getOrElse(false)
                    && initSelfDep.map(_ == selfDep).getOrElse(false)
                  )

    def check() = {
      S.notice("updateWorkflow","")
      Run(s"""$$("#workflowSubmit").button( "option", "disabled",${noModif});""")
    }
    def initJs(newStatus :Boolean) = {
      enabled = newStatus
      check() &
      Run(
        s"""
            $$("#selfVal").prop("disabled",${!newStatus});
            $$("#selfDep").prop("disabled",${!newStatus});"""
      )
    }
    ( "#workflowEnabled" #> {
      initEnabled match {
        case Full(value) =>
          SHtml.ajaxCheckbox(
              value
            , initJs _
            , ("id","workflowEnabled")
            , ("class","twoCol")
          )
          case eb: EmptyBox =>
            val fail = eb ?~ "there was an error, while fetching value of property: 'Enable Change Requests' "
            <div class="error">{fail.msg}</div>
        }
      } &

      "#selfVal" #> {
        initSelfVal match {
          case Full(value) =>
            SHtml.ajaxCheckbox(
                value
              , (b : Boolean) => { selfVal = b; check() }
              , ("id","selfVal")
              , ("class","twoCol")
            )
          case eb: EmptyBox =>
            val fail = eb ?~ "there was an error, while fetching value of property: 'Allow self validation' "
            <div class="error">{fail.msg}</div>
        }

      } &

      "#selfDep " #> {
        initSelfDep match {
          case Full(value) =>
            SHtml.ajaxCheckbox(
                value
              , (b : Boolean) => { selfDep = b; check() }
              , ("id","selfDep")
              , ("class","twoCol")
            )
          case eb: EmptyBox =>
            val fail = eb ?~ "there was an error, while fetching value of property: 'Allow self deployment' "
            <div class="error">{fail.msg}</div>
        }
      } &

      "#selfValTooltip *" #> {

        initSelfVal match {
          case Full(_) =>
            val tooltipid = Helpers.nextFuncName
            <span class="tooltipable" tooltipid={tooltipid} title="">
              <img   src="/images/icInfo.png" style="padding-left:15px; margin:0;"/>
            </span>
            <div class="tooltipContent" id={tooltipid}>
              Allow users to validate Change Requests they created themselves? Validating is moving a Change Request to the "<b>Pending deployment</b>" status
            </div>
          case _ => NodeSeq.Empty
        }
      } &

      "#selfDepTooltip *" #> {
        initSelfDep match {
          case Full(_) =>
            val tooltipid = Helpers.nextFuncName
            <span class="tooltipable" tooltipid={tooltipid} title="">
              <img   src="/images/icInfo.png" style="padding-left:15px; margin:0;"/>
            </span>
            <div class="tooltipContent" id={tooltipid}>
              Allow users to deploy Change Requests they created themselves? Deploying is effectively applying a Change Request in the "<b>Pending deployment</b>" status.
            </div>
          case _ => NodeSeq.Empty
        }
      } &

      "#workflowSubmit " #> {
         SHtml.ajaxSubmit("Save changes", submit _)
      }
    ) apply (xml ++ Script(Run("correctButtons();") & initJs(enabled)))
  }

  def cfserverNetworkConfiguration = { xml : NodeSeq =>

    //  initial values, updated on successfull submit
    var initDenyBadClocks = configService.cfengine_server_denybadclocks
    //be careful, we want "No skipIdentify"
    //convention: we negate on server i/o, not anywhere else
    var initNoSkipIdentify = configService.cfengine_server_skipidentify.map( !_ )


    // form values
    var denyBadClocks = initDenyBadClocks.getOrElse(false)
    var noSkipIdentify = initNoSkipIdentify.getOrElse(false)


    def submit = {
      configService.set_cfengine_server_denybadclocks(denyBadClocks).foreach(updateOk => initDenyBadClocks = Full(denyBadClocks))
      configService.set_cfengine_server_skipidentify(!noSkipIdentify).foreach(updateOk => initNoSkipIdentify = Full(noSkipIdentify))

      // start a promise generation, Since we check if there is change to save, if we got there it mean that we need to redeploy
      startNewPolicyGeneration
      S.notice("updateCfserverNetwork","Network security options correctly updated")
      check()
    }

    def noModif = (
         initDenyBadClocks.map(_ == denyBadClocks).getOrElse(false)
      && initNoSkipIdentify.map(_ == noSkipIdentify).getOrElse(false)
    )

    def check() = {
      S.notice("updateCfserverNetwork","")
      Run(s"""$$("#cfserverNetworkSubmit").button( "option", "disabled",${noModif});""")
    }

    ( "#denyBadClocks" #> {
      initDenyBadClocks match {
        case Full(value) =>
          SHtml.ajaxCheckbox(
              value
            , (b : Boolean) => { denyBadClocks = b; check() }
            , ("id","denyBadClocks")
          )
          case eb: EmptyBox =>
            val fail = eb ?~ "there was an error while fetching value of property: 'Deny Bad Clocks' "
            <div class="error">{fail.msg}</div>
        }
      } &

      "#denyBadClocksTooltip *" #> {

        initDenyBadClocks match {
          case Full(_) =>
            val tooltipid = Helpers.nextFuncName

            <span class="tooltipable" tooltipid={tooltipid} title="">
              <img   src="/images/icInfo.png" style="padding-left:15px; margin:0;"/>
            </span>
            <div class="tooltipContent" id={tooltipid}>
               By default, copying configuration policy to nodes requires system clocks to be synchronized
               to within an hour. Disabling this will bypass this check, but may open a window for replay attacks.
            </div>


          case _ => NodeSeq.Empty
        }
      } &
     "#skipIdentify" #> {
      initNoSkipIdentify match {
        case Full(value) =>
          SHtml.ajaxCheckbox(
              value
            , (b : Boolean) => { noSkipIdentify = b; check() }
            , ("id","skipIdentify")
          )
          case eb: EmptyBox =>
            val fail = eb ?~ "there was an error while fetching value of property: 'Skip verify' "
            <div class="error">{fail.msg}</div>
        }
      } &

      "#skipIdentifyTooltip *" #> {

        initNoSkipIdentify match {
          case Full(_) =>
            val tooltipid = Helpers.nextFuncName
            <span class="tooltipable" tooltipid={tooltipid} title="">
              <img   src="/images/icInfo.png" style="padding-left:15px; margin:0;"/>
            </span>
            <div class="tooltipContent" id={tooltipid}>
              By default, copying configuration policy requires nodes to be able to
              perform a reverse DNS lookup for the IP of the interface used to connect to the Rudder
              server. This is then checked by a forward DNS lookup on the server. Disabling this will
              bypass this check, thus slightly improving performance on each node without providing
              any significant window for attack. It is necessary to disable this option if any of
              your nodes are behind a NAT or if you don't have a full reverse DNS setup.
            </div>

          case _ => NodeSeq.Empty
        }
      } &

      "#cfserverNetworkSubmit " #> {
         SHtml.ajaxSubmit("Save changes", submit _)
      }
    ) apply (xml ++ Script(Run("correctButtons();") & check()))
  }


<<<<<<< HEAD
  val agentScheduleEditForm = new AgentScheduleEditForm(
      getSchedule
    , saveSchedule
    , () => startNewPolicyGeneration
  )
  val complianceModeEditForm = new ComplianceModeEditForm(
      () => configService.rudder_compliance_mode().map(a => (a._1,a._2,true))
    , (complianceMode,frequency,_) => {
          configService.set_rudder_compliance_mode(complianceMode,frequency)}
    , () => startNewPolicyGeneration
  )

  def getSchedule() : Box[AgentRunInterval] = {
    for {
=======
  def cfagentScheduleConfiguration = { xml : NodeSeq =>

    var jsonSchedule = "{}"

    //return a box of (interval, start hour, start min, splay)
    def parseJsonSchedule(s: String) : Box[(Int, Int, Int, Int)] = {
      import net.liftweb.json._


      val json = parse(s)

      val x = for {
        JField("interval", JInt(i)) <- json
        JField("starthour", JInt(h)) <- json
        JField("startminute", JInt(m)) <- json
        JField("splayHour", JInt(sh)) <- json
        JField("splayMinute", JInt(sm)) <- json
      } yield {
        val splayTime = (sh.toInt * 60) + sm.toInt
        (i.toInt, h.toInt, m.toInt, splayTime)
      }

      Full(x.head)

    }

    def submit() = {

      parseJsonSchedule(jsonSchedule) match {
        case eb:EmptyBox =>
          val e = eb ?~! s"Error when trying to parse user data: '${jsonSchedule}'"
          S.error("cfagentScheduleMessage", e.messageChain)

        case Full((i,h,m,s)) =>
          ( if (i <= s) {
            Failure("Cannot save a agent schedule with a splaytime higher than or equal to agent run interval")
          } else {
            for {
              _ <- configService.set_agent_run_interval(i)
              _ <- configService.set_agent_run_start_hour(h)
              _ <- configService.set_agent_run_start_minute(m)
              _ <- configService.set_agent_run_splaytime(s)
            } yield {
              logger.info(s"Agent schedule updated to run interval: ${i} min, start time: ${h }h ${m} min, splaytime: ${s} min")
              "ok"
            }
          } ) match {
            case eb:EmptyBox =>
              logger.error(eb)
              val e = eb ?~! s"Error when trying to store in base new agent schedule: '${jsonSchedule}'"
              S.error("cfagentScheduleMessage", e.messageChain)

            case Full(success) =>

              // start a promise generation, Since we check if there is change to save, if we got there it mean that we need to redeploy
              startNewPolicyGeneration
              S.notice("cfagentScheduleMessage", "Agent schedule saved")
          }
      }

      Noop
    }


    val transform = (for {
>>>>>>> 34bd0bef
      starthour <- configService.agent_run_start_hour
      startmin  <- configService.agent_run_start_minute
      splaytime <- configService.agent_run_splaytime
      interval  = configService.agent_run_interval
    } yield {
      AgentRunInterval(
            None
          , interval
          , startmin
          , starthour
          , splaytime
        )
    }
  }

  def saveSchedule(schedule: AgentRunInterval) : Box[Unit] = {
    for {
      _ <- configService.set_agent_run_interval(schedule.interval)
      _ <- configService.set_agent_run_start_hour(schedule.startHour)
      _ <- configService.set_agent_run_start_minute(schedule.startMinute)
      _ <- configService.set_agent_run_splaytime(schedule.splaytime)
    } yield {
      logger.info(s"Agent schedule updated to run interval: ${schedule.interval} min, start time: ${schedule.startHour} h ${schedule.startMinute} min, splaytime: ${schedule.splaytime} min")
      "ok"
    }
  }

  def cfagentScheduleConfiguration = agentScheduleEditForm.cfagentScheduleConfiguration
  def complianceModeConfiguration = complianceModeEditForm.complianceModeConfiguration


  def cfengineGlobalProps = { xml : NodeSeq =>

    //  initial values, updated on successful submit
    var initModifiedFilesTtl = configService.cfengine_modified_files_ttl
    var initCfengineOutputsTtl = configService.cfengine_outputs_ttl


    // form values
    var modifiedFilesTtl = initModifiedFilesTtl.getOrElse(30).toString
    var cfengineOutputsTtl = initCfengineOutputsTtl.getOrElse(7).toString


    def submit = {
      // first, check if the content are effectively Int
      try {
        val intModifiedFilesTtl = Integer.parseInt(modifiedFilesTtl)
        val intCfengineOutputsTtl = Integer.parseInt(cfengineOutputsTtl)
        configService.set_cfengine_modified_files_ttl(intModifiedFilesTtl).foreach(updateOk => initModifiedFilesTtl = Full(intModifiedFilesTtl))
        configService.set_cfengine_outputs_ttl(intCfengineOutputsTtl).foreach(updateOk => initCfengineOutputsTtl = Full(intCfengineOutputsTtl))

        // start a promise generation, Since we check if there is change to save, if we got there it mean that we need to redeploy
        startNewPolicyGeneration
        S.notice("updateCfengineGlobalProps","File retention settings correctly updated")
        check()

      } catch {
        case ex:NumberFormatException =>

          S.error("updateCfengineGlobalProps", ex.getMessage())
          Noop
      }

    }

    def noModif = (
         initModifiedFilesTtl.map(_.toString == modifiedFilesTtl).getOrElse(false)
      && initCfengineOutputsTtl.map(_.toString == cfengineOutputsTtl).getOrElse(false)
    )

    def check() = {
      S.notice("updateCfengineGlobalProps","")
      Run(s"""$$("#cfengineGlobalPropsSubmit").button( "option", "disabled",${noModif});""")
    }

    ( "#modifiedFilesTtl" #> {
      initModifiedFilesTtl match {
        case Full(value) =>
          SHtml.ajaxText(
              value.toString
            , (s : String) => { modifiedFilesTtl = s; check() }
            , ("id","modifiedFilesTtl")
          )
        case eb: EmptyBox =>
          val fail = eb ?~ "there was an error while fetching value of property: 'Modified files TTL' "
          <div class="error">{fail.msg}</div>
        }
      } &

     "#cfengineOutputsTtl" #> {
      initCfengineOutputsTtl match {
        case Full(value) =>
          SHtml.ajaxText(
              value.toString
            , (s : String) => { cfengineOutputsTtl = s; check() }
            , ("id","cfengineOutputsTtl")
          )
        case eb: EmptyBox =>
          val fail = eb ?~ "there was an error while fetching value of property: 'CFEngine Outputs TTL' "
          <div class="error">{fail.msg}</div>
        }
      } &

      "#cfengineGlobalPropsSubmit " #> {
         SHtml.ajaxSubmit("Save changes", submit _)
      }
    ) apply (xml ++ Script(Run("correctButtons();") & check()))
  }

  def loggingConfiguration = { xml : NodeSeq =>

    //  initial values, updated on successfull submit
    var initStoreAllCentralizedLogsInFile = configService.rudder_store_all_centralized_logs_in_file

    // form values
    var storeAllCentralizedLogsInFile  = initStoreAllCentralizedLogsInFile.getOrElse(false)

    def submit = {
      configService.set_rudder_store_all_centralized_logs_in_file(storeAllCentralizedLogsInFile).foreach(updateOk => initStoreAllCentralizedLogsInFile = Full(storeAllCentralizedLogsInFile))

      // start a promise generation, Since we check if there is change to save, if we got there it mean that we need to redeploy
      startNewPolicyGeneration
      S.notice("loggingConfiguration", storeAllCentralizedLogsInFile match {
        case true  => "Logging will be enabled during the next agent run on this server (5 minutes maximum)"
        case false => "Logging will be disabled during the next agent run on this server (5 minutes maximum)"
        })
      check()
    }

    def noModif = (
         initStoreAllCentralizedLogsInFile.map(_ == storeAllCentralizedLogsInFile).getOrElse(false)
    )

    def check() = {
      S.notice("loggingConfiguration","")
      Run(s"""$$("#loggingConfigurationSubmit").button( "option", "disabled",${noModif});""")
    }

    ( "#storeAllLogsOnFile" #> {
      initStoreAllCentralizedLogsInFile match {
        case Full(value) =>
          SHtml.ajaxCheckbox(
              value
            , (b : Boolean) => { storeAllCentralizedLogsInFile = b; check() }
            , ("id","storeAllLogsOnFile")
          )
          case eb: EmptyBox =>
            val fail = eb ?~ "there was an error while fetching value of property: 'Store all centralized logs in file' "
            <div class="error">{fail.msg}</div>
        }
      } &
      "#loggingConfigurationSubmit " #> {
         SHtml.ajaxSubmit("Save changes", submit _)
      }
    ) apply (xml ++ Script(Run("correctButtons();") & check()))
  }

  def sendMetricsConfiguration = { xml : NodeSeq =>
    // form value, defaulted to save value
    // the semantic is "Use compliance mode", i.e checkbox checked (true) => fullCompliance
    var sendMetrics = configService.send_server_metrics

    def submit() = {
      println(sendMetrics)
      sendMetrics.foreach(x => configService.set_send_server_metrics(x))
      sendMetrics = configService.send_server_metrics

      // start a promise generation, Since we may have change the mode, if we got there it mean that we need to redeploy
      startNewPolicyGeneration
      S.notice("sendMetricsMsg", sendMetrics match {
        case Full(_)  => "'send server metrics' property updated"
        case eb: EmptyBox => "There was an error when updating the value of the 'send server metrics' property"
      })
    }

    ( "#sendMetrics" #> {
      sendMetrics match {
        case Full(value) =>
          SHtml.ajaxCheckbox(
              value.getOrElse(false)
            , (b : Boolean) => { sendMetrics = Full(Some(b)) }
            , ("id","complianceMode")
          )
        case eb: EmptyBox =>
            val fail = eb ?~ "there was an error while fetching value of property: 'Send server metrics"
            <div class="error">{fail.msg}</div>
        }
      } &

      "#sendMetricsSubmit " #> {
         SHtml.ajaxSubmit("Save changes", submit _)
      }
    ) apply (xml ++ Script(Run("correctButtons();")))

  }
}

<|MERGE_RESOLUTION|>--- conflicted
+++ resolved
@@ -467,13 +467,12 @@
     ) apply (xml ++ Script(Run("correctButtons();") & check()))
   }
 
-
-<<<<<<< HEAD
   val agentScheduleEditForm = new AgentScheduleEditForm(
       getSchedule
     , saveSchedule
     , () => startNewPolicyGeneration
   )
+
   val complianceModeEditForm = new ComplianceModeEditForm(
       () => configService.rudder_compliance_mode().map(a => (a._1,a._2,true))
     , (complianceMode,frequency,_) => {
@@ -483,73 +482,6 @@
 
   def getSchedule() : Box[AgentRunInterval] = {
     for {
-=======
-  def cfagentScheduleConfiguration = { xml : NodeSeq =>
-
-    var jsonSchedule = "{}"
-
-    //return a box of (interval, start hour, start min, splay)
-    def parseJsonSchedule(s: String) : Box[(Int, Int, Int, Int)] = {
-      import net.liftweb.json._
-
-
-      val json = parse(s)
-
-      val x = for {
-        JField("interval", JInt(i)) <- json
-        JField("starthour", JInt(h)) <- json
-        JField("startminute", JInt(m)) <- json
-        JField("splayHour", JInt(sh)) <- json
-        JField("splayMinute", JInt(sm)) <- json
-      } yield {
-        val splayTime = (sh.toInt * 60) + sm.toInt
-        (i.toInt, h.toInt, m.toInt, splayTime)
-      }
-
-      Full(x.head)
-
-    }
-
-    def submit() = {
-
-      parseJsonSchedule(jsonSchedule) match {
-        case eb:EmptyBox =>
-          val e = eb ?~! s"Error when trying to parse user data: '${jsonSchedule}'"
-          S.error("cfagentScheduleMessage", e.messageChain)
-
-        case Full((i,h,m,s)) =>
-          ( if (i <= s) {
-            Failure("Cannot save a agent schedule with a splaytime higher than or equal to agent run interval")
-          } else {
-            for {
-              _ <- configService.set_agent_run_interval(i)
-              _ <- configService.set_agent_run_start_hour(h)
-              _ <- configService.set_agent_run_start_minute(m)
-              _ <- configService.set_agent_run_splaytime(s)
-            } yield {
-              logger.info(s"Agent schedule updated to run interval: ${i} min, start time: ${h }h ${m} min, splaytime: ${s} min")
-              "ok"
-            }
-          } ) match {
-            case eb:EmptyBox =>
-              logger.error(eb)
-              val e = eb ?~! s"Error when trying to store in base new agent schedule: '${jsonSchedule}'"
-              S.error("cfagentScheduleMessage", e.messageChain)
-
-            case Full(success) =>
-
-              // start a promise generation, Since we check if there is change to save, if we got there it mean that we need to redeploy
-              startNewPolicyGeneration
-              S.notice("cfagentScheduleMessage", "Agent schedule saved")
-          }
-      }
-
-      Noop
-    }
-
-
-    val transform = (for {
->>>>>>> 34bd0bef
       starthour <- configService.agent_run_start_hour
       startmin  <- configService.agent_run_start_minute
       splaytime <- configService.agent_run_splaytime
