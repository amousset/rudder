/*
*************************************************************************************
* Copyright 2011 Normation SAS
*************************************************************************************
*
* This program is free software: you can redistribute it and/or modify
* it under the terms of the GNU Affero General Public License as
* published by the Free Software Foundation, either version 3 of the
* License, or (at your option) any later version.
*
* In accordance with the terms of section 7 (7. Additional Terms.) of
* the GNU Affero GPL v3, the copyright holders add the following
* Additional permissions:
* Notwithstanding to the terms of section 5 (5. Conveying Modified Source
* Versions) and 6 (6. Conveying Non-Source Forms.) of the GNU Affero GPL v3
* licence, when you create a Related Module, this Related Module is
* not considered as a part of the work and may be distributed under the
* license agreement of your choice.
* A "Related Module" means a set of sources files including their
* documentation that, without modification of the Source Code, enables
* supplementary functions or services in addition to those offered by
* the Software.
*
* This program is distributed in the hope that it will be useful,
* but WITHOUT ANY WARRANTY; without even the implied warranty of
* MERCHANTABILITY or FITNESS FOR A PARTICULAR PURPOSE. See the
* GNU Affero General Public License for more details.
*
* You should have received a copy of the GNU Affero General Public License
* along with this program. If not, see <http://www.gnu.org/licenses/agpl.html>.
*
*************************************************************************************
*/

package com.normation.rudder.web.components

import scala.xml.NodeSeq
import scala.xml.Text
import com.normation.inventory.domain.NodeId
import com.normation.plugins.SnippetExtensionKey
import com.normation.plugins.SpringExtendableSnippet
import com.normation.rudder.authorization.Edit
import com.normation.rudder.authorization.Read
import com.normation.rudder.domain.nodes.NodeGroupId
import com.normation.rudder.domain.policies.DirectiveId
import com.normation.rudder.domain.policies.FullRuleTargetInfo
import com.normation.rudder.domain.policies.GroupTarget
import com.normation.rudder.domain.policies.Rule
import com.normation.rudder.domain.policies.RuleTarget
import com.normation.rudder.domain.policies.TargetUnion
import com.normation.rudder.domain.policies.TargetExclusion
import com.normation.rudder.domain.reports.bean._
import com.normation.rudder.domain.workflows.ChangeRequestId
import com.normation.rudder.repository.FullActiveTechniqueCategory
import com.normation.rudder.repository.FullNodeGroupCategory
import com.normation.rudder.web.components.popup.RuleModificationValidationPopup
import com.normation.rudder.web.model.CurrentUser
import com.normation.rudder.web.model.FormTracker
import com.normation.rudder.web.model.WBTextAreaField
import com.normation.rudder.web.model.WBTextField
import com.normation.rudder.web.services.DisplayDirectiveTree
import com.normation.rudder.web.services.DisplayNodeGroupTree
import bootstrap.liftweb.RudderConfig
import net.liftweb.common._
import net.liftweb.http.DispatchSnippet
import net.liftweb.http.S
import net.liftweb.http.SHtml
import net.liftweb.http.SHtml.BasicElemAttr
import net.liftweb.http.SHtml.ElemAttr.pairToBasic
import net.liftweb.http.Templates
import net.liftweb.http.js.JE._
import net.liftweb.http.js.JsCmd
import net.liftweb.http.js.JsCmds._
import net.liftweb.json._
import net.liftweb.util.ClearClearable
import net.liftweb.util.Helpers
import net.liftweb.util.Helpers._
import com.normation.rudder.domain.nodes.NodeInfo
import org.joda.time.DateTime
import com.normation.rudder.web.model.WBSelectField
import com.normation.rudder.rule.category.RuleCategoryId
import com.normation.rudder.domain.policies.TargetExclusion
import com.normation.rudder.domain.policies.TargetComposition
<<<<<<< HEAD
import com.normation.rudder.web.services.CategoryHierarchyDisplayer
import com.normation.rudder.rule.category.RoRuleCategoryRepository
import com.normation.rudder.rule.category.RuleCategoryId
=======
>>>>>>> 46b7b285

object RuleEditForm {

  /**
   * This is part of component static initialization.
   * Any page which contains (or may contains after an ajax request)
   * that component have to add the result of that method in it.
   */
  def staticInit:NodeSeq =
    (for {
      xml <- Templates("templates-hidden" :: "components" :: "ComponentRuleEditForm" :: Nil)
    } yield {
      chooseTemplate("component", "staticInit", xml)
    }) openOr Nil

  private def body =
    (for {
      xml <- Templates("templates-hidden" :: "components" :: "ComponentRuleEditForm" :: Nil)
    } yield {
      chooseTemplate("component", "body", xml)
    }) openOr Nil

  private def crForm =
    (for {
      xml <- Templates("templates-hidden" :: "components" :: "ComponentRuleEditForm" :: Nil)
    } yield {
      chooseTemplate("component", "form", xml)
    }) openOr Nil


  val htmlId_groupTree = "groupTree"
  val htmlId_activeTechniquesTree = "userPiTree"
}

/**
 * The form that handles Rule edition
 * (not creation)
 * - update name, description, etc
 * - update parameters
 *
 * It handle save itself (TODO: see how to interact with the component parent)
 *
 * Parameters can not be null.
 *
 * Injection should not be used in components
 * ( WHY ? I will try to see...)
 *
 */
class RuleEditForm(
    htmlId_rule       : String //HTML id for the div around the form
  , var rule          : Rule //the Rule to edit
  , workflowEnabled   : Boolean
  , changeMsgEnabled  : Boolean
  , onSuccessCallback : (Rule) => JsCmd = { (r : Rule) => Noop } //JS to execute on form success (update UI parts)
  //there are call by name to have the context matching their execution when called,
  , onFailureCallback : () => JsCmd = { () => Noop }
  , onCloneCallback   : (Rule) => JsCmd = { (r:Rule) => Noop }
) extends DispatchSnippet with SpringExtendableSnippet[RuleEditForm] with Loggable {
  import RuleEditForm._

  private[this] val htmlId_save = htmlId_rule + "Save"
  private[this] val htmlId_EditZone = "editRuleZone"

  private[this] val roRuleRepository     = RudderConfig.roRuleRepository
  private[this] val roCategoryRepository = RudderConfig.roRuleCategoryRepository
<<<<<<< HEAD
=======
  private[this] val reportingService     = RudderConfig.reportingService
>>>>>>> 46b7b285
  private[this] val userPropertyService  = RudderConfig.userPropertyService
  private[this] val categoryService      = RudderConfig.ruleCategoryService

  private[this] val roChangeRequestRepo  = RudderConfig.roChangeRequestRepository
  private[this] val categoryHierarchyDisplayer = RudderConfig.categoryHierarchyDisplayer

  private[this] var ruleTarget = RuleTarget.merge(rule.targets)
  private[this] var selectedDirectiveIds = rule.directiveIds

  private[this] val getFullNodeGroupLib = RudderConfig.roNodeGroupRepository.getFullGroupLibrary _
  private[this] val getFullDirectiveLib = RudderConfig.roDirectiveRepository.getFullDirectiveLibrary _
  private[this] val getAllNodeInfos     = RudderConfig.nodeInfoService.getAll _

  private[this] val usedDirectiveIds = roRuleRepository.getAll().getOrElse(Seq()).flatMap { case r =>
    r.directiveIds.map( id => (id -> r.id))
  }.groupBy( _._1 ).mapValues( _.size).toSeq

  //////////////////////////// public methods ////////////////////////////
  val extendsAt = SnippetExtensionKey(classOf[RuleEditForm].getSimpleName)

  def mainDispatch = Map(
    "showForm" -> { _:NodeSeq =>
      showForm() },
    "showEditForm" -> { _:NodeSeq =>
      showForm(1)}
  )

  private[this] def showForm(tab :Int = 0) : NodeSeq = {
    (getFullNodeGroupLib(), getFullDirectiveLib(), getAllNodeInfos()) match {
      case (Full(groupLib), Full(directiveLib), Full(nodeInfos)) =>
<<<<<<< HEAD

        val form = {
          if(CurrentUser.checkRights(Read("rule"))) {
            val formContent = if (CurrentUser.checkRights(Edit("rule"))) {
              showCrForm(groupLib, directiveLib)
            } else {
              <div>You have no rights to see rules details, please contact your administrator</div>
            }

            (
              "#editForm" #> formContent &
              "#details"  #> new RuleCompliance(rule,directiveLib, nodeInfos).display
=======
        val allNodeInfos = nodeInfos.map( x => (x.id -> x) ).toMap

        val form = {
          if(CurrentUser.checkRights(Read("rule"))) {
            val formContent = if (CurrentUser.checkRights(Edit("rule"))) {
              showCrForm(groupLib, directiveLib)
            } else {
              <div>You have no rights to see rules details, please contact your administrator</div>
            }

            (
              "#editForm" #> formContent &
              "#details"  #> showRuleDetails(directiveLib, allNodeInfos)
>>>>>>> 46b7b285
            ).apply(body)

          } else {
            <div>You have no rights to see rules details, please contact your administrator</div>
          }
        }

<<<<<<< HEAD
        def updateCompliance() = {
           roRuleRepository.get(rule.id) match {
             case Full(updatedrule) =>
               new RuleCompliance(updatedrule,directiveLib, nodeInfos).display
             case eb:EmptyBox =>
               logger.error("could not get updated version of the Rule")
               <div>Could not get updated version of the Rule, please </div>
           }

        }
        val ruleComplianceTabAjax = SHtml.ajaxCall(JsRaw("'"+rule.id.value+"'"), (v:String) => Replace("details",updateCompliance()))._2.toJsCmd

        form ++
        Script(
          OnLoad(JsRaw(
            s"""$$( "#editRuleZone" ).tabs(); $$( "#editRuleZone" ).tabs('select', ${tab});"""
          )) &
          JsRaw(s"""
            | $$("#editRuleZone").bind( "show", function(event, ui) {
            | if(ui.panel.id== 'ruleComplianceTab') { ${ruleComplianceTabAjax}; }
            | });
            """.stripMargin('|')
          )
        )

=======
        val ruleComplianceTabAjax = SHtml.ajaxCall(JsRaw("'"+rule.id.value+"'"), (v:String) => Replace("details",showRuleDetails(directiveLib, allNodeInfos)))._2.toJsCmd

        form ++
        Script(
          OnLoad(JsRaw(
            s"""$$( "#editRuleZone" ).tabs(); $$( "#editRuleZone" ).tabs('select', ${tab});"""
          )) &
          JsRaw(s"""
            | $$("#editRuleZone").bind( "show", function(event, ui) {
            | if(ui.panel.id== 'ruleComplianceTab') { ${ruleComplianceTabAjax}; }
            | });
            """.stripMargin('|')
          )
        )

>>>>>>> 46b7b285
      case (a, b, c) =>
        List(a,b,c).collect{ case eb: EmptyBox =>
          val e = eb ?~! "An error happens when trying to get the node group library"
          logger.error(e.messageChain)
          <div class="error">{e.msg}</div>
        }
    }
  }

<<<<<<< HEAD
=======
  private[this] def  showRuleDetails(directiveLib: FullActiveTechniqueCategory, allNodeInfos: Map[NodeId, NodeInfo]) : NodeSeq = {
    val updatedrule = roRuleRepository.get(rule.id)
    (
      "#details *" #> { (n:NodeSeq) => SHtml.ajaxForm(n) } andThen
      "#nameField" #>    <div>{crName.displayNameHtml.getOrElse("Could not fetch rule name")} {updatedrule.map(_.name).openOr("could not fetch rule name")} </div> &
      "#categoryField" #> <div> {category.displayNameHtml.getOrElse("Could not fetch rule category")} {updatedrule.flatMap(c => categoryService.shortFqdn(c.categoryId)).openOr("could not fetch rule category")}</div> &
      "#rudderID" #> {rule.id.value.toUpperCase} &
      "#shortDescriptionField" #>  <div>{crShortDescription.displayNameHtml.getOrElse("Could not fetch short description")} {updatedrule.map(_.shortDescription).openOr("could not fetch rule short descritption")}</div> &
      "#longDescriptionField" #>  <div>{crLongDescription.displayNameHtml.getOrElse("Could not fetch description")} {updatedrule.map(_.longDescription).openOr("could not fetch rule long description")}</div> &
      "#compliancedetails" #> { updatedrule match {
        case Full(rule) => showCompliance(rule, directiveLib, allNodeInfos)
        case _ => logger.debug("Could not display rule details for rule %s".format(rule.id))
          <div>Could not fetch rule</div>
      }}
    )(details)
  }
>>>>>>> 46b7b285


  private[this] def showCrForm(groupLib: FullNodeGroupCategory, directiveLib: FullActiveTechniqueCategory) : NodeSeq = {

    val maptarget = groupLib.allTargets.map{
<<<<<<< HEAD
      case (gt,fg) => s" '${gt.target}' : '${fg.name}'"
    }.toList.mkString("{",",","}")


=======
      case (gt,fg) => s" ${encJs(gt.target)} : ${encJs(fg.name)}"
    }.toList.mkString("{",",","}")

>>>>>>> 46b7b285
    val included = ruleTarget.includedTarget.targets
    val excluded = ruleTarget.excludedTarget.targets

    (
      "#editForm *" #> { (n:NodeSeq) => SHtml.ajaxForm(n) } andThen
      ClearClearable &
      "#pendingChangeRequestNotification" #> { xml:NodeSeq =>
          PendingChangeRequestDisplayer.checkByRule(xml, rule.id, workflowEnabled)
        } &
      //activation button: show disactivate if activated
      "#disactivateButtonLabel" #> { if(rule.isEnabledStatus) "Disable" else "Enable" } &
      "#removeAction *" #> {
         SHtml.ajaxButton("Delete", () => onSubmitDelete(),("class","dangerButton"))
       } &
       "#desactivateAction *" #> {
         val status = rule.isEnabledStatus ? "disable" | "enable"
         SHtml.ajaxButton(status.capitalize, () => onSubmitDisable(status))
       } &
      "#clone" #> SHtml.ajaxButton(
                      { Text("Clone") }
                    , { () =>  onCloneCallback(rule) }
                    , ("type", "button")
      ) &
      "#nameField" #> crName.toForm_! &
      "#categoryField" #>   category.toForm_! &
      "#shortDescriptionField" #> crShortDescription.toForm_! &
      "#longDescriptionField" #> crLongDescription.toForm_! &
      "#selectPiField" #> {
        <div id={htmlId_activeTechniquesTree}>{
          <ul>{
            DisplayDirectiveTree.displayTree(
                directiveLib = directiveLib
              , usedDirectiveIds = usedDirectiveIds
              , onClickCategory = None
              , onClickTechnique = None
              , onClickDirective = None
                //filter techniques without directives, and categories without technique
              , keepCategory    = category => category.allDirectives.nonEmpty
              , keepTechnique   = technique => technique.directives.nonEmpty
<<<<<<< HEAD
              , addEditLink = true
=======
>>>>>>> 46b7b285
            )
          }</ul>
        }</div> } &
      "#selectGroupField" #> {
        <div id={htmlId_groupTree}>
          <ul>{DisplayNodeGroupTree.displayTree(
              groupLib
            , None
            , Some( ( (_,target) => targetClick (target)))
            , Map(
                  "include" -> includeRuleTarget _
                , "exclude" -> excludeRuleTarget _
              )
            , included
            , excluded
          )}</ul>
        </div> } &
      "#save" #> saveButton &
      "#notifications" #>  updateAndDisplayNotifications &
      "#editForm [id]" #> htmlId_rule
    )(crForm) ++
    Script(OnLoad(JsRaw("""
      correctButtons();
    """)))++ Script(
        //a function to update the list of currently selected Directives in the tree
        //and put the json string of ids in the hidden field.
        JsCrVar("updateSelectedPis", AnonFunc(JsRaw("""
          $('#selectedPis').val(JSON.stringify(
            $.jstree._reference('#%s').get_selected().map(function(){
              return this.id;
            }).get()));""".format(htmlId_activeTechniquesTree)
        ))) &
      OnLoad(
        // Initialize angular part of page and group tree
        JsRaw(s"""
          angular.bootstrap('#groupManagement', ['groupManagement']);
          var scope = angular.element($$("#GroupCtrl")).scope();
          scope.$$apply(function(){
            scope.init(${ruleTarget.toString()},${maptarget});
          } );
          buildGroupTree('#${htmlId_groupTree}','${S.contextPath}', [], 'on');"""
        ) &
        //function to update list of PIs before submiting form
        JsRaw("buildRulePIdepTree('#%1$s', %2$s,'%3$s');".format(
            htmlId_activeTechniquesTree,
            serializedirectiveIds(selectedDirectiveIds.toSeq),
            S.contextPath
        )) &
        After(TimeSpan(50), JsRaw("""createTooltip();"""))
      )
    )
  }

  /*
   * from a list of PI ids, get a string.
   * the format is a JSON array: [ "id1", "id2", ...]
   */
  private[this] def serializedirectiveIds(ids:Seq[DirectiveId]) : String = {
    implicit val formats = Serialization.formats(NoTypeHints)
    Serialization.write(ids.map( "jsTree-" + _.value ))
  }

  private[this] def serializeTargets(targets:Seq[RuleTarget]) : String = {
    implicit val formats = Serialization.formats(NoTypeHints)
    Serialization.write(
        targets.map { target =>
          target match {
            case GroupTarget(g) => "jsTree-" + g.value
            case _ => "jsTree-" + target.target
          }
        }
    )
  }
  private[this] def serializeTarget(target:RuleTarget) : String = {
    target.toString()
  }

  /*
   * from a JSON array: [ "id1", "id2", ...], get the list of
   * Directive Ids.
   * Never fails, but returned an empty list.
   */
  private[this] def unserializedirectiveIds(ids:String) : Seq[DirectiveId] = {
    implicit val formats = DefaultFormats
    parse(ids).extract[List[String]].map( x => DirectiveId(x.replace("jsTree-","")) )
  }

  private[this] def unserializeTarget(target:String)  = {
      RuleTarget.unser(target).map {
        case exclusionTarget : TargetExclusion => exclusionTarget
        case t => RuleTarget.merge(Set(t))}.getOrElse(RuleTarget.merge(Set()))
  }

  ////////////// Callbacks //////////////

  private[this] def updateFormClientSide() : JsCmd = {
    Replace(htmlId_EditZone, this.showForm(1) )
  }

  private[this] def onSuccess() : JsCmd = {
    //MUST BE THIS WAY, because the parent may change some reference to JsNode
    //and so, our AJAX could be broken
    onSuccessCallback(rule) & updateFormClientSide() &
    //show success popup
    successPopup
  }

  private[this] def onFailure() : JsCmd = {
    onFailureCallback() &
    updateFormClientSide() &
    JsRaw("""scrollToElement("notifications");""")
  }

  private[this] def onNothingToDo() : JsCmd = {
    formTracker.addFormError(error("There are no modifications to save."))
    onFailure()
  }

  /*
   * Create the ajax save button
   */
  private[this] def saveButton : NodeSeq = {
    // add an hidden field to hold the list of selected directives
    val save = SHtml.ajaxSubmit("Save", onSubmit _) % ("id" -> htmlId_save)
    // update onclick to get the list of directives and groups in the hidden
    // fields before submitting

    val newOnclick = "updateSelectedPis(); " +
      save.attributes.asAttrMap("onclick")

    SHtml.hidden( { ids =>
        selectedDirectiveIds = unserializedirectiveIds(ids).toSet
      }, serializedirectiveIds(selectedDirectiveIds.toSeq)
    ) % ( "id" -> "selectedPis") ++
    SHtml.hidden( { target =>
        ruleTarget = unserializeTarget(target)
      }, ruleTarget.target
    ) % ( "id" -> "selectedTargets") ++
    save % ( "onclick" -> newOnclick)
  }

  private[this] def targetClick(targetInfo: FullRuleTargetInfo) : JsCmd = {
    val target = targetInfo.target.target.target
    JsRaw(s"""onClickTarget("${target}");""")
  }

  private[this] def includeRuleTarget(targetInfo: FullRuleTargetInfo) : JsCmd = {
    val target = targetInfo.target.target.target
    JsRaw(s"""includeTarget("${target}");""")
  }

  private[this] def excludeRuleTarget(targetInfo: FullRuleTargetInfo) : JsCmd = {
    val target = targetInfo.target.target.target
    JsRaw(s"""excludeTarget("${target}");""")
  }

  /////////////////////////////////////////////////////////////////////////
  /////////////////////////////// Edit form ///////////////////////////////
  /////////////////////////////////////////////////////////////////////////

  ///////////// fields for Rule settings ///////////////////

  private[this] val crName = new WBTextField("Name", rule.name) {
    override def setFilter = notNull _ :: trim _ :: Nil
    override def className = "twoCol"
    override def validations =
      valMinLen(3, "The name must have at least 3 characters") _ :: Nil
  }

  private[this] val crShortDescription = {
    new WBTextField("Short description", rule.shortDescription) {
      override def className = "twoCol"
      override def setFilter = notNull _ :: trim _ :: Nil
      override val maxLen = 255
      override def validations =  Nil
    }
  }

  private[this] val crLongDescription = {
    new WBTextAreaField("Description", rule.longDescription.toString) {
      override def setFilter = notNull _ :: trim _ :: Nil
      override def className = "twoCol"
    }
  }

<<<<<<< HEAD
  private[this] val categories = categoryHierarchyDisplayer.getRuleCategoryHierarchy(roCategoryRepository.getRootCategory.get, None)
  private[this] val category =
    new WBSelectField(
        "Rule category"
      , categories.map { case (id, name) => (id.value -> name)}
=======
  private[this] val category =
    new WBSelectField(
        "Rule category"
      , categoryHierarchyDisplayer.getRuleCategoryHierarchy(roCategoryRepository.getRootCategory.get, None).map { case (id, name) => (id.value -> name)}
>>>>>>> 46b7b285
      , rule.categoryId.value
    ) {
    override def className = "twoCol"
  }

  private[this] val formTracker = new FormTracker(List(crName, crShortDescription, crLongDescription))

  private[this] def error(msg:String) = <span class="error">{msg}</span>

  private[this] def onSubmit() : JsCmd = {
    if(formTracker.hasErrors) {
      onFailure
    } else { //try to save the rule
      val newCr = rule.copy(
          name             = crName.is
        , shortDescription = crShortDescription.is
        , longDescription  = crLongDescription.is
        , targets          = Set(ruleTarget)
        , directiveIds     = selectedDirectiveIds
        , isEnabledStatus  = rule.isEnabledStatus
        , categoryId       = RuleCategoryId(category.is)
      )
       if (newCr == rule) {
          onNothingToDo()
        } else {
          displayConfirmationPopup("save", newCr)
        }
    }
  }

   //action must be 'enable' or 'disable'
  private[this] def onSubmitDisable(action:String): JsCmd = {
    displayConfirmationPopup(
        action
      , rule.copy(isEnabledStatus = action == "enable")
    )
  }

  private[this] def onSubmitDelete(): JsCmd = {
    displayConfirmationPopup(
        "delete"
      , rule
    )
  }


  // Create the popup for workflow
  private[this] def displayConfirmationPopup(
      action  : String
    , newRule : Rule
  ) : JsCmd = {
    // for the moment, we don't have creation from here
    val optOriginal = Some(rule)

    val popup = new RuleModificationValidationPopup(
          newRule
        , optOriginal
        , action
        , workflowEnabled
        , cr => workflowCallBack(action)(cr)
        , () => JsRaw("$.modal.close();") & onFailure
        , parentFormTracker = Some(formTracker)
      )

    if((!changeMsgEnabled) && (!workflowEnabled)) {
      popup.onSubmit
    } else {
      SetHtml("confirmUpdateActionDialog", popup.popupContent) &
      JsRaw("""createPopup("confirmUpdateActionDialog")""")
    }
  }

  private[this] def workflowCallBack(action:String)(returns : Either[Rule,ChangeRequestId]) : JsCmd = {
    if ((!workflowEnabled) & (action == "delete")) {
      JsRaw("$.modal.close();") & onSuccessCallback(rule) & SetHtml("editRuleZone",
          <div id={htmlId_rule}>Rule '{rule.name}' successfully deleted</div>
      )
    } else {
      returns match {
        case Left(rule) => // ok, we've received a rule, do as before
          this.rule = rule
          JsRaw("$.modal.close();") &  onSuccess
        case Right(changeRequest) => // oh, we have a change request, go to it
          RedirectTo(s"""/secure/utilities/changeRequest/${changeRequest.value}""")
      }
    }
  }

  private[this] def updateAndDisplayNotifications : NodeSeq = {
    val notifications = formTracker.formErrors
    formTracker.cleanErrors

    if(notifications.isEmpty) {
      <div id="notifications" />
    }
    else {
      val html =
        <div id="notifications" class="notify">
          <ul class="field_errors">{notifications.map( n => <li>{n}</li>) }</ul>
        </div>
      html
    }
  }

  ///////////// success pop-up ///////////////
  private[this] def successPopup : JsCmd = {
    def warning(warn : String) : NodeSeq = {
      <div style="padding-top: 15px; clear:both">
        <img src="/images/icWarn.png" alt="Warning!" height="25" width="25" class="warnicon"/>
        <h4 style="float:left">{warn} No configuration policy will be deployed.</h4>
      </div>
<<<<<<< HEAD
    }

    val content =
      if ( ruleTarget.excludedTarget.targets.size + ruleTarget.includedTarget.targets.size== 0 ) {
        if ( selectedDirectiveIds.size == 0 ) {
          warning("This Rule is not applied to any Groups and does not have any Directives to apply.")
        } else {
          warning("This Rule is not applied to any Groups.")
        }
      } else {
        if ( selectedDirectiveIds.size == 0 ) {
          warning("This Rule does not have any Directives to apply.")
        } else {
          NodeSeq.Empty
      } }

    SetHtml("successDialogContent",content) &
    JsRaw(""" callPopupWithTimeout(200, "successConfirmationDialog")""")
=======
    }

    val content =
      if ( ruleTarget.excludedTarget.targets.size + ruleTarget.includedTarget.targets.size== 0 ) {
        if ( selectedDirectiveIds.size == 0 ) {
          warning("This Rule is not applied to any Groups and does not have any Directives to apply.")
        } else {
          warning("This Rule is not applied to any Groups.")
        }
      } else {
        if ( selectedDirectiveIds.size == 0 ) {
          warning("This Rule does not have any Directives to apply.")
        } else {
          NodeSeq.Empty
      } }

    SetHtml("successDialogContent",content) &
    JsRaw(""" callPopupWithTimeout(200, "successConfirmationDialog")""")
  }

 /********************************************
  * Utilitary methods for JS
  ********************************************/


  //////////////// Compliance ////////////////

  /*
   * For each table : the subtable is contained in td : details
   * when + is clicked: it gets the content of td details then process it has a datatable
   */
  private[this] def showCompliance(rule: Rule, directiveLib: FullActiveTechniqueCategory, allNodeInfos: Map[NodeId, NodeInfo]) : NodeSeq = {

    /*
     * That javascript function gather all the data needed to display the details
     * They are stocked in the details row of the line (which is not displayed)
     */
    val FormatDetailsJSFunction = """
      function fnFormatDetails( oTable, nTr ) {
        var fnData = oTable.fnGetData( nTr );
        var oTable2 = fnData[fnData.length-1];
        var sOut ='<div class="innerDetails">'+oTable2+'</div>';
        return sOut;
      }"""

      /*
       * That Javascript function describe the behavior of the inner dataTable
       * On click it open or close its details
       * the content is dynamically computed
       */
    val innerClickJSFunction = """
      var componentPlusTd = $(this.fnGetNodes());
      componentPlusTd.each( function () {
        $(this).unbind();
        $(this).click( function (e) {
          if ($(e.target).hasClass('noexpand'))
            return false;
            var nTr = this;
            var i = $.inArray( nTr, anOpen );
            if ( i === -1 ) {
             $(this).find("td.listopen").removeClass("listopen").addClass("listclose");
              var nDetailsRow = Otable2.fnOpen( nTr, fnFormatDetails(Otable2, nTr), 'details' );
              $('div.innerDetails table', nDetailsRow).dataTable({
                "asStripeClasses": [ 'color1', 'color2' ],
                "bAutoWidth": false,
                "bFilter" : false,
                "bPaginate" : false,
                "bLengthChange": false,
                "bInfo" : false,
                "sPaginationType": "full_numbers",
                "bJQueryUI": true,
                "aaSorting": [[ 1, "asc" ]],
                "aoColumns": [
                  { "sWidth": "40px", "bSortable": false },
                  { "sWidth": "355px" },
                  { "sWidth": "50px" },
                  { "sWidth": "120px" },
                  { "sWidth": "10px" , "bSortable": false  , "bVisible":false}
                ]
              });
              $('div.dataTables_wrapper:has(table.noMarginGrid)').addClass('noMarginGrid');
              $('td.details', nDetailsRow).attr("colspan",5);
              $('div.innerDetails table', nDetailsRow).attr("style","");
              $('div.innerDetails', nDetailsRow).slideDown(300);
              anOpen.push( nTr );
            }
            else {
              $(this).find("td.listclose").removeClass("listclose").addClass("listopen");
              $('div.innerDetails', $(nTr).next()[0]).slideUp( 300,function () {
                oTable.fnClose( nTr );
                anOpen.splice( i, 1 );
              } );
            }
      } ); } );""".format(S.contextPath)
      /*
       * This is the main Javascript function to have cascaded DataTables
       */
    val ReportsGridClickFunction = """
     createTooltip();
     var plusTd = $($('#reportsGrid').dataTable().fnGetNodes());

     plusTd.each(function() {
       var nTr = this.parentNode;
       var i = $.inArray( nTr, anOpen );
         if ( i != -1 ) {
           $(nTr).next().find("table").dataTable().fnDraw();
         }
     } );

     plusTd.each( function () {
       $(this).unbind();
       $(this).click( function (e) {
         if ($(e.target).hasClass('noexpand'))
           return false;
         var nTr = this;
         var i = $.inArray( nTr, anOpen );
         if ( i === -1 ) {
               $(this).find("td.listopen").removeClass("listopen").addClass("listclose");
           var nDetailsRow = oTable.fnOpen( nTr, fnFormatDetails(oTable, nTr), 'details' );
           var Otable2 =  $('div.innerDetails table:first', nDetailsRow).dataTable({
             "asStripeClasses": [ 'color1', 'color2' ],
             "bAutoWidth": false,
             "bFilter" : false,
             "bPaginate" : false,
             "bLengthChange": false,
             "bInfo" : false,
             "sPaginationType": "full_numbers",
             "bJQueryUI": true,
             "aaSorting": [[ 2, "asc" ]],
             "aoColumns": [
               { "sWidth": "20px", "bSortable": false },
               { "sWidth": "375px" },
               { "sWidth": "50px" },
               { "sWidth": "120px" },
               { "sWidth": "10px", "bSortable": false  , "bVisible":false }
             ],
              "fnDrawCallback" : function( oSettings ) {%2$s}
           } );
           $('div.dataTables_wrapper:has(table.noMarginGrid)').addClass('noMarginGrid');
           $('div.innerDetails table:first', nDetailsRow).attr("style","");
           $('div.innerDetails', nDetailsRow).slideDown(300);
           anOpen.push( nTr );
         }
         else {
           $(this).find("td.listclose").removeClass("listclose").addClass("listopen");
           $('div.innerDetails', $(nTr).next()[0]).slideUp(300, function () {
             oTable.fnClose( nTr );
             anOpen.splice( i, 1 );
           } );
         }
    } ) } );""".format(S.contextPath,innerClickJSFunction)

    /*
     * It displays the report Detail of a Rule
     * It displays each Directive and prepare its components detail
     */
    def showReportDetail(batch : Box[Option[ExecutionBatch]], directiveLib: FullActiveTechniqueCategory) : NodeSeq = {
      batch match {
        case e: EmptyBox => <div class="error">Error while fetching report information</div>
        case Full(None) => NodeSeq.Empty
        case Full(Some(reports)) =>
          val directivesreport=reports.getRuleStatus().filter(dir => rule.directiveIds.contains(dir.directiveId))
          val tooltipid = Helpers.nextFuncName
          ( "#reportsGrid [class+]" #> "tablewidth" &
            "#reportLine" #> {
              directivesreport.flatMap { directiveStatus =>
                directiveLib.allDirectives.get(directiveStatus.directiveId) match {
                  case Some((fullActiveTechnique, directive))  => {

                    val tech = fullActiveTechnique.techniques.get(directive.techniqueVersion).map(_.name).getOrElse("Unknown technique")
                    val techversion = directive.techniqueVersion;
                    val tooltipid = Helpers.nextFuncName
                    val components= showComponentsReports(directiveStatus.components)
                    val severity = ReportType.getSeverityFromStatus(directiveStatus.directiveReportType)
                    ( "#status [class+]" #> severity &
                      "#status *" #> <center>{getDisplayStatusFromSeverity(severity)}</center> &
                      "#details *" #> components &
                      "#directive [class+]" #> "listopen" &
                      "#directive *" #>{
                        <span>
                          <b>{directive.name}</b>
                          <span class="tooltipable" tooltipid={tooltipid} title="">
                            <img   src="/images/icInfo.png" style="padding-left:4px"/>
                          </span>
                          { val xml = <img   src="/images/icTools.png" style="padding-left:4px" class="noexpand"/>
                            SHtml.a( {()=> RedirectTo("""/secure/configurationManager/directiveManagement#{"directiveId":"%s"}""".format(directive.id.value))},xml,("style","padding-left:4px"),("class","noexpand"))
                          }
                          <div class="tooltipContent" id={tooltipid}>
                            Directive <b>{directive.name}</b> is based on technique
                            <b>{tech}</b> (version {techversion})
                          </div>
                        </span> }&
                      "#severity *" #> buildComplianceChart(directiveStatus)
                    ) (reportsLineXml)
                  }
                  case None =>
                    logger.error(s"An error occured when trying to load directive ${directiveStatus.directiveId.value}.")
                    <div class="error">Node with ID "{directiveStatus.directiveId.value}" is invalid</div>
                }
              }
            }
          ) (reportsGridXml) ++ Script( JsRaw("""
                  %s
                  var anOpen = [];
                  var oTable = $('#reportsGrid').dataTable( {
                    "asStripeClasses": [ 'color1', 'color2' ],
                    "bAutoWidth": false,
                    "bFilter" : true,
                    "bPaginate" : true,
                    "bLengthChange": true,
                    "sPaginationType": "full_numbers",
                    "bJQueryUI": true,
                    "bStateSave": true,
                    "sCookiePrefix": "Rudder_DataTables_",
                    "oLanguage": {
                      "sSearch": ""
                    },
                    "sDom": '<"dataTables_wrapper_top"fl>rt<"dataTables_wrapper_bottom"ip>',
                    "aaSorting": [[ 1, "asc" ]],
                    "aoColumns": [
                      { "sWidth": "403px" },
                      { "sWidth": "50px" },
                      { "sWidth": "120px" },
                      { "sWidth": "10px", "bSortable": false  , "bVisible":false }
                    ],
                    "fnDrawCallback" : function( oSettings ) {%s}
                  } );
                  $('.dataTables_filter input').attr("placeholder", "Search");
                  """.format(FormatDetailsJSFunction,ReportsGridClickFunction) ) )
      }
    }

    /*
     * Display component details of a directive and add its compoenent value details if needed
     */
    def showComponentsReports(components : Seq[ComponentRuleStatusReport]) : NodeSeq = {
      val worstseverity= ReportType.getSeverityFromStatus(ReportType.getWorseType(components.map(_.componentReportType))).replaceAll(" ", "")
      <table id={Helpers.nextFuncName} cellspacing="0" style="display:none" class="noMarginGrid tablewidth">
      <thead>
         <tr class="head tablewidth">
           <th class="emptyTd"><span/></th>
           <th >Component<span/></th>
           <th >Status<span/></th>
           <th >Compliance<span/></th>
           <th style="border-left:0;" ></th>
         </tr>
      </thead>
      <tbody>{
      components.flatMap { component =>
        val severity = ReportType.getSeverityFromStatus(component.componentReportType)
        ( "#status [class+]" #> severity &
          "#status *" #> <center>{getDisplayStatusFromSeverity(severity)}</center> &
          "#component *" #>  <b>{component.component}</b> &
          "#severity *" #>  buildComplianceChart(component)
          ) (
            if (component.componentValues.forall( x => x.componentValue =="None")) {
              // only None, we won't show the details, we don't need the plus and that td should not be clickable
              ("* [class+]" #> "noexpand").apply(componentDetails)
            } else {
              // standard  display that can be expanded
              val tooltipid = Helpers.nextFuncName
              val value = showComponentValueReport(component.componentValues,worstseverity)
              ( "#details *" #>  value &
                "tr [class+]" #> "cursor" &
                "#component [class+]" #>  "listopen"
              ) (componentDetails )
            }
      )  }  }
      </tbody>
    </table>
    }

    /*
     * Display component value details
     */
    def showComponentValueReport(values : Seq[ComponentValueRuleStatusReport],directiveSeverity:String) : NodeSeq = {
    val worstseverity= ReportType.getSeverityFromStatus(ReportType.getWorseType(values.map(_.cptValueReportType))).replaceAll(" ", "")
    <table id={Helpers.nextFuncName} cellspacing="0" style="display:none" class="noMarginGrid tablewidth ">
      <thead>
        <tr class="head tablewidth">
          <th class="emptyTd"><span/></th>
          <th >Value<span/></th>
          <th >Status<span/></th>
          <th >Compliance<span/></th>
          <th style="border-left:0;" ></th>
        </tr>
      </thead>
      <tbody>{
        // we need to group all the ComponentValueRuleStatusReports by unexpandedComponentValue if any, or by component value
        // and agregate them together
        val reportsByComponents = values.groupBy { entry => entry.unexpandedComponentValue.getOrElse(entry.componentValue)}
        reportsByComponents.map { case (key, entries) =>
          val severity = ReportType.getWorseType(entries.map(_.cptValueReportType))
          ComponentValueRuleStatusReport(
             entries.head.directiveid // can't fail because we are in a groupBy
           , entries.head.component  // can't fail because we are in a groupBy
           , key
           , None // TODO : is it what we want ??
           , severity
           , entries.flatMap(_.reports)
          )
        }.flatMap { value =>
          val severity = ReportType.getSeverityFromStatus(value.cptValueReportType)
          ( "#valueStatus [class+]" #> severity &
            "#valueStatus *" #> <center>{getDisplayStatusFromSeverity(severity)}</center> &
            "#componentValue *" #>  <b>{value.componentValue}</b> &
            "#componentValue [class+]" #>  "firstTd" &
            "#keySeverity *" #> buildComplianceChartForComponent(value, reportsByComponents.get(value.componentValue))
         ) (componentValueDetails) } }
      </tbody>
    </table>
    }

    def reportsGridXml : NodeSeq = {
    <table id="reportsGrid" cellspacing="0">
      <thead>
        <tr class="head tablewidth">
          <th >Directive<span/></th>
          <th >Status<span/></th>
          <th >Compliance<span/></th>
          <th style="border-left:0;" ></th>
        </tr>
      </thead>
      <tbody>
        <div id="reportLine"/>
      </tbody>
    </table>
    }

    def reportsLineXml : NodeSeq = {
    <tr class="cursor">
      <td id="directive" class="nestedImg"></td>
      <td id="status" class="firstTd"></td>
      <td name="severity" class="firstTd"><div id="severity" style="text-align:right;"/></td>
      <td id="details" ></td>
    </tr>
    }

    def componentDetails : NodeSeq = {
    <tr id="componentLine" class="detailedReportLine severity" >
      <td id="first" class="emptyTd"/>
      <td id="component" ></td>
      <td id="status" class="firstTd"></td>
      <td name="severity" class="firstTd"><div id="severity" style="text-align:right;"/></td>
      <td id="details"/>
    </tr>
    }

    def componentValueDetails : NodeSeq = {
    <tr id="valueLine"  class="detailedReportLine severityClass severity ">
      <td id="first" class="emptyTd"/>
      <td id="componentValue" class="firstTd"></td>
      <td id="valueStatus" class="firstTd"></td>
      <td name="keySeverity" class="firstTd"><div id="keySeverity" style="text-align:right;"/></td>
      <td/>
    </tr>
    }

    def buildComplianceChart(rulestatusreport:RuleStatusReport) : NodeSeq = {
      rulestatusreport.computeCompliance match {
        case Some(percent) =>  {
          val text = Text(percent.toString + "%")
          val attr = BasicElemAttr("class","noexpand")
          SHtml.a({() => showPopup(rulestatusreport, directiveLib, allNodeInfos)}, text,attr)
        }
        case None => Text("Not Applied")
      }
    }

    def buildComplianceChartForComponent(
      ruleStatusReport: ComponentValueRuleStatusReport
    , values          : Option[Seq[ComponentValueRuleStatusReport]]
    ) : NodeSeq = {
    ruleStatusReport.computeCompliance match {
      case Some(percent) =>  {
        val text = Text(percent.toString + "%")
        val attr = BasicElemAttr("class","noexpand")
        values match {
          case None => SHtml.a({() => showPopup(ruleStatusReport, directiveLib, allNodeInfos)}, text,attr)
          case Some(reports) => SHtml.a({() => showPopup(ruleStatusReport, reports, directiveLib, allNodeInfos)}, text,attr)
        }
      }
      case None => Text("Not Applied")
    }
    }

    val batch = reportingService.findImmediateReportsByRule(rule.id)

    <div>
    <hr class="spacer" />
        {showReportDetail(batch, directiveLib)}
    </div>++ Script( OnLoad( After( TimeSpan(100), JsRaw("""createTooltip();"""))))
  }

  ///////////////// Compliance detail popup/////////////////////////

  /*
   * Node summary, treat all top level reports
   */
  private[this] def nodeGridXml: NodeSeq = {
    <table id={ Helpers.nextFuncName } cellspacing="0">
      <thead>
        <tr class="head">
          <th>Node<span/></th>
          <th>Status<span/></th>
        </tr>
      </thead>
      <tbody>
        <div id="reportLine"/>
      </tbody>
    </table>
    <div class="nodeReportGrid_pagination paginatescala">
      <div id="nodeReportGrid_paginate_area"/>
    </div>
    <hr class="spacer"/>
    <br/> ++ Script(OnLoad(JsRaw("""
          $('#nodeReportGrid').dataTable({
                "asStripeClasses": [ 'color1', 'color2' ],
                "bAutoWidth": false,
                "bFilter" : true,
                "bPaginate" : true,
                "bLengthChange": true,
                "sPaginationType": "full_numbers",
                "bJQueryUI": true,
                "bStateSave": true,
                "sCookiePrefix": "Rudder_DataTables_",
                "oLanguage": {
                 "sSearch": ""
                },
                "sDom": '<"dataTables_wrapper_top"fl>rt<"dataTables_wrapper_bottom"ip>',
                "aoColumns": [
                  { "sWidth": "200px" },
                  { "sWidth": "100px" }
                ]
          } );""")))
  }

  private[this] def nodeLineXml: NodeSeq = {
    <tr class="noexpand">
      <td id="node"></td>
      <td id="severity"></td>
    </tr>
  }

  private[this] def missingGridXml(id: String = "reports", message: String = ""): NodeSeq = {

    <h3>Missing reports</h3>
    <div>The following reports are what Rudder expected to receive, but did not. This usually indicates a bug in the Technique being used.</div>
    <table id={ id + "Grid" } cellspacing="0" style="clear:both">
      <thead>
        <tr class="head">
          <th>Technique<span/></th>
          <th>Component<span/></th>
          <th>Value<span/></th>
        </tr>
      </thead>
      <tbody>
        <div id="reportLine"/>
      </tbody>
    </table>
    <br/>
  }

  private[this] def missingLineXml: NodeSeq = {
    <tr>
      <td id="technique"></td>
      <td id="component"></td>
      <td id="value"></td>
    </tr>
  }

  def unexpectedGridXml(id: String = "reports", message: String = ""): NodeSeq = {

    <h3>Unexpected reports</h3>
    <div>The following reports were received by Rudder, but did not match the reports declared by the Technique. This usually indicates a bug in the Technique being used.</div>
    <table id={ id + "Grid" } cellspacing="0" style="clear:both">
      <thead>
        <tr class="head">
          <th>Node<span/></th>
          <th>Technique<span/></th>
          <th>Component<span/></th>
          <th>Value<span/></th>
          <th>Message<span/></th>
        </tr>
      </thead>
      <tbody>
        <div id="reportLine"/>
      </tbody>
    </table>
    <br/>
  }

  def unexpectedLineXml: NodeSeq = {
    <tr>
      <td id="node"></td>
      <td id="technique"></td>
      <td id="component"></td>
      <td id="value"></td>
      <td id="message"></td>
    </tr>
  }
  /*
     * Detailled reporting, each line is a report message
     */
  def reportsGridXml(id: String = "reports", message: String = ""): NodeSeq = {
    <center><b>{ message }</b></center>
    <table id={ id + "Grid" } cellspacing="0" style="clear:both">
      <thead>
        <tr class="head">
          <th>Node<span/></th>
          <th>Status<span/></th>
          <th style="border-left:0;"></th>
        </tr>
      </thead>
      <tbody>
        <div id="reportLine"/>
      </tbody>
    </table>
    <br/>
  }

  def reportLineXml: NodeSeq = {
    <tr class="cursor">
      <td id="node" class="listopen"></td>
      <td id="status"></td>
      <td id="details"/>
    </tr>
  }
  def messageLineXml: NodeSeq = {
    <tr class="cursor">
      <td class="emptyTd"/>
      <td id="component" class="listopen"></td>
      <td id="status"></td>
      <td id="details"></td>
    </tr>
  }
  def messageValueLineXml: NodeSeq = {
    <tr>
      <td class="emptyTd"/>
      <td id="value"></td>
      <td id="message"></td>
      <td id="status"></td>
    </tr>
  }


  /*
     * Display a summary of every node
     * We only have node hostname, and it status
     */
  def showSummary(nodeReports: Seq[NodeReport], allNodeInfos: Map[NodeId, NodeInfo]): NodeSeq = {
    val nodes = nodeReports.map(_.node).distinct
    val nodeStatuses = nodes.map(node => NodeReport(node, ReportType.getWorseType(nodeReports.filter(_.node == node).map(stat => stat.reportType)), nodeReports.filter(_.node == node).flatMap(stat => stat.message).toList))
    nodeStatuses.toList match {
      case Nil => NodeSeq.Empty
      case nodeStatus :: rest =>
        val nodeReport = allNodeInfos.get(nodeStatus.node) match {
          case Some(nodeInfo) => {
            val tooltipid = Helpers.nextFuncName
            val severity = ReportType.getSeverityFromStatus(nodeStatus.reportType)
            ("#node *" #>
              <a class="noexpand" href={ """/secure/nodeManager/searchNodes#{"nodeId":"%s"}""".format(nodeStatus.node.value) }>
                <span class="curspoint">
                  { nodeInfo.hostname }
                </span>
              </a> &
              "#severity *" #> <center>{ getDisplayStatusFromSeverity(severity) }</center> &
              "#severity [class+]" #> severity
            )(nodeLineXml)
          }
          case None =>
            logger.error("An error occured when trying to load node %s".format(nodeStatus.node.value))
            <div class="error">Node with ID "{ nodeStatus.node.value }" is invalid</div>
        }
        nodeReport ++ showSummary(rest, allNodeInfos)
    }
  }

  def showMissingReports(reports: Seq[MessageReport], gridId: String, tabid: Int, techniqueName: String, techniqueVersion: String): NodeSeq = {
    def showMissingReport(report: (String, String)): NodeSeq = {
      ("#technique *" #> "%s (%s)".format(techniqueName, techniqueVersion) &
        "#component *" #> report._1 &
        "#value *" #> report._2)(missingLineXml)
    }

    if (reports.size > 0) {
      val components: Seq[String] = reports.map(_.component).distinct
      val missingreports = components.flatMap(component => reports.filter(_.component == component).map(report => (component, report.value))).distinct
      ("#reportLine" #> missingreports.flatMap(showMissingReport(_))).apply(missingGridXml(gridId)) ++
        Script(JsRaw("""
             var oTable%1$s = $('#%2$s').dataTable({
               "asStripeClasses": [ 'color1', 'color2' ],
               "bAutoWidth": false,
               "bFilter" : true,
               "bPaginate" : true,
               "bLengthChange": true,
               "sPaginationType": "full_numbers",
               "bJQueryUI": true,
               "bStateSave": true,
               "sCookiePrefix": "Rudder_DataTables_",
               "oLanguage": {
                 "sSearch": ""
               },
               "sDom": '<"dataTables_wrapper_top"fl>rt<"dataTables_wrapper_bottom"ip>',
               "aaSorting": [[ 0, "asc" ]],
               "aoColumns": [
                 { "sWidth": "150px" },
                 { "sWidth": "150px" },
                 { "sWidth": "150px" }
               ]
             } );
         """.format(tabid, gridId + "Grid")))
    } else
      NodeSeq.Empty
  }

  /*
       * reports are displayed in cascaded dataTables
       * Parameters:
       *  reports : the reports we need to show
       *  GridId  : the dataTable name
       *  tabid   : an identifier to ease javascript
       *  message : Message to display on top of the dataTable
       *
       */
  private[this] def showReports(reports: Seq[MessageReport], gridId: String, tabid: Int, allNodeInfos: Map[NodeId, NodeInfo], message: String = ""): NodeSeq = {
    /*
         * Show report about a node
         * Parameters :
         * nodeId, Seq[componentName,value, unexpandedValue,reportsMessage, reportType)
         */
    def showNodeReport(nodeReport: (NodeId, Seq[(String, String, Option[String], List[String], ReportType)])): NodeSeq = {
      allNodeInfos.get(nodeReport._1) match {
        case Some(nodeInfo) => {
          val status = ReportType.getSeverityFromStatus(ReportType.getWorseType(nodeReport._2.map(_._5)))
          ("#node *" #>
            <span class="unfoldable">
              { nodeInfo.hostname }
              {
                val xml = <img src="/images/icDetails.png" style="margin-bottom:-3px" class="noexpand"/>
                SHtml.a({ () => RedirectTo("""/secure/nodeManager/searchNodes#{"nodeId":"%s"}""".format(nodeReport._1.value)) }, xml, ("style", "padding-left:4px"), ("class", "noexpand"))
              }
            </span> &
            "#status *" #> <center>{ getDisplayStatusFromSeverity(status) }</center> &
            "#status [class+]" #> status &
            "#details *" #> showComponentReport(nodeReport._2))(reportLineXml)
        }
        case None =>
          logger.error("An error occured when trying to load node %s".format(nodeReport._1.value))
          <div class="error">Node with ID "{ nodeReport._1.value }" is invalid</div>
      }
    }
    /*
         * Seq[componentName,value, unexpandedValue,reportsMessage, reportType)
         */
    def showComponentReport(componentReports: (Seq[(String, String, Option[String], List[String], ReportType)])): NodeSeq = {
      <table id={ Helpers.nextFuncName } cellspacing="0" style="display:none" class=" noMarginGrid tablewidth ">
        <thead>
          <tr class="head tablewidth">
            <th class="emptyTd"><span/></th>
            <th>Component<span/></th>
            <th>Status<span/></th>
            <th></th>
          </tr>
        </thead>
        <tbody>
          {
            val components = componentReports.map(_._1).distinct

            val valueReports = components.map(tr => (tr, componentReports.filter(_._1 == tr).map(rep => (rep._2, rep._3, rep._4, rep._5))))
            valueReports.flatMap { report =>
              val status = ReportType.getSeverityFromStatus(ReportType.getWorseType(report._2.map(_._4)))
              ("#component *" #> report._1 &
                "#status *" #> <center>{ getDisplayStatusFromSeverity(status) }</center> &
                "#status [class+]" #> status &
                "#details *" #> showValueReport(report._2))(messageLineXml)
            }
          }
        </tbody>
      </table>
    }
    def showValueReport(valueReport: (Seq[(String, Option[String], List[String], ReportType)])): NodeSeq = {
      <table id={ Helpers.nextFuncName } cellspacing="0" style="display:none" class="noMarginGrid tablewidth ">
        <thead>
          <tr class="head tablewidth">
            <th class="emptyTd"><span/></th>
            <th>Value<span/></th>
            <th>Message<span/></th>
            <th>Status<span/></th>
          </tr>
        </thead>
        <tbody>
          {
            valueReport.flatMap { report =>
              val status = ReportType.getSeverityFromStatus(report._4)
              ("#value *" #> {
                report._2 match {
                  case None => Text(report._1)
                  case Some(unexpanded) if unexpanded == report._1 => Text(report._1)
                  case Some(unexpanded) =>
                    val tooltipid = Helpers.nextFuncName
                    <div>
                      <span>{ report._1 }</span>
                      <span class="tooltipable" tooltipid={ tooltipid } title="">
                        <img src="/images/icInfo.png" style="padding-left:4px"/>
                      </span>
                      <div class="tooltipContent" id={ tooltipid }>
                        Value <b>{ report._1 }</b> was expanded from the entry <b>{ unexpanded }</b>
                      </div>
                    </div>
                }
              } &
                "#status *" #> <center>{ getDisplayStatusFromSeverity(status) }</center> &
                "#status [class+]" #> status &
                "#message *" #> <ul>{ report._3.map(msg => <li>{ msg }</li>) }</ul>)(messageValueLineXml)
            }
          }
        </tbody>
      </table>
    }


    ///// actual code for showReports methods /////

    if (reports.size > 0) {
      val nodes = reports.map(_.report.node).distinct
      val datas = nodes.map(node => {
        val report = reports.filter(_.report.node == node).map(report => (report.component, report.value, report.unexpandedValue, report.report.message, report.report.reportType))
        (node, report)
      })
      val innerJsFun = """
              var componentTab = $(this.fnGetNodes());
              componentTab.each( function () {
                $(this).unbind();
                $(this).click( function (e) {
                  if ($(e.target).hasClass('noexpand'))
                    return false;
                  var nTr = this;
                  var i = $.inArray( nTr, anOpen%1$s );
                    if ( i === -1 ) {
                    $(this).find("td.listopen").removeClass("listopen").addClass("listclose");
                    var nDetailsRow = Otable2.fnOpen( nTr, fnFormatDetails(Otable2, nTr), 'details' );
                    $('div.innerDetails table', nDetailsRow).dataTable({
                      "asStripeClasses": [ 'color1', 'color2' ],
                      "bAutoWidth": false,
                      "bFilter" : false,
                      "bPaginate" : false,
                      "bLengthChange": false,
                      "bInfo" : false,
                      "sPaginationType": "full_numbers",
                      "bJQueryUI": true,
                      "aaSorting": [[ 1, "asc" ]],
                      "aoColumns": [
                        { "sWidth": "40px", "bSortable": false },
                        { "sWidth": "110px" },
                        { "sWidth": "210px" },
                        { "sWidth": "50px" , "bSortable": false},
                      ]
                    } );
                    $('div.dataTables_wrapper:has(table.noMarginGrid)').addClass('noMarginGrid');
                    $('td.details', nDetailsRow).attr("colspan",4);
                    $('div.innerDetails table', nDetailsRow).attr("style","");
                    $('div.innerDetails', nDetailsRow).slideDown(300);
                      updatePopup();
                    anOpen%1$s.push( nTr );
                    createTooltip();
                    }
                    else {
                    $(this).find("td.listclose").removeClass("listclose").addClass("listopen");
                    $('div.innerDetails', $(nTr).next()[0]).slideUp( 300,function () {
                      oTable%1$s.fnClose( nTr );
                      anOpen%1$s.splice( i, 1 );
                      updatePopup();
                    } );
                  }
                } ); } )""".format(tabid, S.contextPath)

      val jsFun = """
            var tab = $($('#%2$s').dataTable().fnGetNodes());
            tab.each( function () {
              $(this).unbind();
              $(this).click( function (e) {
                if ($(e.target).hasClass('noexpand'))
                  return false;
                var nTr = this;
                var i = $.inArray( nTr, anOpen%1$s );
                if ( i === -1 ) {
                  $(this).find("td.listopen").removeClass("listopen").addClass("listclose");
                  var fnData = oTable%1$s.fnGetData( nTr );
                  var nDetailsRow = oTable%1$s.fnOpen( nTr, fnFormatDetails%1$s(oTable%1$s, nTr), 'details' );
                  var Otable2 = $('div.innerDetails table:first', nDetailsRow).dataTable({
                    "asStripeClasses": [ 'color1', 'color2' ],
                    "bAutoWidth": false,
                    "bFilter" : false,
                    "bPaginate" : false,
                    "bLengthChange": false,
                    "bInfo" : false,
                    "sPaginationType": "full_numbers",
                    "bJQueryUI": true,
                    "aaSorting": [[ 1, "asc" ]],
                    "aoColumns": [
                      { "sWidth": "20px", "bSortable": false },
                      { "sWidth": "350px" },
                      { "sWidth": "50px" },
                      { "sWidth": "10px", "bSortable": false  , "bVisible":false }
                    ],
                 "fnDrawCallback" : function( oSettings ) {%4$s}
                  } );
                  $('div.innerDetails table:first', nDetailsRow).attr("style","");
                  $('div.innerDetails', nDetailsRow).slideDown(300);
                      updatePopup();
                  $('div.dataTables_wrapper:has(table.noMarginGrid)').addClass('noMarginGrid');
                  anOpen%1$s.push( nTr );
                }
                else {
                   $(this).find("td.listclose").removeClass("listclose").addClass("listopen");
                    $('div.innerDetails', $(nTr).next()[0]).slideUp(300, function () {
                    oTable%1$s.fnClose( nTr );
                    anOpen%1$s.splice( i, 1 );
                      updatePopup();
                  } );
                }
          } );} );""".format(tabid, gridId + "Grid", S.contextPath, innerJsFun)
      ("#reportLine" #> datas.flatMap(showNodeReport(_))).apply(reportsGridXml(gridId, message)) ++
        /*Sorry about the Javascript
             * but we need to have dynamic definition of those datatables
             * As we need to have several dynamic datables, we have to add a specific identifier, the tabid
             * Everything is based what has been done for the previous dataTable
             */
        Script(JsRaw("""
            function fnFormatDetails%1$s( oTable, nTr ) {
              var fnData = oTable.fnGetData( nTr );
              var oTable2 = fnData[fnData.length-1]
              var sOut ='<div class="innerDetails">'+oTable2+'</div>';
              return sOut;
            }
            var anOpen%1$s = [];
             var oTable%1$s = $('#%2$s').dataTable({
               "asStripeClasses": [ 'color1', 'color2' ],
               "bAutoWidth": false,
               "bFilter" : true,
               "bPaginate" : true,
               "bLengthChange": true,
               "sPaginationType": "full_numbers",
               "bStateSave": true,
               "sCookiePrefix": "Rudder_DataTables_",
               "bJQueryUI": true,
               "oLanguage": {
                 "sSearch": ""
               },
               "sDom": '<"dataTables_wrapper_top"fl>rt<"dataTables_wrapper_bottom"ip>',
               "aaSorting": [[ 1, "asc" ]],
               "aoColumns": [
                 { "sWidth": "378px" },
                 { "sWidth": "50px" },
                 { "sWidth": "10px","bSortable": false  , "bVisible":false}
               ],
               "fnDrawCallback" : function( oSettings ) {%3$s}
             } );
                """.format(tabid, gridId + "Grid", jsFun)))
    } else
      NodeSeq.Empty
  }

  def buildDisabled(toDisable: List[Int]): String = {
    toDisable match {
      case Nil => ""
      case value :: Nil => value.toString()
      case value :: rest => "%s, %s".format(value, buildDisabled(rest))
    }
  }

  /**
   * Unfold the report to (Seq[ComponentValueRuleStatusReport], DirectiveId)
   */
  def getComponentValueRule(report: RuleStatusReport): (Seq[ComponentValueRuleStatusReport], DirectiveId) = {
    report match {
      case DirectiveRuleStatusReport(directiveId, components, _) =>
        (components.flatMap(_.componentValues), directiveId)
      case ComponentRuleStatusReport(directiveId, component, values, _) =>
        (values, directiveId)
      case value: ComponentValueRuleStatusReport =>
        (Seq(value), value.directiveid)
    }
  }

  /**
   * convert the componentvaluesrules to componentValueRule and Directive
   * Checks as well that all componentvaluesrules belong to the same directive
   */
  def getComponentValueRule(entries: Seq[ComponentValueRuleStatusReport]): Box[(Seq[ComponentValueRuleStatusReport], DirectiveId)] = {
    entries.map(x => x.directiveid).distinct match {
      case seq if seq.size == 0 => Failure("Not enough ComponentValueRuleStatusReport")
      case seq if seq.size == 1 => Full((entries, seq.head))
      case seq => logger.error("Too many DirectiveIds fot a specific componentValueRule %s".format(seq)); Failure("Too many DirectiveIds fot a specific componentValueRule %s".format(seq))
    }
  }

  def showReportsByType(reports: Seq[ComponentValueRuleStatusReport], directiveId : DirectiveId, directiveLib: FullActiveTechniqueCategory, allNodeInfos: Map[NodeId, NodeInfo]): NodeSeq = {
    val optDirective = directiveLib.allDirectives.get(directiveId)
    val (techName, techVersion) = optDirective.map { case (fat, d) => (fat.techniqueName.value, d.techniqueVersion.toString) }.getOrElse(("Unknown Technique", "N/A"))
   // val error = reports.flatMap(report => report.processMessageReport(_.reportType == ErrorReportType))
    val missing = reports.flatMap(report => report.processMessageReport(nreport => nreport.reportType == UnknownReportType & nreport.message.size == 0))
    val unexpected = reports.flatMap(report => report.processMessageReport(nreport => nreport.reportType == UnknownReportType & nreport.message.size != 0))
   // val repaired = reports.flatMap(report => report.processMessageReport(_.reportType == RepairedReportType))
   // val success = reports.flatMap(report => report.processMessageReport(_.reportType == SuccessReportType))
    val all = reports.flatMap(report => report.processMessageReport(report => true))

    val xml = (
         showReports(all, "report", 0, allNodeInfos) ++ showMissingReports(missing, "missing", 1, techName, techVersion)
      ++ showUnexpectedReports(unexpected, "unexpected", 2, techName, techVersion, allNodeInfos)
    )
    xml
  }

  def showUnexpectedReports(reports: Seq[MessageReport], gridId: String, tabid: Int, techniqueName: String, techniqueVersion: String, allNodeInfos: Map[NodeId, NodeInfo]): NodeSeq = {
    def showUnexpectedReport(report: MessageReport): NodeSeq = {
      allNodeInfos.get(report.report.node) match {
        case Some(nodeInfo) => {
          ("#node *" #>
            <a class="unfoldable" href={ """/secure/nodeManager/searchNodes#{"nodeId":"%s"}""".format(report.report.node.value) }>
              <span class="curspoint noexpand">
                { nodeInfo.hostname }
              </span>
            </a> &
            "#technique *" #> "%s (%s)".format(techniqueName, techniqueVersion) &
            "#component *" #> report.component &
            "#value *" #> report.value &
            "#message *" #> <ul>{ report.report.message.map(msg => <li>{ msg }</li>) }</ul>)(unexpectedLineXml)
        }
        case None =>
          logger.error("An error occured when trying to load node %s".format(report.report.node.value))
          <div class="error">Node with ID "{ report.report.node.value }" is invalid</div>
      }
    }

    if (reports.size > 0) {
      ("#reportLine" #> reports.flatMap(showUnexpectedReport(_))).apply(unexpectedGridXml(gridId)) ++
        Script(JsRaw("""
             var oTable%1$s = $('#%2$s').dataTable({
               "asStripeClasses": [ 'color1', 'color2' ],
               "bAutoWidth": false,
               "bFilter" : true,
               "bPaginate" : true,
               "bLengthChange": true,
               "sPaginationType": "full_numbers",
               "bJQueryUI": true,
               "bStateSave": true,
               "sCookiePrefix": "Rudder_DataTables_",
               "oLanguage": {
                 "sSearch": ""
               },
               "sDom": '<"dataTables_wrapper_top"fl>rt<"dataTables_wrapper_bottom"ip>',
               "aaSorting": [[ 0, "asc" ]],
               "aoColumns": [
                 { "sWidth": "100px" },
                 { "sWidth": "100px" },
                 { "sWidth": "100px" },
                 { "sWidth": "100px" },
                 { "sWidth": "200px" }
               ]
             } );
         """.format(tabid, gridId + "Grid")))
    } else
      NodeSeq.Empty
  }

  private[this] def directiveName(id:DirectiveId, directiveLib: FullActiveTechniqueCategory) = directiveLib.allDirectives.get(id).map( _._2.name ).getOrElse("can't find directive name")

  private[this] def createPopup(directiveByNode: RuleStatusReport, directiveLib: FullActiveTechniqueCategory, allNodeInfos: Map[NodeId, NodeInfo]) : NodeSeq = {

    (
      "#innerContent" #> {
        val xml = directiveByNode match {
          case d:DirectiveRuleStatusReport =>
            <div>
              <ul>
                <li> <b>Rule:</b> {rule.name}</li>
                <li><b>Directive:</b> {directiveName(d.directiveId, directiveLib)}</li>
              </ul>
            </div>
          case c:ComponentRuleStatusReport =>
            <div>
              <ul>
                <li> <b>Rule:</b> {rule.name}</li>
                <li><b>Directive:</b> {directiveName(c.directiveid, directiveLib)}</li>
                <li><b>Component:</b> {c.component}</li>
              </ul>
            </div>
          case ComponentValueRuleStatusReport(directiveId,component,value,unexpanded,_,_) =>
            <div>
              <ul>
                <li> <b>Rule:</b> {rule.name}</li>
                <li><b>Directive:</b> {directiveName(directiveId, directiveLib)}</li>
                <li><b>Component:</b> {component}</li>
                <li><b>Value:</b> {value}</li>
              </ul>
            </div>
          }
        val (reports, directiveId) = getComponentValueRule(directiveByNode)
        val tab = showReportsByType(reports, directiveId, directiveLib, allNodeInfos)

        xml++tab
      }
    ).apply(popupXml)
  }

  private[this] def createPopup(
      componentStatus : ComponentValueRuleStatusReport
    , cptStatusReports: Seq[ComponentValueRuleStatusReport]
    , directiveLib    : FullActiveTechniqueCategory
    , allNodeInfos    : Map[NodeId, NodeInfo]
  ): NodeSeq = {
    (
      "#innerContent" #> {
        val xml = <div>
                    <ul>
                      <li><b>Rule:</b> { rule.name }</li>
                      <li><b>Directive:</b> { directiveName(componentStatus.directiveid, directiveLib) }</li>
                      <li><b>Component:</b> { componentStatus.component }</li>
                      <li><b>Value:</b> { componentStatus.unexpandedComponentValue.getOrElse(componentStatus.componentValue) }</li>
                    </ul>
                  </div>
        val tab = getComponentValueRule(cptStatusReports) match {
          case e: EmptyBox => <div class="error">Could not retrieve information from reporting</div>
          case Full((reports, directiveId)) => showReportsByType(reports, directiveId, directiveLib, allNodeInfos)
        }
        xml ++ tab
      }).apply(popupXml)
  }
  val popupXml: NodeSeq = {
    <div class="simplemodal-title">
      <h1>Node compliance detail</h1>
      <hr/>
    </div>
    <div class="simplemodal-content" style="max-height:500px;overflow-y:auto;">
      <div id="innerContent"/>
    </div>
    <div class="simplemodal-bottom">
      <hr/>
      <div class="popupButton">
        <span>
          <button class="simplemodal-close" onClick="return false;">
            Close
          </button>
        </span>
      </div>
    </div>
  }

  val htmlId_rulesGridZone = "rules_grid_zone"
  val htmlId_reportsPopup = "popup_" + htmlId_rulesGridZone
  val htmlId_modalReportsPopup = "modal_" + htmlId_rulesGridZone


  /**
   * Create the popup
   */
  private[this] def showPopup(directiveStatus: RuleStatusReport, directiveLib: FullActiveTechniqueCategory, allNodeInfos: Map[NodeId, NodeInfo]) : JsCmd = {
    val popupHtml = createPopup(directiveStatus, directiveLib, allNodeInfos)
    SetHtml(htmlId_reportsPopup, popupHtml) & OnLoad(
        JsRaw("""
            $('.dataTables_filter input').attr("placeholder", "Search");
            """
        ) //&  initJsCallBack(tableId)
    ) &
    JsRaw( s""" createPopup("${htmlId_modalReportsPopup}")""")
  }

  /**
   * We need to have a Popup with all the ComponentValueRuleStatusReports for
   * cases when differents nodes have differents values
   */
  private[this] def showPopup(
      componentStatus : ComponentValueRuleStatusReport
    , cptStatusReports: Seq[ComponentValueRuleStatusReport]
    , directiveLib    : FullActiveTechniqueCategory
    , allNodeInfos    : Map[NodeId, NodeInfo]
  ) : JsCmd = {
    val popupHtml = createPopup(componentStatus, cptStatusReports, directiveLib, allNodeInfos)
    SetHtml(htmlId_reportsPopup, popupHtml) & OnLoad(
        JsRaw("""
            $('.dataTables_filter input').attr("placeholder", "Search");
            """
        ) //&  initJsCallBack(tableId)
    ) &
    JsRaw( s""" createPopup("${htmlId_modalReportsPopup}")""")
>>>>>>> 46b7b285
  }

  def getDisplayStatusFromSeverity(severity: String) : String = {
    S.?(s"reports.severity.${severity}")
  }
}<|MERGE_RESOLUTION|>--- conflicted
+++ resolved
@@ -81,12 +81,9 @@
 import com.normation.rudder.rule.category.RuleCategoryId
 import com.normation.rudder.domain.policies.TargetExclusion
 import com.normation.rudder.domain.policies.TargetComposition
-<<<<<<< HEAD
 import com.normation.rudder.web.services.CategoryHierarchyDisplayer
 import com.normation.rudder.rule.category.RoRuleCategoryRepository
 import com.normation.rudder.rule.category.RuleCategoryId
-=======
->>>>>>> 46b7b285
 
 object RuleEditForm {
 
@@ -152,10 +149,6 @@
 
   private[this] val roRuleRepository     = RudderConfig.roRuleRepository
   private[this] val roCategoryRepository = RudderConfig.roRuleCategoryRepository
-<<<<<<< HEAD
-=======
-  private[this] val reportingService     = RudderConfig.reportingService
->>>>>>> 46b7b285
   private[this] val userPropertyService  = RudderConfig.userPropertyService
   private[this] val categoryService      = RudderConfig.ruleCategoryService
 
@@ -186,7 +179,6 @@
   private[this] def showForm(tab :Int = 0) : NodeSeq = {
     (getFullNodeGroupLib(), getFullDirectiveLib(), getAllNodeInfos()) match {
       case (Full(groupLib), Full(directiveLib), Full(nodeInfos)) =>
-<<<<<<< HEAD
 
         val form = {
           if(CurrentUser.checkRights(Read("rule"))) {
@@ -199,21 +191,6 @@
             (
               "#editForm" #> formContent &
               "#details"  #> new RuleCompliance(rule,directiveLib, nodeInfos).display
-=======
-        val allNodeInfos = nodeInfos.map( x => (x.id -> x) ).toMap
-
-        val form = {
-          if(CurrentUser.checkRights(Read("rule"))) {
-            val formContent = if (CurrentUser.checkRights(Edit("rule"))) {
-              showCrForm(groupLib, directiveLib)
-            } else {
-              <div>You have no rights to see rules details, please contact your administrator</div>
-            }
-
-            (
-              "#editForm" #> formContent &
-              "#details"  #> showRuleDetails(directiveLib, allNodeInfos)
->>>>>>> 46b7b285
             ).apply(body)
 
           } else {
@@ -221,7 +198,6 @@
           }
         }
 
-<<<<<<< HEAD
         def updateCompliance() = {
            roRuleRepository.get(rule.id) match {
              case Full(updatedrule) =>
@@ -247,23 +223,6 @@
           )
         )
 
-=======
-        val ruleComplianceTabAjax = SHtml.ajaxCall(JsRaw("'"+rule.id.value+"'"), (v:String) => Replace("details",showRuleDetails(directiveLib, allNodeInfos)))._2.toJsCmd
-
-        form ++
-        Script(
-          OnLoad(JsRaw(
-            s"""$$( "#editRuleZone" ).tabs(); $$( "#editRuleZone" ).tabs('select', ${tab});"""
-          )) &
-          JsRaw(s"""
-            | $$("#editRuleZone").bind( "show", function(event, ui) {
-            | if(ui.panel.id== 'ruleComplianceTab') { ${ruleComplianceTabAjax}; }
-            | });
-            """.stripMargin('|')
-          )
-        )
-
->>>>>>> 46b7b285
       case (a, b, c) =>
         List(a,b,c).collect{ case eb: EmptyBox =>
           val e = eb ?~! "An error happens when trying to get the node group library"
@@ -273,40 +232,14 @@
     }
   }
 
-<<<<<<< HEAD
-=======
-  private[this] def  showRuleDetails(directiveLib: FullActiveTechniqueCategory, allNodeInfos: Map[NodeId, NodeInfo]) : NodeSeq = {
-    val updatedrule = roRuleRepository.get(rule.id)
-    (
-      "#details *" #> { (n:NodeSeq) => SHtml.ajaxForm(n) } andThen
-      "#nameField" #>    <div>{crName.displayNameHtml.getOrElse("Could not fetch rule name")} {updatedrule.map(_.name).openOr("could not fetch rule name")} </div> &
-      "#categoryField" #> <div> {category.displayNameHtml.getOrElse("Could not fetch rule category")} {updatedrule.flatMap(c => categoryService.shortFqdn(c.categoryId)).openOr("could not fetch rule category")}</div> &
-      "#rudderID" #> {rule.id.value.toUpperCase} &
-      "#shortDescriptionField" #>  <div>{crShortDescription.displayNameHtml.getOrElse("Could not fetch short description")} {updatedrule.map(_.shortDescription).openOr("could not fetch rule short descritption")}</div> &
-      "#longDescriptionField" #>  <div>{crLongDescription.displayNameHtml.getOrElse("Could not fetch description")} {updatedrule.map(_.longDescription).openOr("could not fetch rule long description")}</div> &
-      "#compliancedetails" #> { updatedrule match {
-        case Full(rule) => showCompliance(rule, directiveLib, allNodeInfos)
-        case _ => logger.debug("Could not display rule details for rule %s".format(rule.id))
-          <div>Could not fetch rule</div>
-      }}
-    )(details)
-  }
->>>>>>> 46b7b285
 
 
   private[this] def showCrForm(groupLib: FullNodeGroupCategory, directiveLib: FullActiveTechniqueCategory) : NodeSeq = {
 
     val maptarget = groupLib.allTargets.map{
-<<<<<<< HEAD
-      case (gt,fg) => s" '${gt.target}' : '${fg.name}'"
-    }.toList.mkString("{",",","}")
-
-
-=======
       case (gt,fg) => s" ${encJs(gt.target)} : ${encJs(fg.name)}"
     }.toList.mkString("{",",","}")
 
->>>>>>> 46b7b285
     val included = ruleTarget.includedTarget.targets
     val excluded = ruleTarget.excludedTarget.targets
 
@@ -346,10 +279,7 @@
                 //filter techniques without directives, and categories without technique
               , keepCategory    = category => category.allDirectives.nonEmpty
               , keepTechnique   = technique => technique.directives.nonEmpty
-<<<<<<< HEAD
               , addEditLink = true
-=======
->>>>>>> 46b7b285
             )
           }</ul>
         }</div> } &
@@ -535,18 +465,11 @@
     }
   }
 
-<<<<<<< HEAD
   private[this] val categories = categoryHierarchyDisplayer.getRuleCategoryHierarchy(roCategoryRepository.getRootCategory.get, None)
   private[this] val category =
     new WBSelectField(
         "Rule category"
       , categories.map { case (id, name) => (id.value -> name)}
-=======
-  private[this] val category =
-    new WBSelectField(
-        "Rule category"
-      , categoryHierarchyDisplayer.getRuleCategoryHierarchy(roCategoryRepository.getRootCategory.get, None).map { case (id, name) => (id.value -> name)}
->>>>>>> 46b7b285
       , rule.categoryId.value
     ) {
     override def className = "twoCol"
@@ -658,7 +581,6 @@
         <img src="/images/icWarn.png" alt="Warning!" height="25" width="25" class="warnicon"/>
         <h4 style="float:left">{warn} No configuration policy will be deployed.</h4>
       </div>
-<<<<<<< HEAD
     }
 
     val content =
@@ -677,1098 +599,6 @@
 
     SetHtml("successDialogContent",content) &
     JsRaw(""" callPopupWithTimeout(200, "successConfirmationDialog")""")
-=======
-    }
-
-    val content =
-      if ( ruleTarget.excludedTarget.targets.size + ruleTarget.includedTarget.targets.size== 0 ) {
-        if ( selectedDirectiveIds.size == 0 ) {
-          warning("This Rule is not applied to any Groups and does not have any Directives to apply.")
-        } else {
-          warning("This Rule is not applied to any Groups.")
-        }
-      } else {
-        if ( selectedDirectiveIds.size == 0 ) {
-          warning("This Rule does not have any Directives to apply.")
-        } else {
-          NodeSeq.Empty
-      } }
-
-    SetHtml("successDialogContent",content) &
-    JsRaw(""" callPopupWithTimeout(200, "successConfirmationDialog")""")
-  }
-
- /********************************************
-  * Utilitary methods for JS
-  ********************************************/
-
-
-  //////////////// Compliance ////////////////
-
-  /*
-   * For each table : the subtable is contained in td : details
-   * when + is clicked: it gets the content of td details then process it has a datatable
-   */
-  private[this] def showCompliance(rule: Rule, directiveLib: FullActiveTechniqueCategory, allNodeInfos: Map[NodeId, NodeInfo]) : NodeSeq = {
-
-    /*
-     * That javascript function gather all the data needed to display the details
-     * They are stocked in the details row of the line (which is not displayed)
-     */
-    val FormatDetailsJSFunction = """
-      function fnFormatDetails( oTable, nTr ) {
-        var fnData = oTable.fnGetData( nTr );
-        var oTable2 = fnData[fnData.length-1];
-        var sOut ='<div class="innerDetails">'+oTable2+'</div>';
-        return sOut;
-      }"""
-
-      /*
-       * That Javascript function describe the behavior of the inner dataTable
-       * On click it open or close its details
-       * the content is dynamically computed
-       */
-    val innerClickJSFunction = """
-      var componentPlusTd = $(this.fnGetNodes());
-      componentPlusTd.each( function () {
-        $(this).unbind();
-        $(this).click( function (e) {
-          if ($(e.target).hasClass('noexpand'))
-            return false;
-            var nTr = this;
-            var i = $.inArray( nTr, anOpen );
-            if ( i === -1 ) {
-             $(this).find("td.listopen").removeClass("listopen").addClass("listclose");
-              var nDetailsRow = Otable2.fnOpen( nTr, fnFormatDetails(Otable2, nTr), 'details' );
-              $('div.innerDetails table', nDetailsRow).dataTable({
-                "asStripeClasses": [ 'color1', 'color2' ],
-                "bAutoWidth": false,
-                "bFilter" : false,
-                "bPaginate" : false,
-                "bLengthChange": false,
-                "bInfo" : false,
-                "sPaginationType": "full_numbers",
-                "bJQueryUI": true,
-                "aaSorting": [[ 1, "asc" ]],
-                "aoColumns": [
-                  { "sWidth": "40px", "bSortable": false },
-                  { "sWidth": "355px" },
-                  { "sWidth": "50px" },
-                  { "sWidth": "120px" },
-                  { "sWidth": "10px" , "bSortable": false  , "bVisible":false}
-                ]
-              });
-              $('div.dataTables_wrapper:has(table.noMarginGrid)').addClass('noMarginGrid');
-              $('td.details', nDetailsRow).attr("colspan",5);
-              $('div.innerDetails table', nDetailsRow).attr("style","");
-              $('div.innerDetails', nDetailsRow).slideDown(300);
-              anOpen.push( nTr );
-            }
-            else {
-              $(this).find("td.listclose").removeClass("listclose").addClass("listopen");
-              $('div.innerDetails', $(nTr).next()[0]).slideUp( 300,function () {
-                oTable.fnClose( nTr );
-                anOpen.splice( i, 1 );
-              } );
-            }
-      } ); } );""".format(S.contextPath)
-      /*
-       * This is the main Javascript function to have cascaded DataTables
-       */
-    val ReportsGridClickFunction = """
-     createTooltip();
-     var plusTd = $($('#reportsGrid').dataTable().fnGetNodes());
-
-     plusTd.each(function() {
-       var nTr = this.parentNode;
-       var i = $.inArray( nTr, anOpen );
-         if ( i != -1 ) {
-           $(nTr).next().find("table").dataTable().fnDraw();
-         }
-     } );
-
-     plusTd.each( function () {
-       $(this).unbind();
-       $(this).click( function (e) {
-         if ($(e.target).hasClass('noexpand'))
-           return false;
-         var nTr = this;
-         var i = $.inArray( nTr, anOpen );
-         if ( i === -1 ) {
-               $(this).find("td.listopen").removeClass("listopen").addClass("listclose");
-           var nDetailsRow = oTable.fnOpen( nTr, fnFormatDetails(oTable, nTr), 'details' );
-           var Otable2 =  $('div.innerDetails table:first', nDetailsRow).dataTable({
-             "asStripeClasses": [ 'color1', 'color2' ],
-             "bAutoWidth": false,
-             "bFilter" : false,
-             "bPaginate" : false,
-             "bLengthChange": false,
-             "bInfo" : false,
-             "sPaginationType": "full_numbers",
-             "bJQueryUI": true,
-             "aaSorting": [[ 2, "asc" ]],
-             "aoColumns": [
-               { "sWidth": "20px", "bSortable": false },
-               { "sWidth": "375px" },
-               { "sWidth": "50px" },
-               { "sWidth": "120px" },
-               { "sWidth": "10px", "bSortable": false  , "bVisible":false }
-             ],
-              "fnDrawCallback" : function( oSettings ) {%2$s}
-           } );
-           $('div.dataTables_wrapper:has(table.noMarginGrid)').addClass('noMarginGrid');
-           $('div.innerDetails table:first', nDetailsRow).attr("style","");
-           $('div.innerDetails', nDetailsRow).slideDown(300);
-           anOpen.push( nTr );
-         }
-         else {
-           $(this).find("td.listclose").removeClass("listclose").addClass("listopen");
-           $('div.innerDetails', $(nTr).next()[0]).slideUp(300, function () {
-             oTable.fnClose( nTr );
-             anOpen.splice( i, 1 );
-           } );
-         }
-    } ) } );""".format(S.contextPath,innerClickJSFunction)
-
-    /*
-     * It displays the report Detail of a Rule
-     * It displays each Directive and prepare its components detail
-     */
-    def showReportDetail(batch : Box[Option[ExecutionBatch]], directiveLib: FullActiveTechniqueCategory) : NodeSeq = {
-      batch match {
-        case e: EmptyBox => <div class="error">Error while fetching report information</div>
-        case Full(None) => NodeSeq.Empty
-        case Full(Some(reports)) =>
-          val directivesreport=reports.getRuleStatus().filter(dir => rule.directiveIds.contains(dir.directiveId))
-          val tooltipid = Helpers.nextFuncName
-          ( "#reportsGrid [class+]" #> "tablewidth" &
-            "#reportLine" #> {
-              directivesreport.flatMap { directiveStatus =>
-                directiveLib.allDirectives.get(directiveStatus.directiveId) match {
-                  case Some((fullActiveTechnique, directive))  => {
-
-                    val tech = fullActiveTechnique.techniques.get(directive.techniqueVersion).map(_.name).getOrElse("Unknown technique")
-                    val techversion = directive.techniqueVersion;
-                    val tooltipid = Helpers.nextFuncName
-                    val components= showComponentsReports(directiveStatus.components)
-                    val severity = ReportType.getSeverityFromStatus(directiveStatus.directiveReportType)
-                    ( "#status [class+]" #> severity &
-                      "#status *" #> <center>{getDisplayStatusFromSeverity(severity)}</center> &
-                      "#details *" #> components &
-                      "#directive [class+]" #> "listopen" &
-                      "#directive *" #>{
-                        <span>
-                          <b>{directive.name}</b>
-                          <span class="tooltipable" tooltipid={tooltipid} title="">
-                            <img   src="/images/icInfo.png" style="padding-left:4px"/>
-                          </span>
-                          { val xml = <img   src="/images/icTools.png" style="padding-left:4px" class="noexpand"/>
-                            SHtml.a( {()=> RedirectTo("""/secure/configurationManager/directiveManagement#{"directiveId":"%s"}""".format(directive.id.value))},xml,("style","padding-left:4px"),("class","noexpand"))
-                          }
-                          <div class="tooltipContent" id={tooltipid}>
-                            Directive <b>{directive.name}</b> is based on technique
-                            <b>{tech}</b> (version {techversion})
-                          </div>
-                        </span> }&
-                      "#severity *" #> buildComplianceChart(directiveStatus)
-                    ) (reportsLineXml)
-                  }
-                  case None =>
-                    logger.error(s"An error occured when trying to load directive ${directiveStatus.directiveId.value}.")
-                    <div class="error">Node with ID "{directiveStatus.directiveId.value}" is invalid</div>
-                }
-              }
-            }
-          ) (reportsGridXml) ++ Script( JsRaw("""
-                  %s
-                  var anOpen = [];
-                  var oTable = $('#reportsGrid').dataTable( {
-                    "asStripeClasses": [ 'color1', 'color2' ],
-                    "bAutoWidth": false,
-                    "bFilter" : true,
-                    "bPaginate" : true,
-                    "bLengthChange": true,
-                    "sPaginationType": "full_numbers",
-                    "bJQueryUI": true,
-                    "bStateSave": true,
-                    "sCookiePrefix": "Rudder_DataTables_",
-                    "oLanguage": {
-                      "sSearch": ""
-                    },
-                    "sDom": '<"dataTables_wrapper_top"fl>rt<"dataTables_wrapper_bottom"ip>',
-                    "aaSorting": [[ 1, "asc" ]],
-                    "aoColumns": [
-                      { "sWidth": "403px" },
-                      { "sWidth": "50px" },
-                      { "sWidth": "120px" },
-                      { "sWidth": "10px", "bSortable": false  , "bVisible":false }
-                    ],
-                    "fnDrawCallback" : function( oSettings ) {%s}
-                  } );
-                  $('.dataTables_filter input').attr("placeholder", "Search");
-                  """.format(FormatDetailsJSFunction,ReportsGridClickFunction) ) )
-      }
-    }
-
-    /*
-     * Display component details of a directive and add its compoenent value details if needed
-     */
-    def showComponentsReports(components : Seq[ComponentRuleStatusReport]) : NodeSeq = {
-      val worstseverity= ReportType.getSeverityFromStatus(ReportType.getWorseType(components.map(_.componentReportType))).replaceAll(" ", "")
-      <table id={Helpers.nextFuncName} cellspacing="0" style="display:none" class="noMarginGrid tablewidth">
-      <thead>
-         <tr class="head tablewidth">
-           <th class="emptyTd"><span/></th>
-           <th >Component<span/></th>
-           <th >Status<span/></th>
-           <th >Compliance<span/></th>
-           <th style="border-left:0;" ></th>
-         </tr>
-      </thead>
-      <tbody>{
-      components.flatMap { component =>
-        val severity = ReportType.getSeverityFromStatus(component.componentReportType)
-        ( "#status [class+]" #> severity &
-          "#status *" #> <center>{getDisplayStatusFromSeverity(severity)}</center> &
-          "#component *" #>  <b>{component.component}</b> &
-          "#severity *" #>  buildComplianceChart(component)
-          ) (
-            if (component.componentValues.forall( x => x.componentValue =="None")) {
-              // only None, we won't show the details, we don't need the plus and that td should not be clickable
-              ("* [class+]" #> "noexpand").apply(componentDetails)
-            } else {
-              // standard  display that can be expanded
-              val tooltipid = Helpers.nextFuncName
-              val value = showComponentValueReport(component.componentValues,worstseverity)
-              ( "#details *" #>  value &
-                "tr [class+]" #> "cursor" &
-                "#component [class+]" #>  "listopen"
-              ) (componentDetails )
-            }
-      )  }  }
-      </tbody>
-    </table>
-    }
-
-    /*
-     * Display component value details
-     */
-    def showComponentValueReport(values : Seq[ComponentValueRuleStatusReport],directiveSeverity:String) : NodeSeq = {
-    val worstseverity= ReportType.getSeverityFromStatus(ReportType.getWorseType(values.map(_.cptValueReportType))).replaceAll(" ", "")
-    <table id={Helpers.nextFuncName} cellspacing="0" style="display:none" class="noMarginGrid tablewidth ">
-      <thead>
-        <tr class="head tablewidth">
-          <th class="emptyTd"><span/></th>
-          <th >Value<span/></th>
-          <th >Status<span/></th>
-          <th >Compliance<span/></th>
-          <th style="border-left:0;" ></th>
-        </tr>
-      </thead>
-      <tbody>{
-        // we need to group all the ComponentValueRuleStatusReports by unexpandedComponentValue if any, or by component value
-        // and agregate them together
-        val reportsByComponents = values.groupBy { entry => entry.unexpandedComponentValue.getOrElse(entry.componentValue)}
-        reportsByComponents.map { case (key, entries) =>
-          val severity = ReportType.getWorseType(entries.map(_.cptValueReportType))
-          ComponentValueRuleStatusReport(
-             entries.head.directiveid // can't fail because we are in a groupBy
-           , entries.head.component  // can't fail because we are in a groupBy
-           , key
-           , None // TODO : is it what we want ??
-           , severity
-           , entries.flatMap(_.reports)
-          )
-        }.flatMap { value =>
-          val severity = ReportType.getSeverityFromStatus(value.cptValueReportType)
-          ( "#valueStatus [class+]" #> severity &
-            "#valueStatus *" #> <center>{getDisplayStatusFromSeverity(severity)}</center> &
-            "#componentValue *" #>  <b>{value.componentValue}</b> &
-            "#componentValue [class+]" #>  "firstTd" &
-            "#keySeverity *" #> buildComplianceChartForComponent(value, reportsByComponents.get(value.componentValue))
-         ) (componentValueDetails) } }
-      </tbody>
-    </table>
-    }
-
-    def reportsGridXml : NodeSeq = {
-    <table id="reportsGrid" cellspacing="0">
-      <thead>
-        <tr class="head tablewidth">
-          <th >Directive<span/></th>
-          <th >Status<span/></th>
-          <th >Compliance<span/></th>
-          <th style="border-left:0;" ></th>
-        </tr>
-      </thead>
-      <tbody>
-        <div id="reportLine"/>
-      </tbody>
-    </table>
-    }
-
-    def reportsLineXml : NodeSeq = {
-    <tr class="cursor">
-      <td id="directive" class="nestedImg"></td>
-      <td id="status" class="firstTd"></td>
-      <td name="severity" class="firstTd"><div id="severity" style="text-align:right;"/></td>
-      <td id="details" ></td>
-    </tr>
-    }
-
-    def componentDetails : NodeSeq = {
-    <tr id="componentLine" class="detailedReportLine severity" >
-      <td id="first" class="emptyTd"/>
-      <td id="component" ></td>
-      <td id="status" class="firstTd"></td>
-      <td name="severity" class="firstTd"><div id="severity" style="text-align:right;"/></td>
-      <td id="details"/>
-    </tr>
-    }
-
-    def componentValueDetails : NodeSeq = {
-    <tr id="valueLine"  class="detailedReportLine severityClass severity ">
-      <td id="first" class="emptyTd"/>
-      <td id="componentValue" class="firstTd"></td>
-      <td id="valueStatus" class="firstTd"></td>
-      <td name="keySeverity" class="firstTd"><div id="keySeverity" style="text-align:right;"/></td>
-      <td/>
-    </tr>
-    }
-
-    def buildComplianceChart(rulestatusreport:RuleStatusReport) : NodeSeq = {
-      rulestatusreport.computeCompliance match {
-        case Some(percent) =>  {
-          val text = Text(percent.toString + "%")
-          val attr = BasicElemAttr("class","noexpand")
-          SHtml.a({() => showPopup(rulestatusreport, directiveLib, allNodeInfos)}, text,attr)
-        }
-        case None => Text("Not Applied")
-      }
-    }
-
-    def buildComplianceChartForComponent(
-      ruleStatusReport: ComponentValueRuleStatusReport
-    , values          : Option[Seq[ComponentValueRuleStatusReport]]
-    ) : NodeSeq = {
-    ruleStatusReport.computeCompliance match {
-      case Some(percent) =>  {
-        val text = Text(percent.toString + "%")
-        val attr = BasicElemAttr("class","noexpand")
-        values match {
-          case None => SHtml.a({() => showPopup(ruleStatusReport, directiveLib, allNodeInfos)}, text,attr)
-          case Some(reports) => SHtml.a({() => showPopup(ruleStatusReport, reports, directiveLib, allNodeInfos)}, text,attr)
-        }
-      }
-      case None => Text("Not Applied")
-    }
-    }
-
-    val batch = reportingService.findImmediateReportsByRule(rule.id)
-
-    <div>
-    <hr class="spacer" />
-        {showReportDetail(batch, directiveLib)}
-    </div>++ Script( OnLoad( After( TimeSpan(100), JsRaw("""createTooltip();"""))))
-  }
-
-  ///////////////// Compliance detail popup/////////////////////////
-
-  /*
-   * Node summary, treat all top level reports
-   */
-  private[this] def nodeGridXml: NodeSeq = {
-    <table id={ Helpers.nextFuncName } cellspacing="0">
-      <thead>
-        <tr class="head">
-          <th>Node<span/></th>
-          <th>Status<span/></th>
-        </tr>
-      </thead>
-      <tbody>
-        <div id="reportLine"/>
-      </tbody>
-    </table>
-    <div class="nodeReportGrid_pagination paginatescala">
-      <div id="nodeReportGrid_paginate_area"/>
-    </div>
-    <hr class="spacer"/>
-    <br/> ++ Script(OnLoad(JsRaw("""
-          $('#nodeReportGrid').dataTable({
-                "asStripeClasses": [ 'color1', 'color2' ],
-                "bAutoWidth": false,
-                "bFilter" : true,
-                "bPaginate" : true,
-                "bLengthChange": true,
-                "sPaginationType": "full_numbers",
-                "bJQueryUI": true,
-                "bStateSave": true,
-                "sCookiePrefix": "Rudder_DataTables_",
-                "oLanguage": {
-                 "sSearch": ""
-                },
-                "sDom": '<"dataTables_wrapper_top"fl>rt<"dataTables_wrapper_bottom"ip>',
-                "aoColumns": [
-                  { "sWidth": "200px" },
-                  { "sWidth": "100px" }
-                ]
-          } );""")))
-  }
-
-  private[this] def nodeLineXml: NodeSeq = {
-    <tr class="noexpand">
-      <td id="node"></td>
-      <td id="severity"></td>
-    </tr>
-  }
-
-  private[this] def missingGridXml(id: String = "reports", message: String = ""): NodeSeq = {
-
-    <h3>Missing reports</h3>
-    <div>The following reports are what Rudder expected to receive, but did not. This usually indicates a bug in the Technique being used.</div>
-    <table id={ id + "Grid" } cellspacing="0" style="clear:both">
-      <thead>
-        <tr class="head">
-          <th>Technique<span/></th>
-          <th>Component<span/></th>
-          <th>Value<span/></th>
-        </tr>
-      </thead>
-      <tbody>
-        <div id="reportLine"/>
-      </tbody>
-    </table>
-    <br/>
-  }
-
-  private[this] def missingLineXml: NodeSeq = {
-    <tr>
-      <td id="technique"></td>
-      <td id="component"></td>
-      <td id="value"></td>
-    </tr>
-  }
-
-  def unexpectedGridXml(id: String = "reports", message: String = ""): NodeSeq = {
-
-    <h3>Unexpected reports</h3>
-    <div>The following reports were received by Rudder, but did not match the reports declared by the Technique. This usually indicates a bug in the Technique being used.</div>
-    <table id={ id + "Grid" } cellspacing="0" style="clear:both">
-      <thead>
-        <tr class="head">
-          <th>Node<span/></th>
-          <th>Technique<span/></th>
-          <th>Component<span/></th>
-          <th>Value<span/></th>
-          <th>Message<span/></th>
-        </tr>
-      </thead>
-      <tbody>
-        <div id="reportLine"/>
-      </tbody>
-    </table>
-    <br/>
-  }
-
-  def unexpectedLineXml: NodeSeq = {
-    <tr>
-      <td id="node"></td>
-      <td id="technique"></td>
-      <td id="component"></td>
-      <td id="value"></td>
-      <td id="message"></td>
-    </tr>
-  }
-  /*
-     * Detailled reporting, each line is a report message
-     */
-  def reportsGridXml(id: String = "reports", message: String = ""): NodeSeq = {
-    <center><b>{ message }</b></center>
-    <table id={ id + "Grid" } cellspacing="0" style="clear:both">
-      <thead>
-        <tr class="head">
-          <th>Node<span/></th>
-          <th>Status<span/></th>
-          <th style="border-left:0;"></th>
-        </tr>
-      </thead>
-      <tbody>
-        <div id="reportLine"/>
-      </tbody>
-    </table>
-    <br/>
-  }
-
-  def reportLineXml: NodeSeq = {
-    <tr class="cursor">
-      <td id="node" class="listopen"></td>
-      <td id="status"></td>
-      <td id="details"/>
-    </tr>
-  }
-  def messageLineXml: NodeSeq = {
-    <tr class="cursor">
-      <td class="emptyTd"/>
-      <td id="component" class="listopen"></td>
-      <td id="status"></td>
-      <td id="details"></td>
-    </tr>
-  }
-  def messageValueLineXml: NodeSeq = {
-    <tr>
-      <td class="emptyTd"/>
-      <td id="value"></td>
-      <td id="message"></td>
-      <td id="status"></td>
-    </tr>
-  }
-
-
-  /*
-     * Display a summary of every node
-     * We only have node hostname, and it status
-     */
-  def showSummary(nodeReports: Seq[NodeReport], allNodeInfos: Map[NodeId, NodeInfo]): NodeSeq = {
-    val nodes = nodeReports.map(_.node).distinct
-    val nodeStatuses = nodes.map(node => NodeReport(node, ReportType.getWorseType(nodeReports.filter(_.node == node).map(stat => stat.reportType)), nodeReports.filter(_.node == node).flatMap(stat => stat.message).toList))
-    nodeStatuses.toList match {
-      case Nil => NodeSeq.Empty
-      case nodeStatus :: rest =>
-        val nodeReport = allNodeInfos.get(nodeStatus.node) match {
-          case Some(nodeInfo) => {
-            val tooltipid = Helpers.nextFuncName
-            val severity = ReportType.getSeverityFromStatus(nodeStatus.reportType)
-            ("#node *" #>
-              <a class="noexpand" href={ """/secure/nodeManager/searchNodes#{"nodeId":"%s"}""".format(nodeStatus.node.value) }>
-                <span class="curspoint">
-                  { nodeInfo.hostname }
-                </span>
-              </a> &
-              "#severity *" #> <center>{ getDisplayStatusFromSeverity(severity) }</center> &
-              "#severity [class+]" #> severity
-            )(nodeLineXml)
-          }
-          case None =>
-            logger.error("An error occured when trying to load node %s".format(nodeStatus.node.value))
-            <div class="error">Node with ID "{ nodeStatus.node.value }" is invalid</div>
-        }
-        nodeReport ++ showSummary(rest, allNodeInfos)
-    }
-  }
-
-  def showMissingReports(reports: Seq[MessageReport], gridId: String, tabid: Int, techniqueName: String, techniqueVersion: String): NodeSeq = {
-    def showMissingReport(report: (String, String)): NodeSeq = {
-      ("#technique *" #> "%s (%s)".format(techniqueName, techniqueVersion) &
-        "#component *" #> report._1 &
-        "#value *" #> report._2)(missingLineXml)
-    }
-
-    if (reports.size > 0) {
-      val components: Seq[String] = reports.map(_.component).distinct
-      val missingreports = components.flatMap(component => reports.filter(_.component == component).map(report => (component, report.value))).distinct
-      ("#reportLine" #> missingreports.flatMap(showMissingReport(_))).apply(missingGridXml(gridId)) ++
-        Script(JsRaw("""
-             var oTable%1$s = $('#%2$s').dataTable({
-               "asStripeClasses": [ 'color1', 'color2' ],
-               "bAutoWidth": false,
-               "bFilter" : true,
-               "bPaginate" : true,
-               "bLengthChange": true,
-               "sPaginationType": "full_numbers",
-               "bJQueryUI": true,
-               "bStateSave": true,
-               "sCookiePrefix": "Rudder_DataTables_",
-               "oLanguage": {
-                 "sSearch": ""
-               },
-               "sDom": '<"dataTables_wrapper_top"fl>rt<"dataTables_wrapper_bottom"ip>',
-               "aaSorting": [[ 0, "asc" ]],
-               "aoColumns": [
-                 { "sWidth": "150px" },
-                 { "sWidth": "150px" },
-                 { "sWidth": "150px" }
-               ]
-             } );
-         """.format(tabid, gridId + "Grid")))
-    } else
-      NodeSeq.Empty
-  }
-
-  /*
-       * reports are displayed in cascaded dataTables
-       * Parameters:
-       *  reports : the reports we need to show
-       *  GridId  : the dataTable name
-       *  tabid   : an identifier to ease javascript
-       *  message : Message to display on top of the dataTable
-       *
-       */
-  private[this] def showReports(reports: Seq[MessageReport], gridId: String, tabid: Int, allNodeInfos: Map[NodeId, NodeInfo], message: String = ""): NodeSeq = {
-    /*
-         * Show report about a node
-         * Parameters :
-         * nodeId, Seq[componentName,value, unexpandedValue,reportsMessage, reportType)
-         */
-    def showNodeReport(nodeReport: (NodeId, Seq[(String, String, Option[String], List[String], ReportType)])): NodeSeq = {
-      allNodeInfos.get(nodeReport._1) match {
-        case Some(nodeInfo) => {
-          val status = ReportType.getSeverityFromStatus(ReportType.getWorseType(nodeReport._2.map(_._5)))
-          ("#node *" #>
-            <span class="unfoldable">
-              { nodeInfo.hostname }
-              {
-                val xml = <img src="/images/icDetails.png" style="margin-bottom:-3px" class="noexpand"/>
-                SHtml.a({ () => RedirectTo("""/secure/nodeManager/searchNodes#{"nodeId":"%s"}""".format(nodeReport._1.value)) }, xml, ("style", "padding-left:4px"), ("class", "noexpand"))
-              }
-            </span> &
-            "#status *" #> <center>{ getDisplayStatusFromSeverity(status) }</center> &
-            "#status [class+]" #> status &
-            "#details *" #> showComponentReport(nodeReport._2))(reportLineXml)
-        }
-        case None =>
-          logger.error("An error occured when trying to load node %s".format(nodeReport._1.value))
-          <div class="error">Node with ID "{ nodeReport._1.value }" is invalid</div>
-      }
-    }
-    /*
-         * Seq[componentName,value, unexpandedValue,reportsMessage, reportType)
-         */
-    def showComponentReport(componentReports: (Seq[(String, String, Option[String], List[String], ReportType)])): NodeSeq = {
-      <table id={ Helpers.nextFuncName } cellspacing="0" style="display:none" class=" noMarginGrid tablewidth ">
-        <thead>
-          <tr class="head tablewidth">
-            <th class="emptyTd"><span/></th>
-            <th>Component<span/></th>
-            <th>Status<span/></th>
-            <th></th>
-          </tr>
-        </thead>
-        <tbody>
-          {
-            val components = componentReports.map(_._1).distinct
-
-            val valueReports = components.map(tr => (tr, componentReports.filter(_._1 == tr).map(rep => (rep._2, rep._3, rep._4, rep._5))))
-            valueReports.flatMap { report =>
-              val status = ReportType.getSeverityFromStatus(ReportType.getWorseType(report._2.map(_._4)))
-              ("#component *" #> report._1 &
-                "#status *" #> <center>{ getDisplayStatusFromSeverity(status) }</center> &
-                "#status [class+]" #> status &
-                "#details *" #> showValueReport(report._2))(messageLineXml)
-            }
-          }
-        </tbody>
-      </table>
-    }
-    def showValueReport(valueReport: (Seq[(String, Option[String], List[String], ReportType)])): NodeSeq = {
-      <table id={ Helpers.nextFuncName } cellspacing="0" style="display:none" class="noMarginGrid tablewidth ">
-        <thead>
-          <tr class="head tablewidth">
-            <th class="emptyTd"><span/></th>
-            <th>Value<span/></th>
-            <th>Message<span/></th>
-            <th>Status<span/></th>
-          </tr>
-        </thead>
-        <tbody>
-          {
-            valueReport.flatMap { report =>
-              val status = ReportType.getSeverityFromStatus(report._4)
-              ("#value *" #> {
-                report._2 match {
-                  case None => Text(report._1)
-                  case Some(unexpanded) if unexpanded == report._1 => Text(report._1)
-                  case Some(unexpanded) =>
-                    val tooltipid = Helpers.nextFuncName
-                    <div>
-                      <span>{ report._1 }</span>
-                      <span class="tooltipable" tooltipid={ tooltipid } title="">
-                        <img src="/images/icInfo.png" style="padding-left:4px"/>
-                      </span>
-                      <div class="tooltipContent" id={ tooltipid }>
-                        Value <b>{ report._1 }</b> was expanded from the entry <b>{ unexpanded }</b>
-                      </div>
-                    </div>
-                }
-              } &
-                "#status *" #> <center>{ getDisplayStatusFromSeverity(status) }</center> &
-                "#status [class+]" #> status &
-                "#message *" #> <ul>{ report._3.map(msg => <li>{ msg }</li>) }</ul>)(messageValueLineXml)
-            }
-          }
-        </tbody>
-      </table>
-    }
-
-
-    ///// actual code for showReports methods /////
-
-    if (reports.size > 0) {
-      val nodes = reports.map(_.report.node).distinct
-      val datas = nodes.map(node => {
-        val report = reports.filter(_.report.node == node).map(report => (report.component, report.value, report.unexpandedValue, report.report.message, report.report.reportType))
-        (node, report)
-      })
-      val innerJsFun = """
-              var componentTab = $(this.fnGetNodes());
-              componentTab.each( function () {
-                $(this).unbind();
-                $(this).click( function (e) {
-                  if ($(e.target).hasClass('noexpand'))
-                    return false;
-                  var nTr = this;
-                  var i = $.inArray( nTr, anOpen%1$s );
-                    if ( i === -1 ) {
-                    $(this).find("td.listopen").removeClass("listopen").addClass("listclose");
-                    var nDetailsRow = Otable2.fnOpen( nTr, fnFormatDetails(Otable2, nTr), 'details' );
-                    $('div.innerDetails table', nDetailsRow).dataTable({
-                      "asStripeClasses": [ 'color1', 'color2' ],
-                      "bAutoWidth": false,
-                      "bFilter" : false,
-                      "bPaginate" : false,
-                      "bLengthChange": false,
-                      "bInfo" : false,
-                      "sPaginationType": "full_numbers",
-                      "bJQueryUI": true,
-                      "aaSorting": [[ 1, "asc" ]],
-                      "aoColumns": [
-                        { "sWidth": "40px", "bSortable": false },
-                        { "sWidth": "110px" },
-                        { "sWidth": "210px" },
-                        { "sWidth": "50px" , "bSortable": false},
-                      ]
-                    } );
-                    $('div.dataTables_wrapper:has(table.noMarginGrid)').addClass('noMarginGrid');
-                    $('td.details', nDetailsRow).attr("colspan",4);
-                    $('div.innerDetails table', nDetailsRow).attr("style","");
-                    $('div.innerDetails', nDetailsRow).slideDown(300);
-                      updatePopup();
-                    anOpen%1$s.push( nTr );
-                    createTooltip();
-                    }
-                    else {
-                    $(this).find("td.listclose").removeClass("listclose").addClass("listopen");
-                    $('div.innerDetails', $(nTr).next()[0]).slideUp( 300,function () {
-                      oTable%1$s.fnClose( nTr );
-                      anOpen%1$s.splice( i, 1 );
-                      updatePopup();
-                    } );
-                  }
-                } ); } )""".format(tabid, S.contextPath)
-
-      val jsFun = """
-            var tab = $($('#%2$s').dataTable().fnGetNodes());
-            tab.each( function () {
-              $(this).unbind();
-              $(this).click( function (e) {
-                if ($(e.target).hasClass('noexpand'))
-                  return false;
-                var nTr = this;
-                var i = $.inArray( nTr, anOpen%1$s );
-                if ( i === -1 ) {
-                  $(this).find("td.listopen").removeClass("listopen").addClass("listclose");
-                  var fnData = oTable%1$s.fnGetData( nTr );
-                  var nDetailsRow = oTable%1$s.fnOpen( nTr, fnFormatDetails%1$s(oTable%1$s, nTr), 'details' );
-                  var Otable2 = $('div.innerDetails table:first', nDetailsRow).dataTable({
-                    "asStripeClasses": [ 'color1', 'color2' ],
-                    "bAutoWidth": false,
-                    "bFilter" : false,
-                    "bPaginate" : false,
-                    "bLengthChange": false,
-                    "bInfo" : false,
-                    "sPaginationType": "full_numbers",
-                    "bJQueryUI": true,
-                    "aaSorting": [[ 1, "asc" ]],
-                    "aoColumns": [
-                      { "sWidth": "20px", "bSortable": false },
-                      { "sWidth": "350px" },
-                      { "sWidth": "50px" },
-                      { "sWidth": "10px", "bSortable": false  , "bVisible":false }
-                    ],
-                 "fnDrawCallback" : function( oSettings ) {%4$s}
-                  } );
-                  $('div.innerDetails table:first', nDetailsRow).attr("style","");
-                  $('div.innerDetails', nDetailsRow).slideDown(300);
-                      updatePopup();
-                  $('div.dataTables_wrapper:has(table.noMarginGrid)').addClass('noMarginGrid');
-                  anOpen%1$s.push( nTr );
-                }
-                else {
-                   $(this).find("td.listclose").removeClass("listclose").addClass("listopen");
-                    $('div.innerDetails', $(nTr).next()[0]).slideUp(300, function () {
-                    oTable%1$s.fnClose( nTr );
-                    anOpen%1$s.splice( i, 1 );
-                      updatePopup();
-                  } );
-                }
-          } );} );""".format(tabid, gridId + "Grid", S.contextPath, innerJsFun)
-      ("#reportLine" #> datas.flatMap(showNodeReport(_))).apply(reportsGridXml(gridId, message)) ++
-        /*Sorry about the Javascript
-             * but we need to have dynamic definition of those datatables
-             * As we need to have several dynamic datables, we have to add a specific identifier, the tabid
-             * Everything is based what has been done for the previous dataTable
-             */
-        Script(JsRaw("""
-            function fnFormatDetails%1$s( oTable, nTr ) {
-              var fnData = oTable.fnGetData( nTr );
-              var oTable2 = fnData[fnData.length-1]
-              var sOut ='<div class="innerDetails">'+oTable2+'</div>';
-              return sOut;
-            }
-            var anOpen%1$s = [];
-             var oTable%1$s = $('#%2$s').dataTable({
-               "asStripeClasses": [ 'color1', 'color2' ],
-               "bAutoWidth": false,
-               "bFilter" : true,
-               "bPaginate" : true,
-               "bLengthChange": true,
-               "sPaginationType": "full_numbers",
-               "bStateSave": true,
-               "sCookiePrefix": "Rudder_DataTables_",
-               "bJQueryUI": true,
-               "oLanguage": {
-                 "sSearch": ""
-               },
-               "sDom": '<"dataTables_wrapper_top"fl>rt<"dataTables_wrapper_bottom"ip>',
-               "aaSorting": [[ 1, "asc" ]],
-               "aoColumns": [
-                 { "sWidth": "378px" },
-                 { "sWidth": "50px" },
-                 { "sWidth": "10px","bSortable": false  , "bVisible":false}
-               ],
-               "fnDrawCallback" : function( oSettings ) {%3$s}
-             } );
-                """.format(tabid, gridId + "Grid", jsFun)))
-    } else
-      NodeSeq.Empty
-  }
-
-  def buildDisabled(toDisable: List[Int]): String = {
-    toDisable match {
-      case Nil => ""
-      case value :: Nil => value.toString()
-      case value :: rest => "%s, %s".format(value, buildDisabled(rest))
-    }
-  }
-
-  /**
-   * Unfold the report to (Seq[ComponentValueRuleStatusReport], DirectiveId)
-   */
-  def getComponentValueRule(report: RuleStatusReport): (Seq[ComponentValueRuleStatusReport], DirectiveId) = {
-    report match {
-      case DirectiveRuleStatusReport(directiveId, components, _) =>
-        (components.flatMap(_.componentValues), directiveId)
-      case ComponentRuleStatusReport(directiveId, component, values, _) =>
-        (values, directiveId)
-      case value: ComponentValueRuleStatusReport =>
-        (Seq(value), value.directiveid)
-    }
-  }
-
-  /**
-   * convert the componentvaluesrules to componentValueRule and Directive
-   * Checks as well that all componentvaluesrules belong to the same directive
-   */
-  def getComponentValueRule(entries: Seq[ComponentValueRuleStatusReport]): Box[(Seq[ComponentValueRuleStatusReport], DirectiveId)] = {
-    entries.map(x => x.directiveid).distinct match {
-      case seq if seq.size == 0 => Failure("Not enough ComponentValueRuleStatusReport")
-      case seq if seq.size == 1 => Full((entries, seq.head))
-      case seq => logger.error("Too many DirectiveIds fot a specific componentValueRule %s".format(seq)); Failure("Too many DirectiveIds fot a specific componentValueRule %s".format(seq))
-    }
-  }
-
-  def showReportsByType(reports: Seq[ComponentValueRuleStatusReport], directiveId : DirectiveId, directiveLib: FullActiveTechniqueCategory, allNodeInfos: Map[NodeId, NodeInfo]): NodeSeq = {
-    val optDirective = directiveLib.allDirectives.get(directiveId)
-    val (techName, techVersion) = optDirective.map { case (fat, d) => (fat.techniqueName.value, d.techniqueVersion.toString) }.getOrElse(("Unknown Technique", "N/A"))
-   // val error = reports.flatMap(report => report.processMessageReport(_.reportType == ErrorReportType))
-    val missing = reports.flatMap(report => report.processMessageReport(nreport => nreport.reportType == UnknownReportType & nreport.message.size == 0))
-    val unexpected = reports.flatMap(report => report.processMessageReport(nreport => nreport.reportType == UnknownReportType & nreport.message.size != 0))
-   // val repaired = reports.flatMap(report => report.processMessageReport(_.reportType == RepairedReportType))
-   // val success = reports.flatMap(report => report.processMessageReport(_.reportType == SuccessReportType))
-    val all = reports.flatMap(report => report.processMessageReport(report => true))
-
-    val xml = (
-         showReports(all, "report", 0, allNodeInfos) ++ showMissingReports(missing, "missing", 1, techName, techVersion)
-      ++ showUnexpectedReports(unexpected, "unexpected", 2, techName, techVersion, allNodeInfos)
-    )
-    xml
-  }
-
-  def showUnexpectedReports(reports: Seq[MessageReport], gridId: String, tabid: Int, techniqueName: String, techniqueVersion: String, allNodeInfos: Map[NodeId, NodeInfo]): NodeSeq = {
-    def showUnexpectedReport(report: MessageReport): NodeSeq = {
-      allNodeInfos.get(report.report.node) match {
-        case Some(nodeInfo) => {
-          ("#node *" #>
-            <a class="unfoldable" href={ """/secure/nodeManager/searchNodes#{"nodeId":"%s"}""".format(report.report.node.value) }>
-              <span class="curspoint noexpand">
-                { nodeInfo.hostname }
-              </span>
-            </a> &
-            "#technique *" #> "%s (%s)".format(techniqueName, techniqueVersion) &
-            "#component *" #> report.component &
-            "#value *" #> report.value &
-            "#message *" #> <ul>{ report.report.message.map(msg => <li>{ msg }</li>) }</ul>)(unexpectedLineXml)
-        }
-        case None =>
-          logger.error("An error occured when trying to load node %s".format(report.report.node.value))
-          <div class="error">Node with ID "{ report.report.node.value }" is invalid</div>
-      }
-    }
-
-    if (reports.size > 0) {
-      ("#reportLine" #> reports.flatMap(showUnexpectedReport(_))).apply(unexpectedGridXml(gridId)) ++
-        Script(JsRaw("""
-             var oTable%1$s = $('#%2$s').dataTable({
-               "asStripeClasses": [ 'color1', 'color2' ],
-               "bAutoWidth": false,
-               "bFilter" : true,
-               "bPaginate" : true,
-               "bLengthChange": true,
-               "sPaginationType": "full_numbers",
-               "bJQueryUI": true,
-               "bStateSave": true,
-               "sCookiePrefix": "Rudder_DataTables_",
-               "oLanguage": {
-                 "sSearch": ""
-               },
-               "sDom": '<"dataTables_wrapper_top"fl>rt<"dataTables_wrapper_bottom"ip>',
-               "aaSorting": [[ 0, "asc" ]],
-               "aoColumns": [
-                 { "sWidth": "100px" },
-                 { "sWidth": "100px" },
-                 { "sWidth": "100px" },
-                 { "sWidth": "100px" },
-                 { "sWidth": "200px" }
-               ]
-             } );
-         """.format(tabid, gridId + "Grid")))
-    } else
-      NodeSeq.Empty
-  }
-
-  private[this] def directiveName(id:DirectiveId, directiveLib: FullActiveTechniqueCategory) = directiveLib.allDirectives.get(id).map( _._2.name ).getOrElse("can't find directive name")
-
-  private[this] def createPopup(directiveByNode: RuleStatusReport, directiveLib: FullActiveTechniqueCategory, allNodeInfos: Map[NodeId, NodeInfo]) : NodeSeq = {
-
-    (
-      "#innerContent" #> {
-        val xml = directiveByNode match {
-          case d:DirectiveRuleStatusReport =>
-            <div>
-              <ul>
-                <li> <b>Rule:</b> {rule.name}</li>
-                <li><b>Directive:</b> {directiveName(d.directiveId, directiveLib)}</li>
-              </ul>
-            </div>
-          case c:ComponentRuleStatusReport =>
-            <div>
-              <ul>
-                <li> <b>Rule:</b> {rule.name}</li>
-                <li><b>Directive:</b> {directiveName(c.directiveid, directiveLib)}</li>
-                <li><b>Component:</b> {c.component}</li>
-              </ul>
-            </div>
-          case ComponentValueRuleStatusReport(directiveId,component,value,unexpanded,_,_) =>
-            <div>
-              <ul>
-                <li> <b>Rule:</b> {rule.name}</li>
-                <li><b>Directive:</b> {directiveName(directiveId, directiveLib)}</li>
-                <li><b>Component:</b> {component}</li>
-                <li><b>Value:</b> {value}</li>
-              </ul>
-            </div>
-          }
-        val (reports, directiveId) = getComponentValueRule(directiveByNode)
-        val tab = showReportsByType(reports, directiveId, directiveLib, allNodeInfos)
-
-        xml++tab
-      }
-    ).apply(popupXml)
-  }
-
-  private[this] def createPopup(
-      componentStatus : ComponentValueRuleStatusReport
-    , cptStatusReports: Seq[ComponentValueRuleStatusReport]
-    , directiveLib    : FullActiveTechniqueCategory
-    , allNodeInfos    : Map[NodeId, NodeInfo]
-  ): NodeSeq = {
-    (
-      "#innerContent" #> {
-        val xml = <div>
-                    <ul>
-                      <li><b>Rule:</b> { rule.name }</li>
-                      <li><b>Directive:</b> { directiveName(componentStatus.directiveid, directiveLib) }</li>
-                      <li><b>Component:</b> { componentStatus.component }</li>
-                      <li><b>Value:</b> { componentStatus.unexpandedComponentValue.getOrElse(componentStatus.componentValue) }</li>
-                    </ul>
-                  </div>
-        val tab = getComponentValueRule(cptStatusReports) match {
-          case e: EmptyBox => <div class="error">Could not retrieve information from reporting</div>
-          case Full((reports, directiveId)) => showReportsByType(reports, directiveId, directiveLib, allNodeInfos)
-        }
-        xml ++ tab
-      }).apply(popupXml)
-  }
-  val popupXml: NodeSeq = {
-    <div class="simplemodal-title">
-      <h1>Node compliance detail</h1>
-      <hr/>
-    </div>
-    <div class="simplemodal-content" style="max-height:500px;overflow-y:auto;">
-      <div id="innerContent"/>
-    </div>
-    <div class="simplemodal-bottom">
-      <hr/>
-      <div class="popupButton">
-        <span>
-          <button class="simplemodal-close" onClick="return false;">
-            Close
-          </button>
-        </span>
-      </div>
-    </div>
-  }
-
-  val htmlId_rulesGridZone = "rules_grid_zone"
-  val htmlId_reportsPopup = "popup_" + htmlId_rulesGridZone
-  val htmlId_modalReportsPopup = "modal_" + htmlId_rulesGridZone
-
-
-  /**
-   * Create the popup
-   */
-  private[this] def showPopup(directiveStatus: RuleStatusReport, directiveLib: FullActiveTechniqueCategory, allNodeInfos: Map[NodeId, NodeInfo]) : JsCmd = {
-    val popupHtml = createPopup(directiveStatus, directiveLib, allNodeInfos)
-    SetHtml(htmlId_reportsPopup, popupHtml) & OnLoad(
-        JsRaw("""
-            $('.dataTables_filter input').attr("placeholder", "Search");
-            """
-        ) //&  initJsCallBack(tableId)
-    ) &
-    JsRaw( s""" createPopup("${htmlId_modalReportsPopup}")""")
-  }
-
-  /**
-   * We need to have a Popup with all the ComponentValueRuleStatusReports for
-   * cases when differents nodes have differents values
-   */
-  private[this] def showPopup(
-      componentStatus : ComponentValueRuleStatusReport
-    , cptStatusReports: Seq[ComponentValueRuleStatusReport]
-    , directiveLib    : FullActiveTechniqueCategory
-    , allNodeInfos    : Map[NodeId, NodeInfo]
-  ) : JsCmd = {
-    val popupHtml = createPopup(componentStatus, cptStatusReports, directiveLib, allNodeInfos)
-    SetHtml(htmlId_reportsPopup, popupHtml) & OnLoad(
-        JsRaw("""
-            $('.dataTables_filter input').attr("placeholder", "Search");
-            """
-        ) //&  initJsCallBack(tableId)
-    ) &
-    JsRaw( s""" createPopup("${htmlId_modalReportsPopup}")""")
->>>>>>> 46b7b285
-  }
-
-  def getDisplayStatusFromSeverity(severity: String) : String = {
-    S.?(s"reports.severity.${severity}")
-  }
+  }
+
 }