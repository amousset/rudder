--- conflicted
+++ resolved
@@ -211,11 +211,7 @@
     JsRaw(s"""
         var directiveId = null;
         try {
-<<<<<<< HEAD
-          directiveId = "jsTree-" + JSON.parse(window.location.hash.substring(1)).directiveId ;
-=======
-          directiveId = JSON.parse(decodeURI(window.location.hash.substring(1))).directiveId ;
->>>>>>> 52ca1456
+          directiveId = "jsTree-" + JSON.parse(decodeURI(window.location.hash.substring(1))).directiveId ;
         } catch(e) {
           directiveId = '';
         }
