/*
*************************************************************************************
* Copyright 2011 Normation SAS
*************************************************************************************
*
* This program is free software: you can redistribute it and/or modify
* it under the terms of the GNU Affero General Public License as
* published by the Free Software Foundation, either version 3 of the
* License, or (at your option) any later version.
*
* In accordance with the terms of section 7 (7. Additional Terms.) of
* the GNU Affero GPL v3, the copyright holders add the following
* Additional permissions:
* Notwithstanding to the terms of section 5 (5. Conveying Modified Source
* Versions) and 6 (6. Conveying Non-Source Forms.) of the GNU Affero GPL v3
* licence, when you create a Related Module, this Related Module is
* not considered as a part of the work and may be distributed under the
* license agreement of your choice.
* A "Related Module" means a set of sources files including their
* documentation that, without modification of the Source Code, enables
* supplementary functions or services in addition to those offered by
* the Software.
*
* This program is distributed in the hope that it will be useful,
* but WITHOUT ANY WARRANTY; without even the implied warranty of
* MERCHANTABILITY or FITNESS FOR A PARTICULAR PURPOSE. See the
* GNU Affero General Public License for more details.
*
* You should have received a copy of the GNU Affero General Public License
* along with this program. If not, see <http://www.gnu.org/licenses/agpl.html>.
*
*************************************************************************************
*/

package com.normation.rudder.web.snippet.configuration

import com.normation.rudder.web.components.popup.CreateDirectivePopup
import com.normation.rudder.web.model.JsTreeNode
import com.normation.rudder.domain.policies.{DirectiveId, Directive}
import com.normation.cfclerk.domain.{Technique,TechniqueId}
import com.normation.cfclerk.services.TechniqueRepository
import com.normation.utils.StringUuidGenerator
import com.normation.rudder.web.components.{DirectiveEditForm,DateFormaterService}
import com.normation.rudder.repository._
import scala.xml._
import net.liftweb.common._
import Box._
import net.liftweb.http._
import net.liftweb.http.js._
import JsCmds._
import JE._
import net.liftweb.util.Helpers._
import net.liftweb.util._
import com.normation.cfclerk.domain.TechniqueVersion
import com.normation.rudder.web.services.JsTreeUtilService
import bootstrap.liftweb.RudderConfig
import com.normation.rudder.domain.workflows.ChangeRequestId
import com.normation.rudder.repository.FullActiveTechniqueCategory
import com.normation.rudder.repository.FullActiveTechnique
import com.normation.cfclerk.domain.TechniqueId
import com.normation.rudder.web.services.DisplayDirectiveTree
import com.normation.rudder.web.model.CurrentUser
import com.normation.rudder.authorization.AuthzToRights
import com.normation.rudder.authorization.NoRights
import org.joda.time.DateTime

/**
 * Snippet for managing the System and Active Technique libraries.
 *
 * It allow to see what Techniques are available in the
 * system library, choose and configure which one to use in
 * the user private library.
 *
 * Techniques are classify by categories in a tree.
 *
 */
class DirectiveManagement extends DispatchSnippet with Loggable {
  import DirectiveManagement._

  val techniqueRepository = RudderConfig.techniqueRepository
  val getDirectiveLib     = () => RudderConfig.roDirectiveRepository.getFullDirectiveLibrary
  val uuidGen             = RudderConfig.stringUuidGenerator
  val treeUtilService     = RudderConfig.jsTreeUtilService

  def dispatch = {
    RudderConfig.configService.rudder_workflow_enabled match {
      case Full(workflowEnabled) =>
        {
          case "head" => { _ => head(workflowEnabled) }
          case "userLibrary" => { _ => userLibrary(workflowEnabled) }
          case "showDirectiveDetails" => { _ => initDirectiveDetails(workflowEnabled) }
          case "techniqueDetails" => { xml =>
            techniqueDetails = initTechniqueDetails(workflowEnabled)
            techniqueDetails.apply(xml)
          }
        }
      case eb:EmptyBox =>
        val e = eb ?~! "Error when trying to read Rudder configuration for workflow activation"
        logger.error(s"Error when displaying Directives : ${e.messageChain}")

        {
          case "userLibrary" => { _ => <div class="error">{e.msg}</div> }
          case _ => { _ => NodeSeq.Empty }
        }
    }
  }

  //must be initialized on first call of "techniqueDetails"
  private[this] var techniqueDetails: MemoizeTransform = null

  //the current DirectiveEditForm component
  val currentDirectiveSettingForm = new LocalSnippet[DirectiveEditForm]

  //we specify here what is the technique we are working on
  //technique version must be in the map of techniques in the fullActiveTechnique
  var currentTechnique = Option.empty[(FullActiveTechnique, TechniqueVersion)]

  //the state of the directive library.
  //must be reloaded "updateDirectiveLibrary()"
  //when information change (directive added/removed/modified, etc)
  var directiveLibrary = getDirectiveLib()

  private[this] val directiveId: Box[String] = S.param("directiveId")


  /**
   * Head information (JsTree dependencies,...)
   */
  def head(workflowEnabled: Boolean) : NodeSeq = {
    DirectiveEditForm.staticInit ++
    (
      <head>
        <script type="text/javascript" src="/javascript/jstree/jquery.jstree.js" id="jstree">
        </script>
        <script type="text/javascript" src="/javascript/rudder/tree.js" id="tree">
        </script>
        {Script(OnLoad(parseJsArg(workflowEnabled)))}
      </head>
    )
  }

  /**
   * If a query is passed as argument, try to dejoniffy-it, in a best effort
   * way - just don't take of errors.
   *
   * We want to look for #{ "directiveId":"XXXXXXXXXXXX" }
   */
  private[this] def parseJsArg(workflowEnabled: Boolean): JsCmd = {

    def displayDetails(directiveId:String) = displayDirectiveDetails(DirectiveId(directiveId), workflowEnabled)

    JsRaw("""
        var directiveId = null;
        try {
          directiveId = JSON.parse(window.location.hash.substring(1)).directiveId ;
        } catch(e) {
          directiveId = null;
        }
        if( directiveId != null && directiveId.length > 0) {
          %s;
        }
    """.format(SHtml.ajaxCall(JsVar("directiveId"), displayDetails _ )._2.toJsCmd)
    )
  }

  /**
   * Almost same as Technique/activeTechniquesTree
   * TODO : factor out that part
   */
  def userLibrary(workflowEnabled: Boolean): NodeSeq = {
    (
      <div id={htmlId_activeTechniquesTree} class="nodisplay">{
          directiveLibrary match {
            case eb:EmptyBox =>
              val f = eb ?~! "Error when trying to get the root category of Active Techniques"
              logger.error(f.messageChain)
              f.rootExceptionCause.foreach { ex =>
                logger.error("Exception causing the error was:" , ex)
              }
              <span class="error">An error occured when trying to get information from the database. Please contact your administrator of retry latter.</span>
            case Full(activeTechLib) =>
              <ul>{
                DisplayDirectiveTree.displayTree(activeTechLib, None, Some(onClickActiveTechnique), Some(onClickDirective(workflowEnabled)))
              }</ul>
          }
      }</div>
    ) ++ Script(OnLoad(buildJsTree()))
  }


  private[this] def buildJsTree() : JsCmd = {

    def isDirectiveIdValid(directiveId: String): JsCmd = {
      directiveLibrary.flatMap( _.allDirectives.get(DirectiveId(directiveId))) match {
        case Full((activeTechnique, directive)) =>
          JsRaw(""" buildDirectiveTree('#%s', '%s', '%s') """
            .format(htmlId_activeTechniquesTree, "jsTree-" + directive.id.value, S.contextPath))
        case e:EmptyBox =>
          JsRaw(""" buildDirectiveTree('#%s', '', '%s') """.format(htmlId_activeTechniquesTree, S.contextPath))
      }
    }

    JsRaw("""
        var directiveId = null;
        try {
          directiveId = JSON.parse(window.location.hash.substring(1)).directiveId ;
        } catch(e) {
          directiveId = null;
        }

        %s;

    """.format(SHtml.ajaxCall(JsVar("directiveId"), isDirectiveIdValid _ )._2.toJsCmd,
         htmlId_activeTechniquesTree))
  }

  def initDirectiveDetails(workflowEnabled: Boolean): NodeSeq = directiveId match {
    case Full(id) => <div id={ htmlId_policyConf } /> ++
      //Here, we MUST add a Noop because of a Lift bug that add a comment on the last JsLine.
      Script(OnLoad(displayDirectiveDetails(DirectiveId(id), workflowEnabled) & Noop))
    case _ =>  <div id={ htmlId_policyConf }></div>
  }



  def initTechniqueDetails(workflowEnabled: Boolean) : MemoizeTransform = SHtml.memoize {

    "#techniqueDetails" #> ( currentTechnique match {
      case None =>
        "*" #> {
        <div id="techniqueDetails">
        <div class="deca">
          <p><em>Directives</em> are displayed in the tree of
          <a href="/secure/administration/techniqueLibraryManagement">
            <em>Active Techniques</em>
          </a>,
          grouped by categories.</p>
          <ul>
            <li>Fold/unfold category folders;</li>
            <li>Click on the name of a <em>Technique</em> to see its description;</li>
            <li>
              Click on the name of a <em>Directive</em> to see its configuration items.
              Details of the <em>Technique</em> it's based on will also be displayed.
            </li>
          </ul>
          <p>Additional <em>Techniques</em> may be available through the
            <a href="/secure/administration/techniqueLibraryManagement">
              Techniques screen
            </a>.
          </p>
        </div>
        </div>
      }

      case Some((fullActiveTechnique,version)) =>
        fullActiveTechnique.techniques.get(version) match {
          case None =>
            val m = s"There was an error when trying to read version ${version.toString} of the Technique." +
                 "This is bad. Please check if that version exists on the filesystem and is correctly registered in the Technique Library."

            logger.error(m)

            "*" #> {
              <div id="techniqueDetails">
              <div class="deca">
              <p class="error">{m}</p>
              </div>
              </div>
            }

<<<<<<< HEAD
        "#directiveIntro " #> {
          currentDirectiveSettingForm.is.map { piForm =>
            (".directive *" #> piForm.directive.name)
          }
        } &
        "#techniqueName" #> technique.name &
        "#compatibility" #> technique.compatible.map { comp =>
          { if(comp.os.isEmpty) {
            NodeSeq.Empty
          } else {
            <p><b>Supported operating systems: </b>{comp.os.mkString(", ")}</p>
          } } ++ {
          if (comp.agents.isEmpty) {
            NodeSeq.Empty
          } else {
            <p><b>Supported agents: </b>{comp.agents.mkString(", ")}</p>
          } }
        } &
        "#techniqueDescription" #>  technique.description &
        "#techniqueLongDescription" #>  technique.longDescription &
        "#isSingle *" #> showIsSingle(technique) &
        "#techniqueVersions" #> showVersions(fullActiveTechnique, validTechniqueVersions, workflowEnabled) &
        "#migrate" #> showMigration(fullActiveTechnique, workflowEnabled) &
        "#addButton" #> validTechniqueVersions.lastOption.map { case(v, t, time) =>
          SHtml.ajaxButton(
            { Text(s"Create Directive (latest version) - ${v}") },
            { () =>  SetHtml(CreateDirectivePopup.htmlId_popup,
                       newCreationPopup(t, fullActiveTechnique, workflowEnabled)) &
                     JsRaw( s""" createPopup("${CreateDirectivePopup.htmlId_popup}") """) },
              ("class", "autoWidthButton")
            )
=======
          case Some(technique) =>

            /*
             * We want to filter technique to only show the one
             * with registered acceptation date time.
             * Also sort by version, reverse
             */
            val validTechniqueVersions = fullActiveTechnique.techniques.map { case(v, t) =>
              fullActiveTechnique.acceptationDatetimes.get(v) match {
                case Some(timeStamp) => Some((v, t, timeStamp))
                case None =>
                  logger.error("Inconsistent Technique version state for Technique with ID '%s' and its version '%s': ".format(fullActiveTechnique.techniqueName, v.toString) +
                          "that version was not correctly registered into Rudder and can not be use for now.")
                  logger.info("A workaround is to remove that version manually from Rudder (move the directory for that version of the Technique out " +
                          "of your configuration-repository directory (for example in /tmp) and 'git commit' the modification), " +
                          "reload the Technique Library, then add back the version back (move it back at its place, 'git add' the directory, 'git commit' the" +
                          "modification), and reload again the Technique Library.")

                  None
              }
            }.toSeq.flatten.sortBy( _._1 )

            "#directiveIntro " #> {
              currentDirectiveSettingForm.is.map { piForm =>
                (".directive *" #> piForm.directive.name)
              }
            } &
            "#techniqueName" #> technique.name &
            "#compatibility" #> technique.compatible.map { comp =>
              { if(comp.os.isEmpty) {
                NodeSeq.Empty
              } else {
                <p><b>Supported operating systems: </b>{comp.os.mkString(", ")}</p>
              } } ++ {
              if (comp.agents.isEmpty) {
                NodeSeq.Empty
              } else {
                <p><b>Supported agents: </b>{comp.agents.mkString(", ")}</p>
              } }
            } &
            "#techniqueDescription" #>  technique.description &
            "#techniqueLongDescription" #>  technique.longDescription &
            "#isSingle *" #> showIsSingle(technique) &
            "#techniqueVersions" #> showVersions(fullActiveTechnique, validTechniqueVersions) &
            "#migrate" #> showMigration(fullActiveTechnique) &
            "#addButton" #> validTechniqueVersions.lastOption.map { case(v, t, time) =>
              SHtml.ajaxButton(
                { Text(s"Create Directive (latest version) - ${v}") },
                { () =>  SetHtml(CreateDirectivePopup.htmlId_popup,
                           newCreationPopup(t, fullActiveTechnique)) &
                         JsRaw( s""" createPopup("${CreateDirectivePopup.htmlId_popup}") """) },
                  ("class", "autoWidthButton")
                )
            }
>>>>>>> 75402aa0
        }
    })
  }

  private[this] def showIsSingle(technique:Technique) : NodeSeq = {
    <span>
      {
        if(technique.isMultiInstance) {
          {<b>Multi instance</b>} ++
          Text(": several Directives derived from that template can be deployed on a given server")
        } else {
          {<b>Unique</b>} ++
          Text(": an unique Directive derived from that template can be deployed on a given server")
        }
      }
    </span>
  }

  private[this] def showVersions(activeTechnique: FullActiveTechnique, validTechniques: Seq[(TechniqueVersion, Technique, DateTime)], workflowEnabled: Boolean) : NodeSeq = {
    //if we are on a Policy Server, add a "in use" after the currently used version
    val directiveVersion = currentDirectiveSettingForm.is.map {
      form => form.directive.techniqueVersion
    }

    def newDirectiveAction(technique:Technique) : NodeSeq = {
      val rights = AuthzToRights.parseAuthz("directive_write").headOption.getOrElse(NoRights)
      if(CurrentUser.checkRights(rights)) {
        SHtml.ajaxButton(
            Text("Create Directive")
          , { () => (   SetHtml(CreateDirectivePopup.htmlId_popup,
                         newCreationPopup(technique, activeTechnique, workflowEnabled)
                       )
                     & JsRaw( s""" createPopup("${CreateDirectivePopup.htmlId_popup}") """)
                     )

            }
          , ("class", "smallButton")
          , ("style", "width: 120px !important;")
        )
      } else {
        NodeSeq.Empty
      }
    }

    validTechniques.map { case(v,t, timeStamp) =>
        <tr style="border: solid #666666 1px !important">
          <td>{v.toString}</td>
          <td>{DateFormaterService.getFormatedDate(timeStamp)} {
              directiveVersion match {
                case Full(x) if(x == v) => <i>(version used)</i>
                case _ => NodeSeq.Empty
              }
          }</td>
          <td>{newDirectiveAction(t)}</td>
        </tr>
     }
  }

  /**
   * If there is only zero or one version, display nothing.
   * Else, build an ajax form with the migration logic
   */
  private[this] def showMigration(activeTechnique: FullActiveTechnique, workflowEnabled: Boolean) = {

    def onSubmitMigration(v:TechniqueVersion, directive:Directive, activeTechnique: FullActiveTechnique, workflowEnabled: Boolean) = {
      currentTechnique = Some((activeTechnique,v))
      updateCf3PolicyDraftInstanceSettingFormComponent(activeTechnique, directive.copy(techniqueVersion = v), Some(directive), workflowEnabled, false)
    }

    "*" #> currentDirectiveSettingForm.is
      .filter { _ => //do not display form when only one version is available
        activeTechnique.techniques.size > 1
      }
      .map { form =>
        "form" #> { (xml:NodeSeq) =>
          val options = activeTechnique.techniques.keys
            .toSeq
            .filterNot( _ == form.directive.techniqueVersion)
            .map( v => (v,v.toString) )
            .reverse
          val onSubmit =  { (v:TechniqueVersion) =>
            onSubmitMigration(v, form.directive, activeTechnique, workflowEnabled)
          }
          val jsFunc = { () =>
            //update UI: Directive details
            Replace(html_techniqueDetails, techniqueDetails.applyAgain) &
            setRightPanelHeader(false) &
            Replace(htmlId_policyConf, showDirectiveDetails) &
            displayFinishMigrationPopup
          }
          (
            "select" #> (SHtml.selectObj(options, default = Empty, onSubmit) %
              ("style", "width:60px;")) &
            ":submit" #> SHtml.ajaxSubmit("Migrate", jsFunc)
          ) (SHtml.ajaxForm(xml))
        }
      }
  }

  private[this] def setRightPanelHeader(isDirective:Boolean) : JsCmd = {
    val title = if (isDirective) "About this Directive" else "About this Technique"
    SetHtml("detailsPortletTitle", Text(title))
  }

  ///////////// finish migration pop-up ///////////////
  private[this] def displayFinishMigrationPopup : JsCmd = {
    JsRaw(""" callPopupWithTimeout(200,"finishMigrationPopup") """)
  }

  /**
   * Configure a Rudder internal Technique to be usable in the
   * user Technique (private) library.
   */
  private[this] def showDirectiveDetails() : NodeSeq = {
    currentDirectiveSettingForm.is match {
      case Failure(m,_,_) =>
        <div id={htmlId_policyConf} class="error">
          An error happened when trying to load Directive configuration.
          Error message was: {m}
        </div>
      case Empty =>  <div id={htmlId_policyConf}></div>
      //here we CAN NOT USE <lift:DirectiveEditForm.showForm /> because lift seems to cache things
      //strangely, and if so, after an form save, clicking on tree node does nothing
      // (or more exactly, the call to "onclicknode" is correct, the currentDirectiveSettingForm
      // has the good Directive, but the <lift:DirectiveEditForm.showForm /> is called on
      // an other component (the one which did the submit). Strange.
      case Full(formComponent) => formComponent.showForm()
    }
  }

  private[this] def newCreationPopup(technique: Technique, activeTechnique: FullActiveTechnique, workflowEnabled: Boolean) : NodeSeq = {
    new CreateDirectivePopup(
        technique.name, technique.description, technique.id.version,
        onSuccessCallback = { (directive : Directive) =>
          updateCf3PolicyDraftInstanceSettingFormComponent(activeTechnique, directive,None, workflowEnabled, true)
          //Update UI
          Replace(htmlId_policyConf, showDirectiveDetails) &
          JsRaw("""createTooltip(); scrollToElement('%s')""".format(htmlId_policyConf))
        }
    ).popupContent
  }

  private[this] def displayDirectiveDetails(directiveId: DirectiveId, workflowEnabled: Boolean): JsCmd = {
    //Set current Directive edition component to the given value

    directiveLibrary.flatMap( _.allDirectives.get(directiveId)) match {
      case Full((fullActiveTechnique, directive)) =>
        Replace(htmlId_activeTechniquesTree, userLibrary(workflowEnabled))
        currentTechnique = Some((fullActiveTechnique, directive.techniqueVersion))
        updateCf3PolicyDraftInstanceSettingFormComponent(fullActiveTechnique, directive, None, workflowEnabled, false)
      case eb: EmptyBox => currentDirectiveSettingForm.set(eb)
    }

    //update UI: Directive details
    Replace(html_techniqueDetails, techniqueDetails.applyAgain) &
    setRightPanelHeader(true) &
    Replace(htmlId_policyConf, showDirectiveDetails) &
    JsRaw("""this.window.location.hash = "#" + JSON.stringify({'directiveId':'%s'})"""
        .format(directiveId.value)) &
    JsRaw("""createTooltip(); scrollToElement('%s')""".format(htmlId_policyConf))
  }

  private[this] def updateCf3PolicyDraftInstanceSettingFormComponent(
      activeTechnique     : FullActiveTechnique
    , directive           : Directive
    , oldDirective        : Option[Directive]
    , workflowEnabled     : Boolean
    , isADirectiveCreation: Boolean
  ) : Unit = {


    activeTechnique.techniques.get(directive.techniqueVersion) match {
      case Some(technique) =>
        val dirEditForm = new DirectiveEditForm(
            htmlId_policyConf
          , technique
          , activeTechnique.toActiveTechnique
          , directive
          , oldDirective
          , workflowEnabled
          , onSuccessCallback = directiveEditFormSuccessCallBack
          , isADirectiveCreation = isADirectiveCreation
          , onRemoveSuccessCallBack = () => onRemoveSuccessCallBack(workflowEnabled)
        )

        currentDirectiveSettingForm.set(Full(dirEditForm))
      case None =>
        val msg = s"Can not display directive edit form: missing information about technique with name='${activeTechnique.techniqueName}' and version='${directive.techniqueVersion}'"
        logger.warn(msg)
        currentDirectiveSettingForm.set(Failure(msg))
    }
  }

  /**
   * Callback used to update the form when the edition of the directive have
   * been done
   * If it is given a directive, it updated the form, else goes to the changerequest page
   */
  private[this] def directiveEditFormSuccessCallBack(returns: Either[Directive,ChangeRequestId]): JsCmd = {
    val workflowEnabled = returns.isRight

    returns match {
      case Left(dir) => // ok, we've received a directive, show it
        updateDirectiveLibrary()

        directiveLibrary.flatMap( _.allDirectives.get(dir.id)) match {
          case Full((activeTechnique, directive)) => {
            updateCf3PolicyDraftInstanceSettingFormComponent(activeTechnique, dir, None, workflowEnabled, false)
            Replace(htmlId_policyConf, showDirectiveDetails) &
            JsRaw("""this.window.location.hash = "#" + JSON.stringify({'directiveId':'%s'})"""
              .format(dir.id.value)) &
            Replace(htmlId_activeTechniquesTree, userLibrary(workflowEnabled))
          }
          case eb:EmptyBox => {
            val errMsg = "Error when trying to get directive'%s' [%s] info with its " +
                "technique context for displaying in Directive Management edit form."
            val e = eb ?~! errMsg.format(dir.name, dir.id)
            logger.error(e.messageChain)
            e.rootExceptionCause.foreach { ex =>
              logger.error("Root exception was: ", ex)
            }
            Alert("Error when trying to get display the page. Please, try again")
          }
        }
      case Right(changeRequest) => // oh, we have a change request, go to it
        RedirectTo(s"""/secure/utilities/changeRequest/${changeRequest.value}""")
    }
  }

  private[this] def onRemoveSuccessCallBack(workflowEnabled: Boolean): JsCmd = {
    updateDirectiveLibrary
    Replace(htmlId_policyConf, showDirectiveDetails) &
    Replace(htmlId_activeTechniquesTree, userLibrary(workflowEnabled))
  }

  private[this] def updateDirectiveLibrary() : Unit = {
    directiveLibrary = getDirectiveLib()
  }

  //////////////// display trees ////////////////////////

  private[this] def onClickDirective(workflowEnabled: Boolean)(cat: FullActiveTechniqueCategory, at: FullActiveTechnique, directive: Directive) : JsCmd = {
    displayDirectiveDetails(directive.id, workflowEnabled)
  }

  private[this] def onClickActiveTechnique(cat: FullActiveTechniqueCategory, fullActiveTechnique : FullActiveTechnique) : JsCmd = {
      currentTechnique = fullActiveTechnique.newestAvailableTechnique.map( fat => (fullActiveTechnique, fat.id.version) )

      currentDirectiveSettingForm.set(Empty)

      //Update UI
      Replace(html_techniqueDetails, techniqueDetails.applyAgain) &
      setRightPanelHeader(false) &
      Replace(htmlId_policyConf, showDirectiveDetails) &
      JsRaw("""correctButtons();""")
  }

}


object DirectiveManagement {

  /*
   * HTML id for zones with Ajax / snippet output
   */
  val htmlId_activeTechniquesTree = "activeTechniquesTree"
  val htmlId_policyConf = "policyConfiguration"
  val htmlId_currentActiveTechniqueActions = "currentActiveTechniqueActions"
  val html_addPiInActiveTechnique = "addNewDirective"
  val html_techniqueDetails = "techniqueDetails"
}
<|MERGE_RESOLUTION|>--- conflicted
+++ resolved
@@ -268,39 +268,6 @@
               </div>
             }
 
-<<<<<<< HEAD
-        "#directiveIntro " #> {
-          currentDirectiveSettingForm.is.map { piForm =>
-            (".directive *" #> piForm.directive.name)
-          }
-        } &
-        "#techniqueName" #> technique.name &
-        "#compatibility" #> technique.compatible.map { comp =>
-          { if(comp.os.isEmpty) {
-            NodeSeq.Empty
-          } else {
-            <p><b>Supported operating systems: </b>{comp.os.mkString(", ")}</p>
-          } } ++ {
-          if (comp.agents.isEmpty) {
-            NodeSeq.Empty
-          } else {
-            <p><b>Supported agents: </b>{comp.agents.mkString(", ")}</p>
-          } }
-        } &
-        "#techniqueDescription" #>  technique.description &
-        "#techniqueLongDescription" #>  technique.longDescription &
-        "#isSingle *" #> showIsSingle(technique) &
-        "#techniqueVersions" #> showVersions(fullActiveTechnique, validTechniqueVersions, workflowEnabled) &
-        "#migrate" #> showMigration(fullActiveTechnique, workflowEnabled) &
-        "#addButton" #> validTechniqueVersions.lastOption.map { case(v, t, time) =>
-          SHtml.ajaxButton(
-            { Text(s"Create Directive (latest version) - ${v}") },
-            { () =>  SetHtml(CreateDirectivePopup.htmlId_popup,
-                       newCreationPopup(t, fullActiveTechnique, workflowEnabled)) &
-                     JsRaw( s""" createPopup("${CreateDirectivePopup.htmlId_popup}") """) },
-              ("class", "autoWidthButton")
-            )
-=======
           case Some(technique) =>
 
             /*
@@ -322,7 +289,6 @@
                   None
               }
             }.toSeq.flatten.sortBy( _._1 )
-
             "#directiveIntro " #> {
               currentDirectiveSettingForm.is.map { piForm =>
                 (".directive *" #> piForm.directive.name)
@@ -344,18 +310,17 @@
             "#techniqueDescription" #>  technique.description &
             "#techniqueLongDescription" #>  technique.longDescription &
             "#isSingle *" #> showIsSingle(technique) &
-            "#techniqueVersions" #> showVersions(fullActiveTechnique, validTechniqueVersions) &
-            "#migrate" #> showMigration(fullActiveTechnique) &
+            "#techniqueVersions" #> showVersions(fullActiveTechnique, validTechniqueVersions, workflowEnabled) &
+            "#migrate" #> showMigration(fullActiveTechnique, workflowEnabled) &
             "#addButton" #> validTechniqueVersions.lastOption.map { case(v, t, time) =>
               SHtml.ajaxButton(
                 { Text(s"Create Directive (latest version) - ${v}") },
                 { () =>  SetHtml(CreateDirectivePopup.htmlId_popup,
-                           newCreationPopup(t, fullActiveTechnique)) &
+                           newCreationPopup(t, fullActiveTechnique, workflowEnabled)) &
                          JsRaw( s""" createPopup("${CreateDirectivePopup.htmlId_popup}") """) },
                   ("class", "autoWidthButton")
                 )
             }
->>>>>>> 75402aa0
         }
     })
   }
