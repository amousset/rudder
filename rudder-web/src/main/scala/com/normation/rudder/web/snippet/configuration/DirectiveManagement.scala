/*
*************************************************************************************
* Copyright 2011 Normation SAS
*************************************************************************************
*
* This file is part of Rudder.
*
* Rudder is free software: you can redistribute it and/or modify
* it under the terms of the GNU General Public License as published by
* the Free Software Foundation, either version 3 of the License, or
* (at your option) any later version.
*
* In accordance with the terms of section 7 (7. Additional Terms.) of
* the GNU General Public License version 3, the copyright holders add
* the following Additional permissions:
* Notwithstanding to the terms of section 5 (5. Conveying Modified Source
* Versions) and 6 (6. Conveying Non-Source Forms.) of the GNU General
* Public License version 3, when you create a Related Module, this
* Related Module is not considered as a part of the work and may be
* distributed under the license agreement of your choice.
* A "Related Module" means a set of sources files including their
* documentation that, without modification of the Source Code, enables
* supplementary functions or services in addition to those offered by
* the Software.
*
* Rudder is distributed in the hope that it will be useful,
* but WITHOUT ANY WARRANTY; without even the implied warranty of
* MERCHANTABILITY or FITNESS FOR A PARTICULAR PURPOSE.  See the
* GNU General Public License for more details.
*
* You should have received a copy of the GNU General Public License
* along with Rudder.  If not, see <http://www.gnu.org/licenses/>.

*
*************************************************************************************
*/

package com.normation.rudder.web.snippet.configuration

import com.normation.rudder.web.model.JsTreeNode
import com.normation.rudder.domain.policies.{DirectiveId, Directive}
import com.normation.cfclerk.domain.{Technique,TechniqueId}
import com.normation.cfclerk.services.TechniqueRepository
import com.normation.utils.StringUuidGenerator
import com.normation.rudder.web.components.{DirectiveEditForm,DateFormaterService}
import com.normation.rudder.repository._
import scala.xml._
import net.liftweb.common._
import Box._
import net.liftweb.http._
import net.liftweb.http.js._
import JsCmds._
import JE._
import net.liftweb.util.Helpers._
import net.liftweb.util._
import com.normation.cfclerk.domain.TechniqueVersion
import com.normation.rudder.web.services.JsTreeUtilService
import bootstrap.liftweb.RudderConfig
import com.normation.rudder.domain.workflows.ChangeRequestId
import com.normation.rudder.repository.FullActiveTechniqueCategory
import com.normation.rudder.repository.FullActiveTechnique
import com.normation.cfclerk.domain.TechniqueId
import com.normation.rudder.web.services.DisplayDirectiveTree
import com.normation.rudder.web.model.CurrentUser
import com.normation.rudder.authorization.AuthzToRights
import com.normation.rudder.authorization.NoRights
import org.joda.time.DateTime
import net.liftweb.http.js.JE.JsArray
import com.normation.rudder.web.model.JsInitContextLinkUtil
<<<<<<< HEAD
import com.normation.rudder.domain.policies.GlobalPolicyMode
import com.normation.rudder.domain.policies.Tags
import com.normation.rudder.domain.policies.Tag
=======
import com.normation.eventlog.ModificationId
>>>>>>> 5d8087b2

/**
 * Snippet for managing the System and Active Technique libraries.
 *
 * It allow to see what Techniques are available in the
 * system library, choose and configure which one to use in
 * the user private library.
 *
 * Techniques are classify by categories in a tree.
 *
 */
class DirectiveManagement extends DispatchSnippet with Loggable {
  import DirectiveManagement._

  val techniqueRepository = RudderConfig.techniqueRepository
  val getDirectiveLib     = () => RudderConfig.roDirectiveRepository.getFullDirectiveLibrary
  val getRules            = () => RudderConfig.roRuleRepository.getAll()
  val uuidGen             = RudderConfig.stringUuidGenerator
  val treeUtilService     = RudderConfig.jsTreeUtilService
  private[this] val configService = RudderConfig.configService

  def dispatch = {
    configService.rudder_workflow_enabled match {
      case Full(workflowEnabled) =>
        {
          case "head" => { _ => head(workflowEnabled) }
          case "userLibrary" => { _ => displayDirectiveLibrary(workflowEnabled) }
          case "showDirectiveDetails" => { _ => initDirectiveDetails(workflowEnabled) }
          case "techniqueDetails" => { xml =>
            techniqueDetails = initTechniqueDetails(workflowEnabled)
            techniqueDetails.apply(xml)
          }
        }
      case eb:EmptyBox =>
        val e = eb ?~! "Error when trying to read Rudder configuration for workflow activation"
        logger.error(s"Error when displaying Directives : ${e.messageChain}")

        {
          case "userLibrary" => { _ => <div class="error">{e.msg}</div> }
          case _ => { _ => NodeSeq.Empty }
        }
    }
  }

  //must be initialized on first call of "techniqueDetails"
  private[this] var techniqueDetails: MemoizeTransform = null

  //the current DirectiveEditForm component
  val currentDirectiveSettingForm = new LocalSnippet[DirectiveEditForm]

  //we specify here what is the technique we are working on
  //technique version must be in the map of techniques in the fullActiveTechnique
  var currentTechnique = Option.empty[(FullActiveTechnique, TechniqueVersion)]

  //the state of the directive library.
  //must be reloaded "updateDirectiveLibrary()"
  //when information change (directive added/removed/modified, etc)
  var directiveLibrary = getDirectiveLib()
  var rules = getRules()

  private[this] val directiveId: Box[String] = S.param("directiveId")

  /**
   * Head information (JsTree dependencies,...)
   */
  def head(workflowEnabled: Boolean) : NodeSeq = {
    DirectiveEditForm.staticInit ++
    (
      <head>
        {Script(OnLoad(parseJsArg(workflowEnabled)))}
      </head>
    )
  }

  /**
   * If a query is passed as argument, try to dejoniffy-it, in a best effort
   * way - just don't take of errors.
   *
   * We want to look for #{ "directiveId":"XXXXXXXXXXXX" }
   */
  private[this] def parseJsArg(workflowEnabled: Boolean): JsCmd = {

    def displayDetails(directiveId:String) = updateDirectiveForm(workflowEnabled)(Right(DirectiveId(directiveId)), None)

    JsRaw("""
        var directiveId = null;
        try {
          directiveId = JSON.parse(decodeURI(window.location.hash.substring(1))).directiveId ;
        } catch(e) {
          directiveId = null;
        }
        if( directiveId != null && directiveId.length > 0) {
          %s;
        }
    """.format(SHtml.ajaxCall(JsVar("directiveId"), displayDetails _ )._2.toJsCmd)
    )
  }

  /**
   * Almost same as Technique/activeTechniquesTree
   * TODO : factor out that part
   */
  def displayDirectiveLibrary(workflowEnabled: Boolean): NodeSeq = {
    (
      <div id={htmlId_activeTechniquesTree} class="col-xs-12">{
          (directiveLibrary,rules,configService.rudder_global_policy_mode()) match {
            case (Full(activeTechLib), Full(allRules), Full(globalMode)) =>
              val usedDirectives = allRules.flatMap { case r =>
                  r.directiveIds.map( id => (id -> r.id))
                }.groupBy( _._1 ).mapValues( _.size).toSeq

              <ul>{
                DisplayDirectiveTree.displayTree(
                    activeTechLib
                  , globalMode
                  , usedDirectives
                  , None
                  , Some(onClickActiveTechnique)
                  , Some(onClickDirective(workflowEnabled))
                  , false
                )
              }</ul>
            case (x, y, z) =>

              (x :: y :: z :: Nil).foreach {
                case eb: EmptyBox =>
                  val f = eb ?~! "Error when trying to get the root category of Active Techniques"
                  logger.error(f.messageChain)
                  f.rootExceptionCause.foreach { ex =>
                    logger.error("Exception causing the error was:" , ex)
                  }

                case _ => //
              }

              <span class="error">An error occured when trying to get information from the database. Please contact your administrator of retry latter.</span>
          }
      }</div>
    ) ++ Script(OnLoad(buildJsTree()))
  }

  private[this] def buildJsTree() : JsCmd = {

    JsRaw(s"""
        var directiveId = null;
        try {
          directiveId = "jsTree-" + JSON.parse(decodeURI(window.location.hash.substring(1))).directiveId ;
        } catch(e) {
          directiveId = '';
        }

        buildDirectiveTree('#${htmlId_activeTechniquesTree}', [ directiveId ], '${S.contextPath}', 1);
        $$(window).on('resize',function(){
          adjustHeight('#activeTechniquesTree');
        });
        adjustHeight('#activeTechniquesTree');
        $$('#activeTechniquesTree').on('scroll',function(){$$('.tooltip').hide();});
        createTooltip();
    """)
  }

  def initDirectiveDetails(workflowEnabled: Boolean): NodeSeq = directiveId match {
    case Full(id) => <div id={ htmlId_policyConf } /> ++
      //Here, we MUST add a Noop because of a Lift bug that add a comment on the last JsLine.
      Script(OnLoad(updateDirectiveForm(workflowEnabled)(Right(DirectiveId(id)),None)))
    case _ =>  <div id={ htmlId_policyConf }></div>
  }

  def initTechniqueDetails(workflowEnabled: Boolean) : MemoizeTransform = SHtml.memoize {
    "#techniqueDetails *" #> ( currentTechnique match {
      case None =>
        "#info-title *" #> "Usage" &
        "#details *" #> {
            <div class="col-lg-12">
              <div class="col-lg-12 callout-fade callout-warning">
                <div class="marker">
                  <span class="glyphicon glyphicon-info-sign"></span>
                </div>
                <p>
                  <em>Directives</em> are displayed in the tree of
                  <a href="/secure/administration/techniqueLibraryManagement">
                    <em>Active Techniques</em>
                  </a>, grouped by categories.
                </p>
                <ul>
                  <li>Fold/unfold category folders;</li>
                  <li>Click on the name of a <em>Technique</em> to see its description;</li>
                  <li>
                    Click on the name of a <em>Directive</em> to see its configuration items.
                    Details of the <em>Technique</em> it's based on will also be displayed.
                  </li>
                </ul>
                <p>Additional <em>Techniques</em> may be available through the
                  <a href="/secure/administration/techniqueLibraryManagement">
                    <em>Techniques</em> screen
                  </a>.
                </p>
              </div>
            </div>
      }

      case Some((fullActiveTechnique,version)) =>
        fullActiveTechnique.techniques.get(version) match {
          case None =>
            val m = s"There was an error when trying to read version ${version.toString} of the Technique." +
                 "This is bad. Please check if that version exists on the filesystem and is correctly registered in the Technique Library."

            logger.error(m)

            "*" #> {
              <div id="techniqueDetails">
              <div class="deca">
              <p class="error">{m}</p>
              </div>
              </div>
            }

          case Some(technique) =>

           /*
            * We want to filter technique to only show the one
            * with registered acceptation date time.
            * Also sort by version, reverse
            */
           val validTechniqueVersions = fullActiveTechnique.techniques.map { case(v, t) =>
             fullActiveTechnique.acceptationDatetimes.get(v) match {
               case Some(timeStamp) => Some((v, t, timeStamp))
               case None =>
                 logger.error("Inconsistent Technique version state for Technique with ID '%s' and its version '%s': ".format(fullActiveTechnique.techniqueName, v.toString) +
                         "that version was not correctly registered into Rudder and can not be use for now.")
                 logger.info("A workaround is to remove that version manually from Rudder (move the directory for that version of the Technique out " +
                         "of your configuration-repository directory (for example in /tmp) and 'git commit' the modification), " +
                         "reload the Technique Library, then add back the version back (move it back at its place, 'git add' the directory, 'git commit' the" +
                         "modification), and reload again the Technique Library.")

                 None
             }
           }.toSeq.flatten.sortBy( _._1 )

           "#directiveIntro " #> {
             currentDirectiveSettingForm.get.map { piForm =>
               (".directive *" #> piForm.directive.name)
             }
           } &
           "#techniqueName" #> technique.name &
           "#compatibility" #> technique.compatible.map { comp =>
             { if(comp.os.isEmpty) {
               NodeSeq.Empty
             } else {
               <li><b>Supported operating systems: </b>{comp.os.mkString(", ")}</li>
             } } ++ {
             if (comp.agents.isEmpty) {
               NodeSeq.Empty
             } else {
               <li><b>Supported agents: </b>{comp.agents.mkString(", ")}</li>
             } }
           } &
           "#techniqueDescription *" #>  technique.description &
           "#techniqueLongDescription" #>  technique.longDescription &
           "#isSingle *" #> showIsSingle(technique) &
           "#techniqueVersion *+" #> showVersions(fullActiveTechnique, validTechniqueVersions, workflowEnabled)
        }
    })
  }

  private[this] def showIsSingle(technique:Technique) : NodeSeq = {
    <span>
      {
        if(technique.isMultiInstance) {
          {<b>Multi instance</b>} ++
          Text(": several Directives derived from that template can be deployed on a given server")
        } else {
          {<b>Unique</b>} ++
          Text(": an unique Directive derived from that template can be deployed on a given server")
        }
      }
    </span>
  }

  private[this] def showVersions(activeTechnique: FullActiveTechnique, validTechniques: Seq[(TechniqueVersion, Technique, DateTime)], workflowEnabled: Boolean) = {

    val techniqueVersionInfo = validTechniques.map { case(v,t, timeStamp) =>
      val isDeprecated = t.deprecrationInfo.isDefined
      val deprecationMessage = t.deprecrationInfo.map(_.message).getOrElse("")
      val acceptationDate = DateFormaterService.getFormatedDate(timeStamp)
      val action = {
        val ajax = SHtml.ajaxCall(JsNull, (_) => newDirective(t, activeTechnique, workflowEnabled))
        AnonFunc("",ajax)
      }
      JsObj(
          ( "version"           -> v.toString )
        , ( "isDeprecated"      -> isDeprecated)
        , ("deprecationMessage" -> deprecationMessage)
        , ("acceptationDate"    -> acceptationDate)
        , ( "action"            -> action)
      )
    }
    val dataArray = JsArray(techniqueVersionInfo.toList)

    Script(
      OnLoad(
        JsRaw(s"""
          angular.bootstrap('#techniqueDetails', ['techniqueDetails']);
          var scope = angular.element($$("#techniqueVersion")).scope();
          scope.$$apply(function(){
            scope.init(${dataArray.toJsCmd});
          } );
          createTooltip();"""
    ) ) )
  }

  ///////////// finish migration pop-up ///////////////
  private[this] def displayFinishMigrationPopup : JsCmd = {
    JsRaw(""" callPopupWithTimeout(200,"finishMigrationPopup") """)
  }

  /**
   * Configure a Rudder internal Technique to be usable in the
   * user Technique (private) library.
   */
  private[this] def showDirectiveDetails() : NodeSeq = {
<<<<<<< HEAD
    currentDirectiveSettingForm.get match {
      case Failure(m,_,_) =>
        <div id={htmlId_policyConf} class="error">
          An error happened when trying to load Directive configuration.
          Error message was: {m}
=======
    currentDirectiveSettingForm.is match {
      case Failure(m,ex,_) =>
        <div class="tw-bs">
        <div id={htmlId_policyConf} class="col-md-offset-2 col-md-8" style="margin-top:50px">
          <h4 class="text-warning">An error happened when trying to load Directive configuration.</h4>
          <div class="bs-callout bs-callout-danger">
          <strong>Error message was:</strong>
          <p>{m}</p>{
            ex match {
              case Full(MissingTechniqueException(directive)) =>
                // in that case, we bypass workflow because we don't have the information to create a valid one (technique is missing)
                val deleteButton = SHtml.ajaxButton("Delete", () => {
                    RudderConfig.woDirectiveRepository.delete(
                        directive.id
                      , ModificationId(RudderConfig.stringUuidGenerator.newUuid)
                      , CurrentUser.getActor
                      , Some(s"Deleting directive '${directive.name}' (${directive.id}) because its Technique isn't available anymore")
                    ) match {
                      case Full(diff)   =>
                        currentDirectiveSettingForm.set(Empty)
                        Replace(htmlId_policyConf, showDirectiveDetails) & JsRaw("""correctButtons(); createTooltip();""") & onRemoveSuccessCallBack(false)
                      case eb: EmptyBox =>
                        val msg = (eb ?~! s"Error when trying to delete directive '${directive.name}' (${directive.id})").messageChain
                        //redisplay this form with the new error
                        currentDirectiveSettingForm.set(Failure(msg))
                        Replace(htmlId_policyConf, showDirectiveDetails) & JsRaw("""correctButtons(); createTooltip();""")
                    }
                  }, ("class" ,"dangerButton")
                )

                <div><p>Do you want to <strong>delete directive</strong> '{directive.name}' ({directive.id.value})?</p>{
                  deleteButton
                }</div>

              case _ => NodeSeq.Empty
            }
          }
        </div></div>
>>>>>>> 5d8087b2
        </div>

      case Empty =>  <div id={htmlId_policyConf}></div>
      //here we CAN NOT USE <lift:DirectiveEditForm.showForm /> because lift seems to cache things
      //strangely, and if so, after an form save, clicking on tree node does nothing
      // (or more exactly, the call to "onclicknode" is correct, the currentDirectiveSettingForm
      // has the good Directive, but the <lift:DirectiveEditForm.showForm /> is called on
      // an other component (the one which did the submit). Strange.
      case Full(formComponent) => formComponent.showForm()
    }
  }

  private[this] def newDirective(technique: Technique, activeTechnique: FullActiveTechnique, workflowEnabled: Boolean)  = {
    configService.rudder_global_policy_mode() match {
      case Full(globalMode) =>
        val allDefaults = techniqueRepository.getTechniquesInfo.directivesDefaultNames
        val directiveDefaultName = allDefaults.get(technique.id.toString).orElse(allDefaults.get(technique.id.name.value)).getOrElse(technique.name)
        val directive =
          Directive(
              DirectiveId(uuidGen.newUuid)
            , technique.id.version
            , Map()
            , directiveDefaultName
            , ""
            , None
            , ""
            , 5
            , true
          )
        updateDirectiveSettingForm(activeTechnique, directive,None, workflowEnabled, true, globalMode)
        //Update UI
        Replace(htmlId_policyConf, showDirectiveDetails) &
        SetHtml(html_techniqueDetails, NodeSeq.Empty) &
        JsRaw("""createTooltip();""")
      case eb:EmptyBox =>
        val fail = eb ?~! "Could not get global policy mode while creating new Directive"
        logger.error(fail.messageChain)
        val errorHtml =
              <div class="deca">
              <p class="error">{fail.messageChain}</p>
              </div>
        SetHtml(htmlId_policyConf, errorHtml)
    }
  }

  /* Update Directive form,
   * either from the directive Id (when it comes from the url )
   * or from the full directive info ( callbacks, click on directive tree ...)
   */
  def updateDirectiveForm(workflowEnabled : Boolean)(
      directiveInfo: Either[Directive,DirectiveId]
    , oldDirective: Option[Directive]
  ) = {
    val directiveId = directiveInfo match {
      case Left(directive) => directive.id
      case Right(directiveId) => directiveId
    }
    configService.rudder_global_policy_mode() match {
      case Full(globalMode) =>
        directiveLibrary.flatMap( _.allDirectives.get(directiveId)) match {
          // The directive exists, update directive form
          case Full((activeTechnique, directive)) =>
            // In priority, use the directive passed as parameter
            val newDirective = directiveInfo match {
              case Left(updatedDirective) => updatedDirective
              case _ => directive // Only the id, get it from the library
            }
            updateDirectiveSettingForm(activeTechnique, newDirective, oldDirective, workflowEnabled, false, globalMode)
          case eb:EmptyBox =>
            currentDirectiveSettingForm.set(eb)
        }
      case eb:EmptyBox =>
        currentDirectiveSettingForm.set(eb)
    }

    SetHtml(html_techniqueDetails, NodeSeq.Empty) &
    Replace(htmlId_policyConf, showDirectiveDetails) &
    JsRaw(s"""this.window.location.hash = "#" + JSON.stringify({'directiveId':'${directiveId.value}'})""") &
    After(0,JsRaw("""createTooltip();""")) // OnLoad or JsRaw createTooltip does not work ...
  }


  private[this] final case class MissingTechniqueException(directive: Directive) extends
    Exception(s"Directive ${directive.name} (${directive.id.value}) is bound to a Technique without any valid version available")

  private[this] def updateDirectiveSettingForm(
      activeTechnique     : FullActiveTechnique
    , directive           : Directive
    , oldDirective        : Option[Directive]
    , workflowEnabled     : Boolean
    , isADirectiveCreation: Boolean
    , globalMode          : GlobalPolicyMode
  ) : Unit = {

    def createForm(dir: Directive, oldDir: Option[Directive], technique: Technique, errorMsg: Option[String]) = {
      new DirectiveEditForm(
            htmlId_policyConf
          , technique
          , activeTechnique.toActiveTechnique
          , activeTechnique
          , dir
          , oldDir
          , workflowEnabled
          , globalMode
          , onSuccessCallback = directiveEditFormSuccessCallBack(workflowEnabled)
          , onMigrationCallback = (dir,optDir) => updateDirectiveForm(workflowEnabled)(Left(dir),optDir) & displayFinishMigrationPopup
          , isADirectiveCreation = isADirectiveCreation
          , onRemoveSuccessCallBack = () => onRemoveSuccessCallBack(workflowEnabled)
        )
    }

    activeTechnique.techniques.get(directive.techniqueVersion) match {
      case Some(technique) =>
        val dirEditForm = createForm(directive, oldDirective, technique, None)
        currentDirectiveSettingForm.set(Full(dirEditForm))
      case None =>
        // do we have at least one version for that technique ? We can then try to migrate towards it
        activeTechnique.techniques.lastOption match {
          case Some((version, technique)) =>
            val dirEditForm = createForm(directive.copy(techniqueVersion = version), Some(directive), technique, None)
            currentDirectiveSettingForm.set(Full(dirEditForm))
            dirEditForm.addFormMsg(
              <div class="tw-bs" style="margin: 40px">
                <h4 class="text-danger"><u>Important information: directive migration towards version {version} of '{technique.name}'</u></h4>
                <div class="bs-callout bs-callout-danger text-left">
                <p>This directive was linked to version '{directive.techniqueVersion}' of the Technique which is not available anymore. It was automatically
                migrated to version '{version}' but the change is not commited yet.</p>
                <p>You can now delete the directive or save it to confirm migration. If you keep that directive without commiting changes, Rudder will not be
                able to generate policies for rules which use it.</p>
                </div>
              </div>
            )
          case None =>
            // no version ! propose deletion to the directive along with an error message.
            val msg = s"Can not display directive edit form: missing information about technique with name='${activeTechnique.techniqueName}' and version='${directive.techniqueVersion}'"
            logger.warn(msg)
            currentDirectiveSettingForm.set(Failure(msg, Full(MissingTechniqueException(directive)), Empty))
        }
    }
  }

  /**
   * Callback used to update the form when the edition of the directive have
   * been done
   * If it is given a directive, it updated the form, else goes to the changerequest page
   */

  private[this] def directiveEditFormSuccessCallBack(workflowEnabled: Boolean)(returns: Either[Directive,ChangeRequestId]): JsCmd = {

    returns match {
      case Left(dir) => // ok, we've received a directive, show it
        updateDirectiveLibrary(workflowEnabled) &
        updateDirectiveForm(workflowEnabled)(Left(dir),None) &
        After(0,JsRaw("""applyFilter('directiveFilter');"""))

      case Right(changeRequestId) => // oh, we have a change request, go to it
        JsInitContextLinkUtil.redirectToChangeRequestLink(changeRequestId)
    }
  }

  private[this] def onRemoveSuccessCallBack(workflowEnabled: Boolean): JsCmd = {
    updateDirectiveLibrary(workflowEnabled)
  }

  private[this] def updateDirectiveLibrary(workflowEnabled : Boolean) : JsCmd = {
    directiveLibrary = getDirectiveLib()
    rules = getRules()
    Replace(htmlId_activeTechniquesTree, displayDirectiveLibrary(workflowEnabled))
  }

  //////////////// display trees ////////////////////////

  private[this] def onClickDirective(workflowEnabled: Boolean)(cat: FullActiveTechniqueCategory, at: FullActiveTechnique, directive: Directive) : JsCmd = {
    updateDirectiveForm( workflowEnabled)(Left(directive),None)
  }

  private[this] def onClickActiveTechnique(cat: FullActiveTechniqueCategory, fullActiveTechnique : FullActiveTechnique) : JsCmd = {
      currentTechnique = fullActiveTechnique.newestAvailableTechnique.map( fat => (fullActiveTechnique, fat.id.version) )
      currentDirectiveSettingForm.set(Empty)
      //Update UI
      Replace(html_techniqueDetails, techniqueDetails.applyAgain) &
      Replace(htmlId_policyConf, showDirectiveDetails) &
      JsRaw("""createTooltip();""")
  }

}

object DirectiveManagement {

  /*
   * HTML id for zones with Ajax / snippet output
   */
  val htmlId_activeTechniquesTree = "activeTechniquesTree"
  val htmlId_policyConf = "policyConfiguration"
  val htmlId_currentActiveTechniqueActions = "currentActiveTechniqueActions"
  val html_addPiInActiveTechnique = "addNewDirective"
  val html_techniqueDetails = "techniqueDetails"
}<|MERGE_RESOLUTION|>--- conflicted
+++ resolved
@@ -67,13 +67,10 @@
 import org.joda.time.DateTime
 import net.liftweb.http.js.JE.JsArray
 import com.normation.rudder.web.model.JsInitContextLinkUtil
-<<<<<<< HEAD
 import com.normation.rudder.domain.policies.GlobalPolicyMode
 import com.normation.rudder.domain.policies.Tags
 import com.normation.rudder.domain.policies.Tag
-=======
 import com.normation.eventlog.ModificationId
->>>>>>> 5d8087b2
 
 /**
  * Snippet for managing the System and Active Technique libraries.
@@ -395,21 +392,13 @@
    * user Technique (private) library.
    */
   private[this] def showDirectiveDetails() : NodeSeq = {
-<<<<<<< HEAD
     currentDirectiveSettingForm.get match {
-      case Failure(m,_,_) =>
-        <div id={htmlId_policyConf} class="error">
-          An error happened when trying to load Directive configuration.
-          Error message was: {m}
-=======
-    currentDirectiveSettingForm.is match {
       case Failure(m,ex,_) =>
-        <div class="tw-bs">
         <div id={htmlId_policyConf} class="col-md-offset-2 col-md-8" style="margin-top:50px">
           <h4 class="text-warning">An error happened when trying to load Directive configuration.</h4>
           <div class="bs-callout bs-callout-danger">
-          <strong>Error message was:</strong>
-          <p>{m}</p>{
+            <strong>Error message was:</strong>
+            <p>{m}</p>{
             ex match {
               case Full(MissingTechniqueException(directive)) =>
                 // in that case, we bypass workflow because we don't have the information to create a valid one (technique is missing)
@@ -439,8 +428,7 @@
               case _ => NodeSeq.Empty
             }
           }
-        </div></div>
->>>>>>> 5d8087b2
+          </div>
         </div>
 
       case Empty =>  <div id={htmlId_policyConf}></div>
