--- conflicted
+++ resolved
@@ -191,14 +191,8 @@
       case Full(node) => // currentSelectedNode = Some(server)
         serverAndMachineRepo.get(node.id, AcceptedInventory) match {
           case Full(sm) =>
-<<<<<<< HEAD
             bindNode(node, sm, withinPopup) ++ Script(OnLoad(
-              DisplayNode.jsInit(node.id, sm.node.softwareIds, "", Some("node_tabs")) &
-              //reportDisplayer.initJs("reportsGrid") &
-=======
-            bindNode(server, sm, withinPopup) ++ Script(OnLoad(
-              DisplayNode.jsInit(server.id, sm.node.softwareIds, "") &
->>>>>>> c30b2839
+              DisplayNode.jsInit(node.id, sm.node.softwareIds, "") &
               OnLoad(buildJsTree(htmlId_crTree))
             ))
           case e:EmptyBox =>
