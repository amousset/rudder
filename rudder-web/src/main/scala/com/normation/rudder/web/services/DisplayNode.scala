/*
*************************************************************************************
* Copyright 2011 Normation SAS
*************************************************************************************
*
* This file is part of Rudder.
*
* Rudder is free software: you can redistribute it and/or modify
* it under the terms of the GNU General Public License as published by
* the Free Software Foundation, either version 3 of the License, or
* (at your option) any later version.
*
* In accordance with the terms of section 7 (7. Additional Terms.) of
* the GNU General Public License version 3, the copyright holders add
* the following Additional permissions:
* Notwithstanding to the terms of section 5 (5. Conveying Modified Source
* Versions) and 6 (6. Conveying Non-Source Forms.) of the GNU General
* Public License version 3, when you create a Related Module, this
* Related Module is not considered as a part of the work and may be
* distributed under the license agreement of your choice.
* A "Related Module" means a set of sources files including their
* documentation that, without modification of the Source Code, enables
* supplementary functions or services in addition to those offered by
* the Software.
*
* Rudder is distributed in the hope that it will be useful,
* but WITHOUT ANY WARRANTY; without even the implied warranty of
* MERCHANTABILITY or FITNESS FOR A PARTICULAR PURPOSE.  See the
* GNU General Public License for more details.
*
* You should have received a copy of the GNU General Public License
* along with Rudder.  If not, see <http://www.gnu.org/licenses/>.

*
*************************************************************************************
*/

package com.normation.rudder.web
package services

import model.JsNodeId
import com.normation.inventory.domain._
import com.normation.inventory.ldap.core.LDAPConstants
import com.unboundid.ldap.sdk.DN
import com.normation.rudder.web.components.DateFormaterService
import com.normation.inventory.services.core.ReadOnlySoftwareDAO
import scala.xml._
import net.liftweb.common._
import net.liftweb.http._
import net.liftweb.util._
import Helpers._
import net.liftweb.http.js._
import JsCmds._
import JE.{JsRaw, JsVar, JsArray, Str}
import net.liftweb.http.SHtml._
import com.normation.exceptions.TechnicalException
import net.liftweb.http.Templates
import org.joda.time.DateTime
import com.normation.rudder.services.servers.RemoveNodeService
import com.normation.rudder.web.model.CurrentUser
import com.normation.rudder.batch.AsyncDeploymentAgent
import com.normation.rudder.batch.AutomaticStartDeployment
import com.normation.utils.StringUuidGenerator
import com.normation.eventlog.ModificationId
import bootstrap.liftweb.RudderConfig
import com.normation.rudder.web.model.JsInitContextLinkUtil
import com.normation.rudder.domain.nodes.NodeProperty
import com.normation.rudder.domain.nodes.{Node => RudderNode}
import com.normation.cfclerk.xmlparsers.CfclerkXmlConstants.DEFAULT_COMPONENT_KEY
import com.normation.rudder.domain.nodes.NodeInfo

/**
 * A service used to display details about a server
 * inventory with tabs like:
 * [general][software][network][file system]
 *
 * Use it by calling:
 * # head if not yet called in that page
 * # show(nodeId) : NodeSeq
 *    where you want to display node information
 * # jsInit(nodeId) : Cmd
 *    to init javascript for it
 */
object DisplayNode extends Loggable {

  private[this] val getSoftwareService   = RudderConfig.readOnlySoftwareDAO
  private[this] val removeNodeService    = RudderConfig.removeNodeService
  private[this] val asyncDeploymentAgent = RudderConfig.asyncDeploymentAgent
  private[this] val uuidGen              = RudderConfig.stringUuidGenerator
  private[this] val nodeInfoService      = RudderConfig.nodeInfoService

  private[this] val templatePath = List("templates-hidden", "server_details_tabs")
  private[this] def template() =  Templates(templatePath) match {
    case Empty | Failure(_,_,_) =>
      throw new TechnicalException("Template for server details not found. I was looking for %s.html".format(templatePath.mkString("/")))
    case Full(n) => n
  }

  private[this] val deleteNodePopupHtmlId = "deleteNodePopupHtmlId"
  private[this] val errorPopupHtmlId = "errorPopupHtmlId"
  private[this] val successPopupHtmlId = "successPopupHtmlId"

  private[this] def content() = chooseTemplate("serverdetails","content",template)

  private def loadSoftware(jsId:JsNodeId, softIds:Seq[SoftwareUuid])(nodeId:String):JsCmd = {
    //id is not used anymore ?
    (for {
      seq <- getSoftwareService.getSoftware(softIds)
      gridDataId = htmlId(jsId,"soft_grid_data_")
      gridId = "soft"
    } yield SetExp(JsVar(gridDataId),JsArray(seq.map { x => JsArray(
        Str(x.name.getOrElse("")),
        Str(x.version.map(_.value).getOrElse("")),
        Str(x.description.getOrElse(""))
      )}:_*) ) & JsRaw(s"""
          $$('#${htmlId(jsId,gridId+"_")}').dataTable({
            "aaData":${gridDataId},
            "bJQueryUI": true,
            "bPaginate": true,
            "bLengthChange": true,
            "sPaginationType": "full_numbers",
            "asStripeClasses": [ 'color1', 'color2' ] ,
            "oLanguage": {
              "sSearch": ""
            },
            "bLengthChange": true,
            "bStateSave": true,
                    "fnStateSave": function (oSettings, oData) {
                      localStorage.setItem( 'DataTables_${gridId}', JSON.stringify(oData) );
                    },
                    "fnStateLoad": function (oSettings) {
                      return JSON.parse( localStorage.getItem('DataTables_${gridId}') );
                    },
            "bAutoWidth": false,
            "aoColumns": [ {"sWidth": "200px"},{"sWidth": "150px"},{"sWidth": "350px"}],
            "sDom": '<"dataTables_wrapper_top"fl>rt<"dataTables_wrapper_bottom"ip>'
        });
        $$('.dataTables_filter input').attr("placeholder", "Filter");
            """)
    ) match {
      case Empty => Alert("No software found for that server")
      case Failure(m,_,_) => Alert("Error when trying to fetch software. Reported message: "+m)
      case Full(js) => js
    }
  }

  def head() = chooseTemplate("serverdetails","head",template)

def jsInit(nodeId:NodeId, softIds:Seq[SoftwareUuid], salt:String=""):JsCmd = {
    val jsId = JsNodeId(nodeId,salt)
    val detailsId = htmlId(jsId,"details_")
    val softGridDataId = htmlId(jsId,"soft_grid_data_")
    val softGridId = htmlId(jsId,"soft_")
    val softPanelId = htmlId(jsId,"sd_soft_")
    var eltIdswidth = List( ("process",List("50","50","50","60","120","50","100","850"),1),("var",List("200","800"),0))
    val eltIds = List( "vm", "fs", "net","bios", "controllers", "memories", "ports", "processors", "slots", "sounds", "storages", "videos")

    JsRaw("var "+softGridDataId +"= null") &
    OnLoad(
      JsRaw("$('#"+detailsId+"').tabs()") &
      { eltIds.map { i =>
          JsRaw(s"""
              $$('#${htmlId(jsId,i+"_")}').dataTable({
                "bJQueryUI": true,
                "bRetrieve": true,
                "bFilter": true,
                "asStripeClasses": [ 'color1', 'color2' ],
                "oLanguage": {
                  "sSearch": ""
                },
                "bLengthChange": true,
                "bStateSave": true,
                    "fnStateSave": function (oSettings, oData) {
                      localStorage.setItem( 'DataTables_${i}', JSON.stringify(oData) );
                    },
                    "fnStateLoad": function (oSettings) {
                      return JSON.parse( localStorage.getItem('DataTables_${i}') );
                    },
                "sPaginationType": "full_numbers",
                "bPaginate": true,
                "bAutoWidth": false,
                "bInfo":true,
                "sDom": '<"dataTables_wrapper_top"fl>rt<"dataTables_wrapper_bottom"ip>'
              });

              $$('.dataTables_filter input').attr("placeholder", "Filter");
          | """.stripMargin('|')):JsCmd
        }.reduceLeft( (i,acc) => acc & i )
      } &
      { eltIdswidth.map { case (id,columns,sorting) =>
          JsRaw(s"""
              $$('#${htmlId(jsId,id+"_")}').dataTable({
                "bJQueryUI": true,
                "bRetrieve": true,
                "sPaginationType": "full_numbers",
                "bFilter": true,
                "asStripeClasses": [ 'color1', 'color2' ],
                "bPaginate": true,
                "aoColumns": ${columns.map(col => s"{'sWidth': '${col}px'}").mkString("[",",","]")} ,
                "aaSorting": [[ ${sorting}, "asc" ]],
                "oLanguage": {
                  "sSearch": ""
                },
                "bLengthChange": true,
                "bStateSave": true,
                    "fnStateSave": function (oSettings, oData) {
                      localStorage.setItem( 'DataTables_${id}', JSON.stringify(oData) );
                    },
                    "fnStateLoad": function (oSettings) {
                      return JSON.parse( localStorage.getItem('DataTables_${id}') );
                    },
                "bAutoWidth": false,
                "bInfo":true,
                "sDom": '<"dataTables_wrapper_top"fl>rt<"dataTables_wrapper_bottom"ip>'
              });
              $$('.dataTables_filter input').attr("placeholder", "Filter");
           """) : JsCmd
        }.reduceLeft( (i,acc) => acc & i )
      } &
      JsRaw("roundTabs()") &
      // for the software tab, we check for the panel id, and the firstChild id
      // if the firstChild.id == softGridId, then it hasn't been loaded, otherwise it is softGridId_wrapper
      JsRaw(s"""
$$("#${detailsId}").bind( "show", function(event, ui) {
  if(ui.panel.id== '${softPanelId}' && ui.panel.firstChild.id == '${softGridId}') { ${  SHtml.ajaxCall(JsRaw("'"+nodeId.value+"'"), loadSoftware(jsId, softIds) )._2.toJsCmd}; }
});
""")
    )
  }

  /**
   * Show details about the server in a tabbed fashion if
   * the server exists, display an error message if the
   * server is not found or if a problem occurred when fetching it
   *
   * showExtraFields : if true, then everything is shown, otherwise, the extrafileds are not in the main tabs.
   * To show then, look at showExtraHeader
   *
   * Salt is a string added to every used id.
   * It useful only if you have several DisplayNode element on a single page.
   */
  def show(sm:FullInventory, showExtraFields : Boolean = true, salt:String = "") : NodeSeq = {
    val jsId = JsNodeId(sm.node.main.id,salt)
    val mainTabDeclaration : List[NodeSeq] =
 /*     { if (showExtraFields) <li><a href={htmlId_#(jsId,"sd_fs_")}>File systems</a></li>  else NodeSeq.Empty } ::
      { if (showExtraFields) <li><a href={htmlId_#(jsId,"sd_net_")}>Network interfaces</a></li>  else NodeSeq.Empty } ::
      { if (showExtraFields) <li><a href={htmlId_#(jsId,"sd_soft_")}>Software</a></li>  else NodeSeq.Empty } ::
      */
      <li><a href={htmlId_#(jsId,"sd_bios_")}>BIOS</a></li> ::
      <li><a href={htmlId_#(jsId,"sd_controllers_")}>Controllers</a></li> ::
      <li><a href={htmlId_#(jsId,"sd_memories_")}>Memory</a></li> ::
      <li><a href={htmlId_#(jsId,"sd_ports_")}>Ports</a></li> ::
      <li><a href={htmlId_#(jsId,"sd_processors_")}>Processors</a></li> ::
      <li><a href={htmlId_#(jsId,"sd_slots_")}>Slots</a></li> ::
      <li><a href={htmlId_#(jsId,"sd_sounds_")}>Sound</a></li> ::
      <li><a href={htmlId_#(jsId,"sd_storages_")}>Storage</a></li> ::
      <li><a href={htmlId_#(jsId,"sd_videos_")}>Video</a></li> ::
      Nil

    val tabContent =
      { if (showExtraFields) displayTabFilesystems(jsId, sm) else Nil } ::
      { if (showExtraFields) displayTabNetworks(jsId, sm) else Nil } ::
      { if (showExtraFields) displayTabSoftware(jsId) else Nil } ::
    //  displayTabSoftware(jsId) ::
      displayTabBios(jsId, sm) ::
      displayTabControllers(jsId, sm) ::
      displayTabMemories(jsId, sm) ::
      displayTabPorts(jsId, sm) ::
      displayTabProcessors(jsId, sm) ::
      displayTabSlots(jsId, sm) ::
      displayTabSounds(jsId, sm) ::
      displayTabStorages(jsId, sm) ::
      displayTabVideos(jsId, sm) ::
      Nil

      <div id={htmlId(jsId,"details_")} class="sInventory">{bind("server", content,
        "tabsDefinition" -> <ul>{mainTabDeclaration}</ul>,
        "grid_tabs" -> tabContent.flatten
    )}</div>
  }

  /**
  * show the extra tabs header part
  */
  def showExtraHeader(sm:FullInventory, salt:String = "") : NodeSeq = {
    val jsId = JsNodeId(sm.node.main.id,salt)
    <xml:group>
    <li><a href={htmlId_#(jsId,"sd_fs_")}>File systems</a></li>
    <li><a href={htmlId_#(jsId,"sd_net_")}>Network interfaces</a></li>
    <li><a href={htmlId_#(jsId,"sd_soft_")}>Software</a></li>
    <li><a href={htmlId_#(jsId,"sd_props_")}>Properties</a></li>
    <li><a href={htmlId_#(jsId,"sd_var_")}>Environment variables</a></li>
    <li><a href={htmlId_#(jsId,"sd_process_")}>Processes</a></li>
    <li><a href={htmlId_#(jsId,"sd_vm_")}>Virtual machines</a></li>
    </xml:group>
  }

  /**
  * show the extra part
  * If there is no node available (pending inventory), there is nothing to show
  */
  def showExtraContent(node: Option[NodeInfo], sm: FullInventory, salt:String = "") : NodeSeq = {
    val jsId = JsNodeId(sm.node.main.id,salt)
    displayTabFilesystems(jsId, sm) ++
    displayTabNetworks(jsId, sm) ++
    node.map(displayTabProperties(jsId, _)).getOrElse(Nil) ++
    displayTabVariable(jsId, sm) ++
    displayTabProcess(jsId, sm) ++
    displayTabVM(jsId, sm) ++
    displayTabSoftware(jsId)

  }

  /**
   * Show the details in a panned version, with Node Summary, Inventory, Network, Software
   * Should be used with jsInit(dn:String, softIds:Seq[SoftwareUuid], salt:String="")
   */
  def showPannedContent(node: Option[NodeInfo], sm:FullInventory, inventoryStatus : InventoryStatus, salt:String = "") : NodeSeq = {
    val jsId = JsNodeId(sm.node.main.id,salt)
    val detailsId = htmlId(jsId,"details_")
    <div id={detailsId} class="tabs">
      <ul>
        <li><a href={htmlId_#(jsId,"node_summary_")}>Node summary</a></li>
        <li><a href={htmlId_#(jsId,"node_inventory_")}>Hardware</a></li>
        {showExtraHeader(sm, salt)}
       </ul>
       <div id="node_inventory">
         <div id={htmlId(jsId,"node_inventory_")}>
           {show(sm, false, "")}
         </div>
       </div>
       {showExtraContent(node, sm, salt)}

       <div id={htmlId(jsId,"node_summary_")}>
         {showNodeDetails(sm, None, inventoryStatus, salt)}
       </div>
    </div>
  }

  // mimic the content of server_details/ShowNodeDetailsFromNode
  def showNodeDetails(sm:FullInventory, creationDate:Option[DateTime], inventoryStatus : InventoryStatus, salt:String = "", isDisplayingInPopup:Boolean = false) : NodeSeq = {

    { sm.node.main.status match {
          case AcceptedInventory =>
            <div id={deleteNodePopupHtmlId}  class="nodisplay" />
            <div id={errorPopupHtmlId}  class="nodisplay" />
            <div id={successPopupHtmlId}  class="nodisplay" />
            <lift:authz role="node_write">
              {
                if(!isRootNode(sm.node.main.id)) {
                  <fieldset class="nodeIndernal"><legend>Action</legend>
                    {SHtml.ajaxButton("Delete this node",
                      { () => {showConfirmationDialog(sm.node.main.id); } }, ("id", "boutonTest"), ("class", "dangerButton"))
                    }
                    <div id="test"></div>
                  </fieldset>
                }
              }
              </lift:authz> ++ {Script(OnLoad(JsRaw("""correctButtons();""") ) ) }
          case _ => NodeSeq.Empty
        }
    } ++
    <fieldset class="nodeIndernal"><legend>Node characteristics</legend>

      <h4 class="tablemargin">General</h4>
        <div class="tablepadding">
          <b>Hostname:</b> {sm.node.main.hostname}<br/>
          <b>Machine type:</b> {displayMachineType(sm.machine)}<br/>
          <b>Manufacturer:</b> {sm.machine.flatMap(x => x.manufacturer).map(x => x.name).getOrElse("-")}<br/>
          <b>Total physical memory (RAM):</b> {sm.node.ram.map( _.toStringMo).getOrElse("-")}<br/>
          <b>Total swap space:</b> {sm.node.swap.map( _.toStringMo).getOrElse("-")}<br/>
          <b>Motherboard UUID:</b> {sm.machine.map(_.id.value).getOrElse("-")}<br/>
          <b>System Serial Number:</b> {sm.machine.flatMap(x => x.systemSerialNumber).getOrElse("-")}<br/>
        </div>

      <h4 class="tablemargin">Operating system details</h4>
        <div class="tablepadding">
          <b>Operating System:</b> {sm.node.main.osDetails.fullName}<br/>
          <b>Operating System Type:</b> {sm.node.main.osDetails.os.kernelName}<br/>
          <b>Operating System Name:</b> {S.?("os.name."+sm.node.main.osDetails.os.name)}<br/>
          <b>Operating System Version:</b> {sm.node.main.osDetails.version.value}<br/>
<<<<<<< HEAD
          <b>Operating System Service Pack:</b> {sm.node.main.osDetails.servicePack.getOrElse(DEFAULT_COMPONENT_KEY)}<br/>
=======
          <b>Operating System Service Pack:</b> {sm.node.main.osDetails.servicePack.getOrElse("None")}<br/>
          <b>Operating System Architecture Description:</b> {sm.node.archDescription.getOrElse("None")}<br/>
>>>>>>> 7b812e99
        </div>

      <h4 class="tablemargin">Rudder information</h4>
        <div class="tablepadding">
          { displayServerRole(sm, inventoryStatus) }
          <b>Inventory date:</b>  {sm.node.inventoryDate.map(DateFormaterService.getFormatedDate(_)).getOrElse("Unknown")}<br/>
          <b>Date inventory last received:</b>  {sm.node.receiveDate.map(DateFormaterService.getFormatedDate(_)).getOrElse("Unknown")}<br/>
          {creationDate.map { creation =>
            <xml:group><b>Date first accepted in Rudder:</b> {DateFormaterService.getFormatedDate(creation)}<br/></xml:group>
          }.getOrElse(NodeSeq.Empty) }
          <b>Agent name:</b> {sm.node.agentNames.map(_.fullname()).mkString(";")}<br/>
          <b>Rudder ID:</b> {sm.node.main.id.value}<br/>
          { displayPolicyServerInfos(sm) }
        </div>

      <h4 class="tablemargin">Accounts</h4>
        <div class="tablepadding">
          <b>Administrator account:</b> {sm.node.main.rootUser}<br/>
          <b>Local account(s):</b> {displayAccounts(sm.node)}<br/>
        </div>
    </fieldset>

  }

  private def htmlId(jsId:JsNodeId, prefix:String="") : String = prefix + jsId.toString
  private def htmlId_#(jsId:JsNodeId, prefix:String="") : String = "#" + prefix + jsId.toString

  private def ?(in:Option[String]) : NodeSeq = in.map(Text(_)).getOrElse(NodeSeq.Empty)

  // Display the role of the node
  private def displayServerRole(sm:FullInventory, inventoryStatus : InventoryStatus) : NodeSeq = {
    val nodeId = sm.node.main.id
    inventoryStatus match {
      case AcceptedInventory =>
        val nodeInfoBox = nodeInfoService.getNodeInfo(nodeId)
        nodeInfoBox match {
          case Full(nodeInfo) =>

            val kind = {
              if(nodeInfo.isPolicyServer) {
                if(isRootNode(nodeId) ) {
                  "server"
                } else {
                  "relay server"
                }
              } else {
                if (nodeInfo.serverRoles.isEmpty){
                  "node"
                } else {
                  "server component"
                }
              }
            }

            val roles = if (nodeInfo.serverRoles.isEmpty) {
              ""
            } else {
              nodeInfo.serverRoles.map(_.value).mkString("(",", ",")")
            }

            <span><b>Role: </b>Rudder {kind} {roles}</span><br/>
          case eb:EmptyBox =>
            val e = eb ?~! s"Could not fetch node details for node with id ${sm.node.main.id}, no cause given"
            logger.error(e.messageChain)
            <span class="error"><b>Role: </b>Could not fetch Role for this node</span><br/>
        }
      case RemovedInventory =>
        <span><b>Role: </b>Deleted node</span><br/>
      case PendingInventory =>
        <span><b>Role: </b>Pending node</span><br/>
    }
  }

  private def displayPolicyServerInfos(sm:FullInventory) : NodeSeq = {
    nodeInfoService.getNodeInfo(sm.node.main.policyServerId) match {
      case eb:EmptyBox =>
        val e = eb ?~! s"Could not fetch policy server details (id ${sm.node.main.policyServerId}) for node with id ${sm.node.main.id}"
        logger.error(e.messageChain)
        <span class="error"><b>Rudder Policy Server: </b>Could not fetch details about the policy server</span>
      case Full(policyServerDetails) =>
        <span><b>Rudder Policy Server: </b><a href={JsInitContextLinkUtil.baseNodeLink(policyServerDetails.id)}>{policyServerDetails.hostname}</a></span>
    }
  }

  private def displayMachineType(opt:Option[MachineInventory]) : NodeSeq = {
    opt match {
      case None => NodeSeq.Empty
      case Some(machine) => (
        machine.machineType match {
          case PhysicalMachineType => Text("Physical machine")
          case VirtualMachineType(vmType) => Text("Virtual machine (%s)".format(S.?("vm.type." + vmType.name)))
        }
      )
    }
  }

  private def displayPublicKeys(node:NodeInventory) : NodeSeq = <b>Public Key(s): </b> ++ {if(node.publicKeys.isEmpty) {
          Text(DEFAULT_COMPONENT_KEY)
        } else <ul>{node.publicKeys.zipWithIndex.flatMap{ case (x,i) => (<b>{"[" + i + "] "}</b> ++ {Text(x.key.grouped(65).toList.mkString("\n"))})}}</ul> }

  private def displayNodeInventoryInfo(node:NodeInventory) : NodeSeq = {
    val details : NodeSeq = node.main.osDetails match {
      case Linux(os, osFullName, osVersion, osServicePack, kernelVersion) => //display kernelVersion, distribution, distributionVersion
        (<li><b>Distribution (version): </b> {os.name} ({osVersion.value})</li>
        <li><b>Kernel version: </b> {kernelVersion.value}</li>
        <li><b>Service Pack: </b> {?(osServicePack)}</li>)
      case Windows(os, osFullName, osVersion, osServicePack, kernelVersion, domain, company, key, id) =>
        (<li><b>Version:</b>: {osVersion.value}</li>
        <li><b>Kernel version: </b> {kernelVersion.value}</li>
        <li><b>Service Pack: </b> {?(osServicePack)}</li>
        <li><b>User Domain:</b> {domain}</li>
        <li><b>Company:</b> {company}</li>
        <li><b>Id:</b> {id}</li>
        <li><b>Key:</b> {key}</li>)
      case _ => NodeSeq.Empty
    }
    <li><b>Complete name: </b> {node.main.osDetails.fullName}</li> ++
    details
  }

  //show a comma separated list with description in tooltip

  private def displayAccounts(node:NodeInventory) : NodeSeq = {
    Text{if(node.accounts.isEmpty) {
        "None"
      } else {
        node.accounts.sortWith(_ < _).mkString(", ")
      }
    }
  }

  private def displayTabGrid[T](jsId:JsNodeId)(eltName:String, optSeq:Box[Seq[T]],title:Option[String]=None)(columns:List[(String, T => NodeSeq)]) = {

    <div id={htmlId(jsId,"sd_"+eltName +"_")} class="sInventory, overflow_auto">{
      optSeq match {
        case Empty => <span>No matching components detected on this node</span>
        case Failure(m,_,_) => <span class="error">Error when trying to fetch file systems. Reported message: {m}</span>
        case Full(seq) if (seq.isEmpty && eltName != "soft") => <span>No matching components detected on this node</span>
        case Full(seq) =>
          <table cellspacing="0" id={htmlId(jsId,eltName+"_")} class="tablewidth">
          { title match {
            case None => NodeSeq.Empty
            case Some(title) => <div style="text-align:center"><b>{title}</b></div>
            }
          }
          <thead>
          <tr class="head">
          </tr>
            <tr class="head">{
              columns.map {h => <th>{h._1}</th> }.toSeq
            }</tr>
          </thead>
          <tbody>{ seq.flatMap { x =>
            <tr>{ columns.flatMap{ case(header,renderLine) =>  <td>{renderLine(x)}</td> } }</tr>
          } }</tbody>
          </table>
      }
    }<div id={htmlId(jsId,eltName + "_grid_") + "_paginate_area"} class="paginate"/>
    </div>
  }

  private def displayTabSoftware(jsId:JsNodeId) : NodeSeq =
    displayTabGrid(jsId)("soft",
        //do not retrieve software here
        //getNodeInventoryService.getSoftware(id)
        Full(Seq())
    ){
      ("Name", {x:Software => ?(x.name)} ) ::
      ("Version", {x:Software => ?(x.version.map(_.value)) } ) ::
      ("Description", {x:Software => ?(x.description) } ) ::
      Nil
    }

  private def displayTabNetworks(jsId:JsNodeId,sm:FullInventory) : NodeSeq =
    displayTabGrid(jsId)("net", Full(sm.node.networks)){
        ("Interface", {x:Network => Text(x.name)}) ::
        ("IP address", {x:Network => Text(x.ifAddresses.map{ _.getHostAddress }.mkString(", "))}) ::
        ("Mask", {x:Network => Text(x.ifMask.map{ _.getHostAddress }.mkString(", "))}) ::
        ("DHCP server", {x:Network => Text(x.ifDhcp.map{ _.getHostAddress }.mkString(", "))}) ::
        ("MAC address", {x:Network => ?(x.macAddress)}) ::
        //("Gateway", {x:Network => Text(x.ifGateway.map{ _.getHostAddress }.mkString(", "))}) ::
        //("Network", {x:Network => Text(x.ifSubnet.map{ _.getHostAddress }.mkString(", "))}) ::
        ("Type", {x:Network => ?(x.ifType)}) ::
        //("Type-MIB", {x:Network => ?(x.typeMib)}) ::
        ("Speed", {x:Network => ?(x.speed)}) ::
        ("Status", {x:Network => ?(x.status)}) ::
        Nil
    }

  private def displayTabFilesystems(jsId:JsNodeId,sm:FullInventory) : NodeSeq =
    displayTabGrid(jsId)("fs", Full(sm.node.fileSystems)){
        ("Mount point", {x:FileSystem => Text(x.mountPoint)}) ::
        ("Filesystem", {x:FileSystem => ?(x.name)}) ::
        ("Free space", {x:FileSystem => ?(x.freeSpace.map(_.toStringMo))}) ::
        ("Total space", {x:FileSystem => ?(x.totalSpace.map(_.toStringMo))}) ::
        ("File count", {x:FileSystem => ?(x.fileCount.map(_.toString))}) ::
        Nil
    }

    private def displayTabVariable(jsId:JsNodeId,sm:FullInventory) : NodeSeq = {
    val title = sm.node.inventoryDate.map(date => "Environment variable status on %s".format(DateFormaterService.getFormatedDate(date)))
    displayTabGrid(jsId)("var", Full(sm.node.environmentVariables),title){
        ("Name", {x:EnvironmentVariable => Text(x.name)}) ::
        ("Value", {x:EnvironmentVariable => Text(x.value.getOrElse("Unspecified"))}) ::
        Nil
    }
    }

    private def displayTabProperties(jsId:JsNodeId, node: NodeInfo) : NodeSeq = {
    displayTabGrid(jsId)("props", Full(node.properties)){
        ("Name", {x:NodeProperty => Text(x.name)}) ::
        ("Value", {x:NodeProperty => Text(x.value)}) ::
        Nil
    }
    }

    private def displayTabProcess(jsId:JsNodeId,sm:FullInventory) : NodeSeq = {
    val title = sm.node.inventoryDate.map(date => "Process status on %s".format(DateFormaterService.getFormatedDate(date)))
    displayTabGrid(jsId)("process", Full(sm.node.processes),title){
        ("User", {x:Process => ?(x.user)}) ::
        ("PID", {x:Process => Text(x.pid.toString())}) ::
        ("% CPU", {x:Process => ?(x.cpuUsage.map(_.toString()))}) ::
        ("% Memory", {x:Process => ?(x.memory.map(_.toString()))}) ::
        ("Virtual memory", {x:Process => ?(x.virtualMemory.map(memory => MemorySize(memory.toLong).toStringMo()))}) ::
        ("TTY", {x:Process => ?(x.tty)}) ::
        ("Started on", {x:Process => ?(x.started)}) ::
        ("Command", { x:Process => ?(x.commandName) }) ::
        Nil
    }
    }

    private def displayTabVM(jsId:JsNodeId,sm:FullInventory) : NodeSeq =
    displayTabGrid(jsId)("vm", Full(sm.node.vms)){
        ("Name", {x:VirtualMachine => ?(x.name)}) ::
        ("Type", {x:VirtualMachine => ?(x.vmtype)}) ::
        ("SubSystem", {x:VirtualMachine => ?(x.subsystem)}) ::
        ("Uuid", {x:VirtualMachine => Text(x.uuid.value)}) ::
        ("Status", {x:VirtualMachine => ?(x.status)}) ::
        ("Owner", {x:VirtualMachine => ?(x.owner)}) ::
        ("# Cpu", {x:VirtualMachine => ?(x.vcpu.map(_.toString()))}) ::
        ("Memory", { x:VirtualMachine => ?(x.memory) }) ::
        Nil
    }

  private def displayTabBios(jsId:JsNodeId,sm:FullInventory) : NodeSeq =
    displayTabGrid(jsId)("bios", sm.machine.map(fm => fm.bios)){
        ("Name", {x:Bios => Text(x.name)}) ::
        ("Editor", {x:Bios => ?(x.editor.map( _.name))}) ::
        ("Version", {x:Bios => ?(x.version.map( _.value))}) ::
        ("Release Date", {x:Bios => ?(x.releaseDate.map(DateFormaterService.getFormatedDate(_)))}) ::
        Nil
    }

  private def displayTabControllers(jsId:JsNodeId,sm:FullInventory) : NodeSeq =
    displayTabGrid(jsId)("controllers", sm.machine.map(fm => fm.controllers)){
        ("Name", {x:Controller => Text(x.name)}) ::
        ("Manufacturer", {x:Controller => ?(x.manufacturer.map( _.name))}) ::
        ("Type", {x:Controller => ?(x.cType)}) ::
        ("Quantity", {x:Controller => Text(x.quantity.toString)}) ::
        Nil
    }

  private def displayTabMemories(jsId:JsNodeId,sm:FullInventory) : NodeSeq =
    displayTabGrid(jsId)("memories", sm.machine.map(fm => fm.memories)){
        ("Slot", {x:MemorySlot => Text(x.slotNumber)}) ::
        ("Capacity", {x:MemorySlot => ?(x.capacity.map( _.toStringMo ))}) ::
        ("Description", {x:MemorySlot => ?(x.description)}) ::
        ("Serial Number", {x:MemorySlot => ?(x.serialNumber)}) ::
        ("Speed", {x:MemorySlot => ?(x.speed)}) ::
        ("Type", {x:MemorySlot => ?(x.memType)}) ::
        ("Quantity", {x:MemorySlot => Text(x.quantity.toString)}) ::
        Nil
    }

  private def displayTabPorts(jsId:JsNodeId,sm:FullInventory) : NodeSeq =
    displayTabGrid(jsId)("ports", sm.machine.map(fm => fm.ports)){
        ("Name", {x:Port => Text(x.name)}) ::
        ("Type", {x:Port => ?(x.pType )}) ::
        ("Description", {x:Port => ?(x.description)}) ::
        ("Quantity", {x:Port => Text(x.quantity.toString)}) ::
        Nil
    }

  private def displayTabProcessors(jsId:JsNodeId,sm:FullInventory) : NodeSeq =
    displayTabGrid(jsId)("processors", sm.machine.map(fm => fm.processors)){
        ("Name", {x:Processor => Text(x.name)}) ::
        ("Speed", {x:Processor => ?(x.speed.map(_.toString))}) ::
        ("Model", {x:Processor => ?(x.model.map(_.toString()))}) ::
        ("Family", {x:Processor => ?(x.family.map(_.toString()))}) ::
        ("Family Name", {x:Processor => ?(x.familyName)}) ::
        ("Manufacturer", {x:Processor => ?(x.manufacturer.map(_.name))}) ::
        ("Thread", {x:Processor => ?(x.thread.map(_.toString()))}) ::
        ("Core", {x:Processor => ?(x.core.map(_.toString()))}) ::
        ("CPUID", {x:Processor => ?(x.cpuid)}) ::
        ("Architecture", {x:Processor => ?(x.arch)}) ::
        ("Stepping", {x:Processor => ?(x.stepping.map(_.toString))}) ::
        ("Quantity", {x:Processor => Text(x.quantity.toString)}) ::
        Nil
    }

  private def displayTabSlots(jsId:JsNodeId,sm:FullInventory) : NodeSeq =
    displayTabGrid(jsId)("slots", sm.machine.map(fm => fm.slots)){
        ("Name" , {x:Slot => Text(x.name)}) ::
        ( "Description" , {x:Slot => ?(x.description)}) ::
        ( "Status" , {x:Slot => ?(x.status)}) ::
        ( "Quantity" , {x:Slot => Text(x.quantity.toString)}) ::
        Nil
    }

  private def displayTabSounds(jsId:JsNodeId,sm:FullInventory) : NodeSeq =
    displayTabGrid(jsId)("sounds", sm.machine.map(fm => fm.sounds)){
        ("Name" , {x:Sound => Text(x.name)}) ::
        ( "Description" , {x:Sound => ?(x.description)}) ::
        ( "Quantity" , {x:Sound => Text(x.quantity.toString)}) ::
        Nil
    }

  private def displayTabStorages(jsId:JsNodeId,sm:FullInventory) : NodeSeq =
    displayTabGrid(jsId)("storages", sm.machine.map(fm => fm.storages)){
        ( "Name" , {x:Storage => Text(x.name)}) ::
        ( "Description" , {x:Storage => ?(x.description)}) ::
        ( "Size" , {x:Storage => ?(x.size.map( _.toStringMo))}) ::
        ( "Firmware" , {x:Storage => ?(x.firmware)}) ::
        ( "Manufacturer" , {x:Storage => ?(x.manufacturer.map(_.name))}) ::
        ( "Model" , {x:Storage => ?(x.model)}) ::
        ( "Serial" , {x:Storage => ?(x.serialNumber)}) ::
        ( "Type" , {x:Storage => ?(x.sType)}) ::
        ( "Quantity" , {x:Storage => Text(x.quantity.toString)}) ::
        Nil
    }

  private def displayTabVideos(jsId:JsNodeId,sm:FullInventory) : NodeSeq =
    displayTabGrid(jsId)("videos", sm.machine.map(fm => fm.videos)){
        ("Name" , {x:Video => Text(x.name)}) ::
        ( "Chipset" , {x:Video => ?(x.chipset)}) ::
        ( "Memory" , {x:Video => ?(x.memory.map( _.toStringMo))}) ::
        ( "Resolution" , {x:Video => ?(x.resolution)}) ::
        ( "Quantity" , {x:Video => Text(x.quantity.toString)}) ::
        Nil
    }

  private[this] def showPopup(nodeId : NodeId) : JsCmd = {
    val popupHtml =
    <div class="simplemodal-title">
      <h1>Remove a node from Rudder</h1>
      <hr/>
    </div>
    <div class="simplemodal-content">
      <div>
          <img src="/images/icWarn.png" alt="Warning!" height="32" width="32" class="warnicon"/>
          <h2>If you choose to remove this node from Rudder, it won't be managed anymore, and all information about it will be removed from the application</h2>
      </div>
      <hr class="spacer"/>
     </div>
    <div class="simplemodal-bottom">
      <hr/>
      <div class="popupButton">
        <span>
          <button class="simplemodal-close" onClick="$.modal.close();">
          Cancel
          </button>
          {
            SHtml.ajaxButton("Delete this node", { () => {removeNode(nodeId) } })
          }
        </span>
      </div>
    </div> ;

    SetHtml(deleteNodePopupHtmlId, popupHtml) &
    JsRaw(s""" createPopup("${deleteNodePopupHtmlId}") """)

  }

  private[this] def showConfirmationDialog(nodeId : NodeId) : JsCmd = {
    def cancelDelete() : JsCmd = {
      SetHtml("test", NodeSeq.Empty) &
      JsRaw(""" $('#boutonTest').show(); """)
    }

    val dialog =
    <div style="margin:5px;">
     <div>
      <div>
          <img src="/images/icWarn.png" alt="Warning!" height="25" width="25" class="warnicon"
            style="vertical-align: middle; padding: 0px 0px 2px 0px;"
          />
          <b>Are you sure you want to delete this node?</b>
      </div>
      <div style="margin-top:7px">If you choose to remove this node from Rudder, it won't be managed anymore,
       and all information about it will be removed from the application.</div>
     </div>
    <div>
      <div style="margin-top:7px">
        <span >
          {
            SHtml.ajaxButton("Cancel", { () => { cancelDelete } })
          }
          {
            SHtml.ajaxButton("Delete this node", { () => {removeNode(nodeId) } })
          }
        </span>
      </div>
    </div>
    </div>

    def showDialog() : JsCmd = {
      SetHtml("test", dialog) &
      JsRaw(""" $('#boutonTest').hide(); correctButtons(); $('#test').stop(true, true).slideDown(1000); """)
    }

    showDialog
  }

  private[this] def removeNode(nodeId: NodeId) : JsCmd = {
    val modId = ModificationId(uuidGen.newUuid)
    removeNodeService.removeNode(nodeId, modId, CurrentUser.getActor) match {
      case Full(entry) =>
        asyncDeploymentAgent ! AutomaticStartDeployment(modId, CurrentUser.getActor)
        onSuccess

      case eb:EmptyBox =>
        val e = eb ?~! "Could not remove node %s from Rudder".format(nodeId.value)
        logger.error(e.messageChain)
        onFailure(nodeId)
    }
  }

  private[this] def onFailure(nodeId: NodeId) : JsCmd = {
    val popupHtml =
    <div class="simplemodal-title">
      <h1>Error while removing a node from Rudder</h1>
      <hr/>
    </div>
    <div class="simplemodal-content">
      <div>
          <img src="/images/icfail.png" alt="Error!" height="32" width="32" class="erroricon"/>
          <h2>There was an error while deleting the Node with ID {nodeId.value}. Please contact your administrator.</h2>
      </div>
      <hr class="spacer" />
      <br />
      <br />
      <div align="right">
        <button class="simplemodal-close" onClick="return false;">
          Close
        </button>
      <br />
      </div>
    </div> ;

    JsRaw( """$.modal.close();""") &
    SetHtml(errorPopupHtmlId, popupHtml) &
    JsRaw( s""" callPopupWithTimeout(200,"${errorPopupHtmlId}")""")
  }

  private[this] def onSuccess : JsCmd = {
    val popupHtml =
      <div class="simplemodal-title">
      <h1>Success</h1>
      <hr/>
    </div>
    <div class="simplemodal-content">
      <br />
      <div>
        <img src="/images/icOK.png" alt="Success" height="32" width="32" class="icon" />
        <h2>The node has been successfully removed from Rudder.</h2>
      </div>
      <hr class="spacer" />
      <br />
      <br />
    </div>
    <div class="simplemodal-bottom">
      <hr/>
      <p align="right">
        <button class="simplemodal-close" onClick="window.location.hash='#';location.reload(true);">
          Close
        </button>
      <br />
      </p>
    </div> ;

    JsRaw( """$.modal.close();""") &
    SetHtml(successPopupHtmlId, popupHtml) &
    JsRaw( s""" callPopupWithTimeout(200,"${successPopupHtmlId}") """)
  }

  private [this] def isRootNode(n: NodeId): Boolean = {
    return n.value.equals("root");
  }
}<|MERGE_RESOLUTION|>--- conflicted
+++ resolved
@@ -379,12 +379,8 @@
           <b>Operating System Type:</b> {sm.node.main.osDetails.os.kernelName}<br/>
           <b>Operating System Name:</b> {S.?("os.name."+sm.node.main.osDetails.os.name)}<br/>
           <b>Operating System Version:</b> {sm.node.main.osDetails.version.value}<br/>
-<<<<<<< HEAD
-          <b>Operating System Service Pack:</b> {sm.node.main.osDetails.servicePack.getOrElse(DEFAULT_COMPONENT_KEY)}<br/>
-=======
           <b>Operating System Service Pack:</b> {sm.node.main.osDetails.servicePack.getOrElse("None")}<br/>
           <b>Operating System Architecture Description:</b> {sm.node.archDescription.getOrElse("None")}<br/>
->>>>>>> 7b812e99
         </div>
 
       <h4 class="tablemargin">Rudder information</h4>
