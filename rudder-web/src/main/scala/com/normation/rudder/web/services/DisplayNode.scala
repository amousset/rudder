--- conflicted
+++ resolved
@@ -417,16 +417,10 @@
         <div class="tablepadding">
           <b>Administrator account:</b> {sm.node.main.rootUser}<br/>
           <b>Local account(s):</b> {displayAccounts(sm.node)}<br/>
-<<<<<<< HEAD
         </div> <br/>
         {deleteButton}
 
       </div>
-=======
-        </div>
-    </fieldset>
-
->>>>>>> 8e6f58a7
   }
 
   private def htmlId(jsId:JsNodeId, prefix:String="") : String = prefix + jsId.toString
