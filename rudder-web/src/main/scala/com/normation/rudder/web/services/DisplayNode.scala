--- conflicted
+++ resolved
@@ -132,13 +132,8 @@
             "aoColumns": [ {"sWidth": "200px"},{"sWidth": "150px"},{"sWidth": "350px"}],
             "sDom": '<"dataTables_wrapper_top"fl>rt<"dataTables_wrapper_bottom"ip>'
         });
-<<<<<<< HEAD
-        $('.dataTables_filter input').attr("placeholder", "Filter");
-            """.format(gridId,gridDataId,gridId))
-=======
-        $$('.dataTables_filter input').attr("placeholder", "Search");
+        $$('.dataTables_filter input').attr("placeholder", "Filter");
             """)
->>>>>>> 5d0982fc
     ) match {
       case Empty => Alert("No software found for that server")
       case Failure(m,_,_) => Alert("Error when trying to fetch software. Reported message: "+m)
@@ -185,13 +180,8 @@
                 "sDom": '<"dataTables_wrapper_top"fl>rt<"dataTables_wrapper_bottom"ip>'
               });
 
-<<<<<<< HEAD
-              $('.dataTables_filter input').attr("placeholder", "Filter");
-          | """.stripMargin('|').format(i,i)):JsCmd
-=======
-              $$('.dataTables_filter input').attr("placeholder", "Search");
+              $$('.dataTables_filter input').attr("placeholder", "Filter");
           | """.stripMargin('|')):JsCmd
->>>>>>> 5d0982fc
         }.reduceLeft( (i,acc) => acc & i )
       } &
       { eltIdswidth.map { i =>
@@ -220,13 +210,8 @@
                 "bInfo":true,
                 "sDom": '<"dataTables_wrapper_top"fl>rt<"dataTables_wrapper_bottom"ip>'
               });
-<<<<<<< HEAD
-              $('.dataTables_filter input').attr("placeholder", "Filter");
-           | """.stripMargin('|').format(i._1,i._2.mkString("[",",","]"),i._3,i._1)):JsCmd
-=======
-              $$('.dataTables_filter input').attr("placeholder", "Search");
+              $$('.dataTables_filter input').attr("placeholder", "Filter");
            | """.stripMargin('|')):JsCmd
->>>>>>> 5d0982fc
         }
       } &
       JsRaw("roundTabs()") &
