<!DOCTYPE html PUBLIC "-//W3C//DTD XHTML 1.0 Transitional//EN" "http://www.w3.org/TR/xhtml1/DTD/xhtml1-transitional.dtd"> 
<html xmlns="http://www.w3.org/1999/xhtml" xmlns:lift="http://liftweb.net/">
  <head>
    <meta name="description" content="" />
    <meta name="keywords" content="" />
    

    <lift:baseUrl.display />
    
    <link type="image/x-icon" rel="icon" href="/images/rudder-favicon.ico" />
    
    <link type="text/css" rel="stylesheet" href="/style/rudder.css" media="screen" />
    <link type="text/css" rel="stylesheet" href="/images/themes/ui-lightness/jquery.ui.tooltip.css" />
    <link type="text/css" rel="stylesheet" href="/images/themes/ui-lightness/jquery.ui.all.css" />
    <link type="text/css" rel="stylesheet" href="/style/jquery-rudder-bridge.css" />
    
    <script type="text/javascript" src="/javascript/jquery/jquery-1.8.3.min.js"></script>
    <script type="text/javascript" src="/javascript/jquery/jquery.bgiframe-2.1.1.js"></script>
    <script type="text/javascript" src="/javascript/jquery/jquery.corner.js"></script>
    <script type="text/javascript" src="/javascript/jquery/jquery.simplemodal-1.4.1.js" id="simplemodal"></script>
    <script type="text/javascript" src="/javascript/jstree/jquery.jstree.min.js" id="jstree"></script>
    <!-- using minified version of that one leads to errors "DataTables warning (table id ...: 
         Added data (size undefined) does not match known number of columns" errors -->
    <script type="text/javascript" src="/javascript/datatables/js/jquery.dataTables.js"></script>

    <script type="text/javascript" src="/javascript/jquery/ui/minified/jquery-ui.custom.min.js"></script>
    <script type="text/javascript" src="/javascript/jquery/ui/minified/jquery.ui.tabs.min.js"></script>
    <script type="text/javascript" src="/javascript/jquery/ui/minified/i18n/jquery-ui-i18n.min.js"></script>

    <script type="text/javascript" src="/javascript/diff.js"></script>
    <script type="text/javascript" src="/javascript/json2.js" id="json2"></script>
    
    <script type="text/javascript" src="/javascript/rudder/rudder.js"></script>
    <script type="text/javascript" src="/javascript/rudder/rudder-datatable.js"></script>
    <script type="text/javascript" src="/javascript/rudder/tree.js" id="tree"></script>
    
    <script type="text/javascript">
      // <![CDATA[
      $(document).ready(function() {
        correctButtons();
        $("a", "form").click(function() { return false; });
        createTooltip();
      });
      // ]]>
    </script>
    <script type="text/javascript">
      // <![CDATA[
      $(document).ready(function() {roundTabs();});
      // ]]>
    </script>
<<<<<<< HEAD
    
    <script type="text/javascript" src="/javascript/angular/angular.min.js" />
    <script type="text/javascript" src="/javascript/angular/angular-datatables.js" />
    <script type="text/javascript" src="/javascript/rudder/angular/groupManagement.js" id="angular-groupManagement"></script>
    
=======
        <script type="text/javascript" src="/javascript/jquery/jquery.simplemodal-1.4.1-nrm.js" id="simplemodal"></script>
>>>>>>> f9812d83
    <!--[if lt IE 7.]>
    <script defer type="text/javascript" src="/javascript/rudder/rudder.js"></script>
    <![endif]-->
  </head>
<body>
<div id="bodyContainer">
<div id="container">

  <!--Infos utilisateurs-->
  <div id="infosUser" class="lift:UserInformation.userCredentials">
    <p class="whoUser">Welcome, <a id="openerAccount">Patrick MARTIN</a> <noscript class="error">WARNING: JavaScript must be enabled to use Rudder</noscript> </p>
    <!--popin compte utilisateur-->
    <div id="dialog" title="Account management">
    <!-- TODO: Inserer le snippet account -->
    </div>
    <!--Fin popin compte utilisateur-->
    <p class="detailsUser">&nbsp;| <a id="logout">Log out</a></p>
    <!--popin Login-->
    <div id="dialogLogOut">
      <div class="simplemodal-title">
        <h1>Log out</h1>
        <hr/>
      </div>
      <div class="simplemodal-content centertext">
        <h2>You are about to logout</h2>
        <h3>Do you want to proceed?</h3>
        <hr class="spacer" />
      </div>
      <div class="simplemodal-bottom">
        <hr/>
        <div class="popupButton">
           <span>
            <button class="simplemodal-close" onClick="$.modal.close();">
               Cancel
            </button>
            <lift:UserInformation.logout>
            <a  class="ui-button ui-widget ui-state-default ui-corner-all ui-button-text-only" href="/logout" role="button">
                <span class="ui-button-text red" class="logoutbutwidth">Logout</span>
            </a>
            </lift:UserInformation.logout>
          </span>
        </div>
      </div>
    </div>
    <!--Fin popin Login-->
  <!--Fin infos utilisateurs-->  
  
  
  <!-- documentation link -->
  <div id="documentation">
    <a href="/rudder-doc">User manual</a>
  </div>
  
  <!-- top right quick search -->
  <lift:QuickSearchNode.render />
  
  </div>
  
  <!--Début Logo-->
  <div id="logo"> 
    <lift:authz role="deployment_read">
    <lift:comet type="AsyncDeployment" name="deploymentStatus" />
    </lift:authz>
      <lift:comet type="WorkflowInformation" name="workflowInfo" />
    
    <h1><a href="/secure/"><img src="/images/logoRudder.jpg" alt="Rudder" /></a></h1>
  </div>
  <!--Fin Logo-->
  <!--Début Menu principal-->
  <security:authorize access="isAnonymous()">
  <div id="menu">
   <lift:Menu.builder expand="false" linkToSelf="true" a:class="onMenu" li_item:class="onMenu" li_path:class="onMenu" />
  </div>
  </security:authorize>
  <!--Fin Menu principal-->

<img alt="" 
  id="ajax-loader" 
  width="31px"
  height="31px"
  class="ajaxloader"     
  src="/images/ajax-loader.gif"/>
  
  <lift:bind name="content" />

  <!--Fin contenu + nav-->
  <hr class="spacer" />
</div>
<div id="footer">
  <p>Rudder v2.3 - &copy; <a href="http://www.normation.com/">Normation</a> with <a href="http://www.cfengine.com/">CFEngine</a></p>
</div>
<div id="successConfirmationDialog" class="nodisplay">
    <div class="simplemodal-title">
      <h1>Success</h1>
      <hr/>
    </div>
    <div class="simplemodal-content">
      <br />
      <div>
        <img src="/images/icOK.png" alt="Success" height="32" width="32" class="icon" />
        <h2>Your changes have been saved</h2>
        
        <div id="successDialogContent" />
      </div>
      <hr class="spacer" />
      <br />
      <br />
    </div>
    <div class="simplemodal-bottom">
      <hr/>
      <p align="right">
        <button class="simplemodal-close" onClick="return false;">
          Close
        </button>
      </p>
    </div>
  </div>
</div>
</body>
</html>
  
  <|MERGE_RESOLUTION|>--- conflicted
+++ resolved
@@ -17,7 +17,7 @@
     <script type="text/javascript" src="/javascript/jquery/jquery-1.8.3.min.js"></script>
     <script type="text/javascript" src="/javascript/jquery/jquery.bgiframe-2.1.1.js"></script>
     <script type="text/javascript" src="/javascript/jquery/jquery.corner.js"></script>
-    <script type="text/javascript" src="/javascript/jquery/jquery.simplemodal-1.4.1.js" id="simplemodal"></script>
+    <script type="text/javascript" src="/javascript/jquery/jquery.simplemodal-1.4.1-nrm.js" id="simplemodal"></script>
     <script type="text/javascript" src="/javascript/jstree/jquery.jstree.min.js" id="jstree"></script>
     <!-- using minified version of that one leads to errors "DataTables warning (table id ...: 
          Added data (size undefined) does not match known number of columns" errors -->
@@ -48,15 +48,11 @@
       $(document).ready(function() {roundTabs();});
       // ]]>
     </script>
-<<<<<<< HEAD
     
     <script type="text/javascript" src="/javascript/angular/angular.min.js" />
     <script type="text/javascript" src="/javascript/angular/angular-datatables.js" />
     <script type="text/javascript" src="/javascript/rudder/angular/groupManagement.js" id="angular-groupManagement"></script>
     
-=======
-        <script type="text/javascript" src="/javascript/jquery/jquery.simplemodal-1.4.1-nrm.js" id="simplemodal"></script>
->>>>>>> f9812d83
     <!--[if lt IE 7.]>
     <script defer type="text/javascript" src="/javascript/rudder/rudder.js"></script>
     <![endif]-->
