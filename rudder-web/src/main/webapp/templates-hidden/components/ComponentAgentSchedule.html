<schedule:agentSchedule>
<style type="text/css">
  select.twoCol {
    width:auto;
  }

  select {
    min-width:50px;
  }
</style>

<div class="inner-portlet" id="cfagentSchedule">
  <div class="page-title">Agent run schedule</div>
  <div class="portlet-content"  id="agentScheduleController" ng-controller="cfagentScheduleController">
    <div class="intro">
      <div ng-if="globalRun === undefined">
        <p>By default, the agent runs on all nodes every 5 minutes.</p>
        <p>
          This high frequency enables fast response times to apply changes and state
          assessment for high-precision drift and compliance reports.
        </p>
        <p>
          You can modify this run interval below, as well as the "splay time" across nodes (a random
          delay that alters scheduled run time, in order to spread load across nodes).
        </p>
      </div>
      <div ng-if="globalRun !== undefined">
        <p>By default, agents on all nodes run following the same frequency defined in the global <a href="{{contextPath}}/secure/administration/policyServerManagement#cfagentSchedule">Settings</a>.</p>
        <p>The current global setting is to run every <b>{{getIntervalValue(globalRun.interval)}}</b>, starting at <b>{{(format2Digits(globalRun.startHour))}}:{{(format2Digits(globalRun.startMinute))}}</b>, with a maximum delay after scheduled run time (random interval) of <b>{{(format2Digits(globalRun.splayHour))}}:{{(format2Digits(globalRun.splayMinute))}}</b>.</p>
        <p>You may override this global setting just for this node below:</p>
      </div>
    </div>

    <hr class="spacer" />
    <div class="deca" ng-class="{'tw-bs': globalRun}">
      <form role="form" class="form-horizontal"  ng-hide="agentRun === undefined">
        <div class="form-group" ng-hide="globalRun === undefined">
          <div>
            <label for="override" class="control-label">
              <input  id="override" ng-model="agentRun.overrides" type="checkbox"/>
                Override global value
            </label>
          </div>
        </div>
        <div class="form-group">
          <label for="runInterval" class="col-sm-1 control-label">Run agent every:</label>
          <div class="col-sm-1">
            <select  class="form-control input-sm pull-left" ng-model="agentRun.interval" id="runInterval" ng-options="item.m as item.name for item in intervals" ng-disabled="overridesInterval()"  ng-change="onChangeInterval()"></select>
          </div>
        </div>
        <h4>First run time</h4>
        <div class="form-group">
          <label class="control-label  col-sm-1" for="startHour">Hour</label>
          <div class="col-sm-1">
            <select class="form-control input-sm" id="startHour" ng-model="agentRun.startHour" ng-options="item for item in hours()" ng-disabled="overridesInterval() || checkHours() " ng-change="onChange()"></select>
          </div>
          <label for="startMinute" class=" pull-left control-label">Minute</label>
          <div class="col-sm-1">
            <select class="pull-left form-control input-sm"  id="startMinute" ng-model="agentRun.startMinute" ng-options="item for item in minutes()" ng-disabled="overridesInterval()" ng-change="onChange()"></select>
          </div>
        </div>
        <h4>Maximum delay after scheduled run time (random interval)</h4>
        <div class="form-group">
          <label class=" col-sm-1 control-label" for="splayHour" >Hours</label>
          <div class="col-sm-1">
            <select id="splayHour"  class="pull-left form-control input-sm" ng-model="agentRun.splayHour" ng-options="item for item in hours()" ng-disabled="checkHours() || overridesInterval()" ng-change="onChange()"></select>
          </div>
          <label class=" pull-left control-label" for="splayMinute" >Minutes</label>
          <div class="col-sm-1">
            <select id="splayMinute"  class="pull-left form-control input-sm" ng-model="agentRun.splayMinute" ng-options="item for item in minutes()" ng-disabled="overridesInterval()" ng-change="onChange()"></select>
          </div>
        </div>
<<<<<<< HEAD
        <div class="form-group">
          <div class="pull-left control-label">
            <button type="submit" class="btn btn-xs btn-default" ng-click="save()" ng-disabled="isUnchanged()" id="cfagentScheduleSubmit">Save changes</button>
          </div>
          <div id="scheduleMessage" class="pull-left">
            <span class="lift:Msg?cfagentScheduleMessage">[messages]</span>
=======
        <lift:authz role="administration_write">
          <div class="form-group">
            <div class="pull-left control-label">
              <button type="submit" class="btn btn-xs btn-default" ng-click="save()" ng-disabled="isUnchanged()" id="cfagentScheduleSubmit">Save changes</button>
            </div>
            <div id="scheduleMessage" class="pull-left">
              <lift:Msg id="cfagentScheduleMessage">[messages]</lift:Msg>
            </div>
>>>>>>> fff4371e
          </div>
        </lift:authz>
      </form>
    </div>
  </div>
</div>
</schedule:agentSchedule><|MERGE_RESOLUTION|>--- conflicted
+++ resolved
@@ -70,23 +70,14 @@
             <select id="splayMinute"  class="pull-left form-control input-sm" ng-model="agentRun.splayMinute" ng-options="item for item in minutes()" ng-disabled="overridesInterval()" ng-change="onChange()"></select>
           </div>
         </div>
-<<<<<<< HEAD
-        <div class="form-group">
-          <div class="pull-left control-label">
-            <button type="submit" class="btn btn-xs btn-default" ng-click="save()" ng-disabled="isUnchanged()" id="cfagentScheduleSubmit">Save changes</button>
-          </div>
-          <div id="scheduleMessage" class="pull-left">
-            <span class="lift:Msg?cfagentScheduleMessage">[messages]</span>
-=======
         <lift:authz role="administration_write">
           <div class="form-group">
             <div class="pull-left control-label">
               <button type="submit" class="btn btn-xs btn-default" ng-click="save()" ng-disabled="isUnchanged()" id="cfagentScheduleSubmit">Save changes</button>
             </div>
             <div id="scheduleMessage" class="pull-left">
-              <lift:Msg id="cfagentScheduleMessage">[messages]</lift:Msg>
+              <span class="lift:Msg?cfagentScheduleMessage">[messages]</span>
             </div>
->>>>>>> fff4371e
           </div>
         </lift:authz>
       </form>
