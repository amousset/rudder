--- conflicted
+++ resolved
@@ -77,7 +77,6 @@
     </div>
   </div>
 	<lift:authz role="technique_edit">
-<<<<<<< HEAD
   <div class="topLevelAction" id="userTemplateAction">
     <div id="deleteAction" class="twoColumns">
       <button id="deleteButton">Delete</button>
@@ -88,52 +87,16 @@
     <div class="disableNotice">
         Note: Disabling a Technique also globally disable all the Directive based on it.
     </div>
-    
+
   </div>
   </lift:authz>
 
   <div class="editZone">
     <div class="section-title">Category</div>
-    <div>Reference category: 
+    <div>Reference category:
       <ul id="breadcrumpReferenceCategory">[here come the breadcrump]</ul>
     </div>
     <div id="clientCategoryZone">[Here come the text for the client category breadcrump]</div>
-=======
-  <fieldset class="topLevelAction" id="userTemplateAction">
-    <p class="clearable">
-      This is the zone for top level actions which does not take into account
-      modifications done in the edit zone.
-    </p>
-
-    <legend>Modify Technique status</legend>
-
-    <div id="deleteAction" class="twoColumns">
-      <button id="deleteButton">Delete</button>
-    </div>
-
-
-    <div id="disableAction" class="twoColumns twoColumnsRight">
-      <button id="disableButton"><span id="disableButtonLabel">[disable]</span></button>
-    </div>
-
-
-
-    <div class="disableNotice">
-        Note: the Rule will be applied only if its status is Enabled and
-        its Directive, Technique and target node group are all Enabled.
-    </div>
-
-  </fieldset>
-  </lift:authz>
-
-  <div class="editZone">
-      <fieldset><legend>Category</legend>
-        <div>Reference category:
-          <ul id="breadcrumpReferenceCategory">[here come the breadcrump]</ul>
-        </div>
-        <div id="clientCategoryZone">[Here come the text for the client category breadcrump]</div>
-    </fieldset>
->>>>>>> b8a9a39f
 
     <div class="section-title">Parameters</div>
     <span id="templateParameters">[Here comes template parameters]</span>
