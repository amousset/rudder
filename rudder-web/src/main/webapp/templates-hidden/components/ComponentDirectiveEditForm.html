<xml:group>


<component:staticInit>
<head>
  <style type="text/css">

    .topLevelAction .twoColumns {
      vertical-align: middle;
      max-width: 45%;
      display: inline-block;
      /* only for IE inf 7 */
      display*: inline;
      zoom*: 1;
    }

    .topLevelAction .twoColumnsRight {
      margin-left:20px
    }

    .topLevelAction .twoColumns > * {
      display: inline-block;
      vertical-align: middle;
      margin-left: 50px;
    }

    .disableNotice {
      margin-top:10px;
      font-size:0.9em;
    }

    .reasonsFieldsetPopup {
   		margin-top: 15px;
   		margin-bottom: 5px;
    }

    .reasonsField {
   		margin-bottom: 5px;
    }
<<<<<<< HEAD
    
=======

    .cpiefsave {
      margin-top:5px;
    }

    #clone {
      margin-top:5px;
      padding-right: 40px;
      padding-left: 40px;
    }

>>>>>>> cb2f13ce
    .warnicon {
      margin-top:-7px;
      margin-right:9px;
    }

    .simplemodal-content {
      margin-top:5px;
      margin-bottom:0px;
    }

    .tabContent {
      max-height: 450px;
      overflow:auto;
    }

  </style>
</head>
</component:staticInit>

<component:itemDependencies>

  <table id="itemDependenciesGrid">
    <thead>
       <tr><td>Col1</td><td>Col2</td><td>Col3</td></tr>
    </thead>
    <tbody>
      <tr><td>Col1</td><td>Col2</td><td>Col3</td></tr>
      <tr><td>Col1</td><td>Col2</td><td>Col3</td></tr>
      <tr><td>Col1</td><td>Col2</td><td>Col3</td></tr>
    </tbody>
  </table>

</component:itemDependencies>

<component:body>
	<div id="container">
		<div id="editForm" />
	</div>
</component:body>

<component:form>
  <div id="editForm">


    <div id="directiveTitle" class="page-title">Directive</div>

    <div class="tw-bs">
      <div class="bs-callout bs-callout-warning" id="deprecation-warning" role="alert">
        <h4>Technique version deprecated</h4>
        <div>This Directive uses a version of this Technique that is deprecated: <span id="deprecation-message"/>.<br/>
           Please upgrade to a new version: <span id="migrate-button"/>
        </div>
      </div>
    </div>
	
    <lift:authz role="directive_edit">
      <div id="pendingChangeRequestNotification">
        <div class="page-title">Pending change requests</div>
        <br />
        <div>
          <img src="/images/icWarn.png" alt="Warning!" height="32" width="32" class="warnicon"/>
          <div style="float:left">
            The following pending change requests affect this Directive, you should check that your modification is not already pending:
            <ul id="changeRequestList"/>
          </div>
        </div>
      </div>
      <hr class="spacer"/>
  </lift:authz>

<<<<<<< HEAD

		<div id="directiveInfoTab" class="unfoldedSection" onclick="$('#directiveInfo').toggle(400); $('#directiveInfoTab').toggleClass('foldedSection');$('#directiveInfoTab').toggleClass('unfoldedSection');">
		  <div class="section-title">Directive information</div>
		</div>
		<div id="directiveInfo"  >
=======
      <div id="directiveTitle" class="inner-portlet-header">Directive</div>
      <br/>
      <div id="removeAction" class="twoColumns">
      </div>
      <div id="desactivateAction" class="twoColumns twoColumnsRight">
      </div>
      <button id="clone">[Clone]</button>
      <div class="disableNotice">
        Note: A Directive's status may be Enabled, but it will be effectively disabled
        if the Technique it's based on is disabled.
       </div>
    </div>
	</lift:authz>
	<br/>
    <div id="notifications">
<!--         <ul> -->
<!--           <li>Here comes notifications</li> -->
<!--         </ul> -->
      </div>

	<div id="editZone">
		<ul id="directiveDetailsTabMenu">
			<li><a href="#directiveInfoTab">Information</a></li>
			<li><a href="#directiveParametersTab">Parameters</a></li>
			<li><a href="#directiveRulesTab">Target Rules</a></li>
		</ul>
		<div class="tabContent" id="directiveInfoTab">
		  <div class="inner-portlet-header">Directive information</div>
>>>>>>> cb2f13ce
		   <hr class="spacer" />
      	   <div id="nameField">
             Here comes the name field
           </div>
           <hr class="spacer" />
           <div id="shortDescriptionField">
             Here comes the shortDescription field
           </div>
           <hr class="spacer" />
           <div id="longDescriptionField">
             Here comes the longDescription field
           </div>
           <hr class="spacer" />
           <div id="priority">
             Here come the priority field
           </div>
           <hr class="spacer" />
           <div id="version">
             Here come the version field
           </div>
           <hr class="spacer" />
           <div id="migrate">
             Here come the version field
           </div>
           <hr class="spacer" />
      	   <div class="directiveTechnicalInfo" id="showTechnical"></div>
           <div id="technicalDetails" style="display:none">
             <div class="directiveTechnicalInfo">
               <b class="threeCol">Technique name: </b>
               <span id="techniqueName">
                 Technique name
               </span>
             </div>
             <hr class="spacer"/>
             <div class="directiveTechnicalInfo">
               <b class="threeCol">Technique description: </b>
               <span id="techniqueDescription">
                 Technique description
               </span>
             </div>
             <hr class="spacer"/>
             <div class="directiveTechnicalInfo">
               <b class="threeCol">Technique unicity: </b>
               <span id="isSingle">
                 isSingle
               </span>
             </div>
             <hr class="spacer"/>
             <div class="directiveTechnicalInfo">
               <b class="threeCol">Directive Rudder ID: </b>
               <span id="rudderID">
                 Here comes the rudder ID
               </span>
             </div>
             <hr class="spacer"/>
           </div>
         <br/>
         </div>
        <div  id="directiveParametersTab" class="unfoldedSection" onclick="$('#parameters').toggle(400); $('#directiveParametersTab').toggleClass('foldedSection');$('#directiveParametersTab').toggleClass('unfoldedSection');">
          <div class="section-title">Parameters</div>
          <div id="notifications"></div>
        </div>
    <div id="parameters">Here goes the list of parameters</div>

    <div  id="ruleTargetSection" class="unfoldedSection" onclick="$('#directiveRulesTab').toggle(400); $('#ruleTargetSection').toggleClass('foldedSection');$('#ruleTargetSection').toggleClass('unfoldedSection');">
      <div class="section-title">Target Rules</div>
      </div>
		<div id="directiveRulesTab">
		 </div>
    <hr class="spacer"/>

	<lift:authz role="directive_edit">
	<div class="fixed-footer directive-footer">
	      <div id="removeAction" style="float:left">
      </div>
      <div id="desactivateAction" style="float:left; margin-left:20px;">
      </div>
      <button id="clone" style="float:left">[Clone]</button>
      <div class="cpiefsave">
        <button id="save">Save</button>
      </div>
  </div>
    </lift:authz>
    <br/>
    </div>
  <div id="removeActionDialog" />
  <div id="disableActionDialog" />
  <div id="confirmUpdateActionDialog" class="nodisplay"/>
  <div id="createCloneDirectivePopup" class="nodisplay">
	  <lift:ignore>
	    This div gets the content of the createDirective injected within
	  </lift:ignore>
	</div>

</component:form>

<component:informationTab>
<div class="page-title">Directive information</div>


      <hr class="spacer" />

      <div id="nameField">
        Here comes the name field
      </div>
      <hr class="spacer" />

      <div id="shortDescriptionField">
        Here comes the shortDescription field
      </div>
      <hr class="spacer" />

      <div id="longDescriptionField">
        Here comes the longDescription field
      </div>
      <hr class="spacer" />

      <div id="priority">
        Here come the priority field
      </div>
      <hr class="spacer" />
      <div class="directiveTechnicalInfo" id="showTechnical"></div>
      <div id="technicalDetails" style="display:none">

        <div class="directiveTechnicalInfo">
          <b class="threeCol">Technique name: </b>
          <span id="techniqueName">
            Technique name
          </span>
        </div>
        <hr class="spacer"/>

        <div class="directiveTechnicalInfo">
          <b class="threeCol">Technique description: </b>
          <span id="techniqueDescription">
            Technique description
          </span>
        </div>
        <hr class="spacer"/>

        <div class="directiveTechnicalInfo">
          <b class="threeCol">Technique unicity: </b>
          <span id="isSingle">
            isSingle
          </span>
        </div>
        <hr class="spacer"/>

        <div class="directiveTechnicalInfo">
          <b class="threeCol">Directive Rudder ID: </b>
          <span id="rudderID">
            Here comes the rudder ID
          </span>
        </div>
        <hr class="spacer"/>
      </div>
      <br/>
</component:informationTab>

    <component:ruleTargetTab>
    <div >
      <div class="inner-portlet" style="float:left; margin-top:40px; min-width:150px; width:30%; overflow: auto">
        <div class="section-title" style="font-family:monospace; color: #999; border:0;'">Categories</div>
          <div class="inner-portlet-content" id="categoryTreeParent">
            <lift:configuration.RuleManagement.viewCategories />
          </div>
      </div>
      <div class="inner-portlet" style="float:left; min-width:300px; width:60%; border-left: 1px #656565 solid; margin-top:40px; padding-left:40px;">
        <div class="section-title" style="font-family:monospace; color: #999; border:0;'" id="categoryDisplay">Rules</div>
        <div class="inner-portlet-content">
          <lift:configuration.RuleManagement.viewRules />
        </div>
      </div>
    </div>
    </component:ruleTargetTab>

<component:popupRemoveForm>
   <div id="removeActionDialog" class="nodisplay">
     <div class="simplemodal-title">
       <h1>Delete a Directive</h1>
       <hr/>
     </div>
     <div class="simplemodal-content">
       <div>
         <img src="/images/icWarn.png" alt="Warning!" height="32" width="32" class="warnicon"/>
         <h2>Are you sure that you want to delete this item?</h2>
       </div>
       <br />
         <div>
           Deleting this Directive will also remove it from the following Rules.
         </div>
       <div id="removeItemDependencies">
         Here comes the grid of Rules that will be removed
       </div>
       <br />
       	<div class="reasonsFieldsetPopup">
		    <div id="explanationMessage">
		      Here comes the explanation to reasons field
		    </div>
		    <div id="reasonsField">
		      Here comes the reasons field
		    </div>
	    </div>
       <br />
       <hr class="spacer" />
     </div>
     <div class="simplemodal-bottom">
       <hr/>
       <div class="popupButton">
         <span>
           <button class="simplemodal-close" onClick="$.modal.close();">Cancel</button>
           <button id="dialogRemoveButton">Delete</button>
         </span>
       </div>
     </div>
   </div>
</component:popupRemoveForm>




<component:popupDisactivateForm>
   <div id="disableActionDialog" class="nodisplay">
     <div class="simplemodal-title">
       <h1><span id="dialogDisableTitle">Disable</span> a Directive</h1>
       <hr/>
     </div>
     <div class="simplemodal-content">
       <div>
         <img src="/images/icWarn.png" alt="Warning!" height="32" width="32" class="warnicon"/>
       <h2>Are you sure that you want to <span id="dialogDisableLabel">disable</span> this Directive?</h2>
       <br />
         <div id="dialogDisableWarning">
           Disabling this Directive will have an impact on the following Rules which apply it.
         </div>
       </div>
       <div id="disableItemDependencies">
         Here comes the grid of Rules that will be removed
       </div>
       <br />

       	<div class="reasonsFieldsetPopup">
		    <div id="explanationMessage">
		      Here comes the explanation to reasons field
		    </div>
		    <div id="reasonsField">
		      Here comes the reasons field
		    </div>
	    </div>
       <hr class="spacer" />
     </div>
     <div class="simplemodal-bottom">
       <hr/>
        <div class="popupButton">
          <span>
           <button class="simplemodal-close" onClick="$.modal.close();">Cancel</button>
           <button id="dialogDisableButton">Disable</button>
         </span>
       </div>
     </div>
   </div>
</component:popupDisactivateForm>

<component:popupDependentUpdateForm>
   <div id="updateActionDialog" class="nodisplay">
     <div class="simplemodal-title">
       <h1>Update the Directive</h1>
       <hr/>
     </div>
     <div class="simplemodal-content">
       <div>
         <img src="/images/icDetails.png" alt="Details" height="20" width="22" class="icon"/>
         <h2>Are you sure that you want to update this Directive?</h2>
       </div>
       <br />
       	 <div id="directiveDisabled" class="nodisplay">
       	  <img src="/images/icWarn.png" alt="Warning!" height="32" width="32" class="warnicon"/>
       	  <b>Warning:</b> This directive is currently disabled. Your changes will not take effect until it is enabled.
       	 </div>
         <div>
           Updating this Directive will have an impact on the following Rules which apply it.
         </div>
       <div id="updateItemDependencies">
         Here comes the grid of Rules that will be dependantly updated
       </div>
       <br />
       <hr class="spacer" />
     </div>
     <div class="simplemodal-bottom">
       <hr/>
       <div class="popupButton">
         <span>
           <button class="simplemodal-close" onClick="$.modal.close();">Cancel</button>
           <button id="dialogSaveButton">Save</button>
         </span>
       </div>
     </div>
   </div>
</component:popupDependentUpdateForm>
</xml:group><|MERGE_RESOLUTION|>--- conflicted
+++ resolved
@@ -37,21 +37,7 @@
     .reasonsField {
    		margin-bottom: 5px;
     }
-<<<<<<< HEAD
-    
-=======
-
-    .cpiefsave {
-      margin-top:5px;
-    }
-
-    #clone {
-      margin-top:5px;
-      padding-right: 40px;
-      padding-left: 40px;
-    }
-
->>>>>>> cb2f13ce
+
     .warnicon {
       margin-top:-7px;
       margin-right:9px;
@@ -106,7 +92,7 @@
         </div>
       </div>
     </div>
-	
+
     <lift:authz role="directive_edit">
       <div id="pendingChangeRequestNotification">
         <div class="page-title">Pending change requests</div>
@@ -122,42 +108,11 @@
       <hr class="spacer"/>
   </lift:authz>
 
-<<<<<<< HEAD
 
 		<div id="directiveInfoTab" class="unfoldedSection" onclick="$('#directiveInfo').toggle(400); $('#directiveInfoTab').toggleClass('foldedSection');$('#directiveInfoTab').toggleClass('unfoldedSection');">
 		  <div class="section-title">Directive information</div>
 		</div>
 		<div id="directiveInfo"  >
-=======
-      <div id="directiveTitle" class="inner-portlet-header">Directive</div>
-      <br/>
-      <div id="removeAction" class="twoColumns">
-      </div>
-      <div id="desactivateAction" class="twoColumns twoColumnsRight">
-      </div>
-      <button id="clone">[Clone]</button>
-      <div class="disableNotice">
-        Note: A Directive's status may be Enabled, but it will be effectively disabled
-        if the Technique it's based on is disabled.
-       </div>
-    </div>
-	</lift:authz>
-	<br/>
-    <div id="notifications">
-<!--         <ul> -->
-<!--           <li>Here comes notifications</li> -->
-<!--         </ul> -->
-      </div>
-
-	<div id="editZone">
-		<ul id="directiveDetailsTabMenu">
-			<li><a href="#directiveInfoTab">Information</a></li>
-			<li><a href="#directiveParametersTab">Parameters</a></li>
-			<li><a href="#directiveRulesTab">Target Rules</a></li>
-		</ul>
-		<div class="tabContent" id="directiveInfoTab">
-		  <div class="inner-portlet-header">Directive information</div>
->>>>>>> cb2f13ce
 		   <hr class="spacer" />
       	   <div id="nameField">
              Here comes the name field
