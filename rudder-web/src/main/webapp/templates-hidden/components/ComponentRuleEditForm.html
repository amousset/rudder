<xml:group>


<component:staticInit>
<head>
  <style type="text/css">

    .topLevelAction .twoColumns {
      text-align: center;
      vertical-align: middle;
      display: inline-block;
      /* only for IE inf 7 */
      display*: inline;
      zoom*: 1;
    }

    .topLevelAction .twoColumnsRight {
      margin-left:20px
      margin-right: 5px;
    }

    .topLevelAction .twoColumns > * {
      display: inline-block;
      vertical-align: middle;
      margin-left: 50px;
    }

    .disableNotice {
      margin-top:10px;
      font-size:0.9em;
    }

    .editZone {
      margin-top:30px;
    }

    .groupedEditZone {
      margin-bottom:10px;
    }

    label.wbBaseFieldLabel {
      margin-right:5px;
      margin-bottom: 3px;
    }

    .reasonsFieldset {
      width:96%;
      margin-top: 15px;
      margin-right: 5px;
      display: inline-block;
    }

    .warnicon {
      margin-top:-7px;
      margin-right:9px;
    }

    .simplemodal-content {
      margin-top:5px;
    }
  </style>
</head>
</component:staticInit>

<component:body>
	<div id="editRuleZone">
		<ul id="ruleDetailsTabMenu">
			<li><a href="#ruleComplianceTab">Compliance detail</a></li>
			<li><a href="#ruleDetailsEditTab">Edit parameters</a></li>
		</ul>
		<div id="ruleComplianceTab">
		  <div id="details"></div>
		</div>
		<div id="ruleDetailsEditTab">
		  <div id="ruleForm"></div>
		  <div id="removeActionDialog"></div>
		  <div id="disactivateActionDialog"></div>
		</div>
    <div class="fixed-footer rule-footer">
      <div id="removeAction" style="float:left"/>
      <div id="desactivateAction" style="float:left; margin-left:20px;"/>
      <button id="clone" style="float:left">[Clone]</button>
      <div class="cpiefsave">
        <button id="save">Save</button>
      </div>
    </div>
	</div>
  <div id="confirmUpdateActionDialog" class="nodisplay"/>
</component:body>

<component:details>
<div id="details" class="object-details">
   <div id="ruleInfoSection" class="unfoldedSection" onclick="$('#ruleInfo').toggle(400); $('#ruleInfoSection').toggleClass('foldedSection');$('#ruleInfoSection').toggleClass('unfoldedSection');">
      <div class="section-title">Rule information</div>
    </div>
    <div id="ruleInfo"  >
        <div>
          <b>Name: </b>
          <span id="ruleName"/>
        </div>
        <br />
        <div>
          <b>Category: </b>
          <span id="ruleCategory"/>
        </div>
        <br />
        <div>
          <b >Short description: </b>
          <span id="ruleShortDescription"/>
        </div>
        <br />
        <div >
          <b>Long description: </b>
          <span id="ruleLongDescription"/>
        </div>
        <br />
        <div class="RudderIdField">
            <b>Rudder ID:</b>
            <span id="rudderID">
            Here comes the rudder ID
            </span>
        </div>
	</div>
	<div id="compliancedetails">
  </div>
</div>
</component:details>



<component:form>
<div  class="object-details">

  <div id="pendingChangeRequestNotification">
     <div>
      <img src="/images/icWarn.png" alt="Warning!" height="32" width="32" class="warnicon"/>
      <div style="float:left">
      The following pending change requests affect this Rule, you should check that your modification is not already pending:
      <ul id="changeRequestList"/>
      </div>
    </div>
  </div>
  <hr class="spacer"/>

  <div class="topLevelAction">
<<<<<<< HEAD
    <div class="disableNotice">
        Note: the Rule will be applied only if its status is enabled and its Directives are all enabled.
=======

    <div id="removeAction" class="twoColumns">
<!--      <label for="removeButton" id="removeButtonLabel">Remove from user library</label>-->
      <button id="removeButton">Delete</button>
    </div>


    <div id="desactivateAction" class="twoColumns twoColumnsRight">
      <button id="disactivateButton"><span id="disactivateButtonLabel">desactivate</span></button>
    </div>

    <div id="cloneAction" class="twoColumns twoColumnsRight">
        <button id="clone"><span id="cloneButtonLabel">Clone</span></button>
    </div>

    <div class="disableNotice">
        Note: the Rule will be applied only if its status is Enabled and
        its Directive, Technique and target node group are all Enabled.
>>>>>>> cb2f13ce
    </div>
    </div>

    <div id="notifications">
<!--       <ul> -->
<!--         <li>Here comes notifications</li> -->
<!--       </ul> -->
    </div>
    <hr class="spacer" />

    <div class="section-title spacing-title">General information</div>
    <div class="groupedEditZone">
      <div id="nameField">
        Here comes the name field
      </div>
      <hr class="spacer" />
		<div id="categoryField">
		Here comes the category field
		</div>
      <hr class="spacer" />
      <div id="shortDescriptionField">
        Here comes the shortDescription field
      </div>
      <hr class="spacer" />
      <div id="longDescriptionField">
        Here comes the longDescription field
      </div>

      <hr class="spacer" />
    </div>
<<<<<<< HEAD
=======

>>>>>>> cb2f13ce

    <div class="groupedEditZone">
      <div class="section-title spacing-title">
        Directives
        <lift:authz role="directive_write"><a class="title-link" href= "/secure/configurationManager/directiveManagement">(Create a new Directive)</a></lift:authz>
      </div>
      <div id="selectPiField">
        Here comes the Directive selection field
      </div>
      <hr class="spacer"/>

      <div class="section-title spacing-title">
        Groups
        <lift:authz role="group_write"><a class="title-link" href= "/secure/nodeManager/groups">(Create a new Group)</a></lift:authz>
      </div>
      <div id="selectGroupField" style="float:left;width:55%">
        Here comes the group selection field
      </div>
      <div ng-app="groupManagement" id="groupManagement" style="float:left;width:45%" >
        <div class="deca" id="GroupCtrl" ng-controller="GroupCtrl">
          <div class="spacing-title targetHeader">
            Apply to Nodes in any of these Groups:
            <img src="/images/ic_question.png" class="targetIcon" tooltip="includeExplanation"/>
          </div>
          <div style="background-color:#DDFFDD;" class="targetContainer">
	        <ul>
	          <li ng-show="target.include.or.length === 0">
	            <span class="targetDisplay">{{emptyTarget}}</span>
	          </li>
	          <li ng-repeat="included in target.include.or">
	            <span class="targetDisplay">
                  <img src="/images/tree/server_group_16x16.gif" class="targetIcon" />
                  {{ getTargetName(included) }}
                  <img src="/images/ic_delete.png" class="targetRemove" ng-click="removeInclude(included)"/>
	            </span>
	          </li>
	        </ul>
	        <hr class="spacer"/>
          </div>
	      <hr class="spacer"/><br/>
          <div class="spacing-title targetHeader">
            Don't apply to Nodes in any of these Groups:
            <img src="/images/ic_question.png" class="targetIcon" tooltip="excludeExplanation"/>
          </div>
          <div style="background-color:#FFDDDD;" class="targetContainer">
            <ul>
	          <li ng-show="target.exclude.or.length === 0">
	            <span class="targetDisplay">{{emptyTarget}}</span>
	          </li>
              <li ng-repeat="excluded in target.exclude.or"  >
                <span class="targetDisplay">
	              <img src="/images/tree/server_group_16x16.gif" class="targetIcon"/>
                  {{ getTargetName(excluded) }}
                  <img class="targetRemove" src="/images/ic_delete.png" ng-click="removeExclude(excluded)"/>
                </span>
              </li>
            </ul>
            <hr class="spacer"/>
          </div>
        </div>
      </div>
      <div class="hierarchySpacer"/>
    </div>
    <hr class="spacer" />
</div>

</component:form>

<component:popupRemoveForm>
    <div id="removeActionDialog" class="nodisplay">
      <div class="simplemodal-title">
        <h1>Delete a Rule</h1>
        <hr/>
      </div>
      <div class="simplemodal-content">
        <div>
          <img src="/images/icWarn.png" alt="Warning!" height="32" width="32" class="warnicon"/>
	        <h2>Are you sure that you want to completely delete this item?</h2>
        </div>
        <br />
<!--         <div id="errorDisplay"> -->
<!--         	[Replace this div with potential errors] -->
<!--         </div> -->
        <div>Deleting this Rule will also delete its history and compliance reports.</div>
        <hr class="spacer" />
       	<div class="reasonsFieldsetPopup">
		    <div id="explanationMessage">
		      Here comes the explanation to reasons field
		    </div>
		    <div id="reasonsField">
		      Here comes the reasons field
		    </div>
	    </div>

        <br />
        <hr class="spacer" />
      </div>
      <div class="simplemodal-bottom">
        <hr/>
         <div class="popupButton">
           <span>
             <button class="simplemodal-close" onClick="$.modal.close();">Cancel</button>
             <button id="dialogRemoveButton">Delete</button>
           </span>
         </div>
      </div>
    </div>
</component:popupRemoveForm>

<component:popupDisactivateForm>
    <div id="desactivateActionDialog" class="nodisplay">
      <div class="simplemodal-title">
        <h1><span id="dialogDeactivateTitle">Disable</span> a Rule</h1>
        <hr/>
      </div>
      <div class="simplemodal-content">
        <img src="/images/icWarn.png" alt="Warning!" height="32" width="32" class="warnicon"/>
        <h2>Are you sure that you want to <span id="dialogDisactivateLabel">disable</span> this Rule?</h2>

     	<br />
        <hr class="spacer" />
<!--         <div id="errorDisplay"> -->
<!--         	[Replace this div with potential errors] -->
<!--         </div> -->

       	<div class="reasonsFieldsetPopup">
		    <div id="explanationMessage">
		      Here comes the explanation to reasons field
		    </div>
		    <div id="reasonsField">
		      Here comes the reasons field
		    </div>
	    </div>
        <hr class="spacer" />
      </div>
      <div class="simplemodal-bottom">
        <hr/>
         <div class="popupButton">
           <span>
             <button class="simplemodal-close" onClick="$.modal.close();">Cancel</button>
             <button id="dialogDisactivateButton">Disable</button>
           </span>
          </div>
       </div>
    </div>
</component:popupDisactivateForm>

</xml:group><|MERGE_RESOLUTION|>--- conflicted
+++ resolved
@@ -143,29 +143,8 @@
   <hr class="spacer"/>
 
   <div class="topLevelAction">
-<<<<<<< HEAD
     <div class="disableNotice">
         Note: the Rule will be applied only if its status is enabled and its Directives are all enabled.
-=======
-
-    <div id="removeAction" class="twoColumns">
-<!--      <label for="removeButton" id="removeButtonLabel">Remove from user library</label>-->
-      <button id="removeButton">Delete</button>
-    </div>
-
-
-    <div id="desactivateAction" class="twoColumns twoColumnsRight">
-      <button id="disactivateButton"><span id="disactivateButtonLabel">desactivate</span></button>
-    </div>
-
-    <div id="cloneAction" class="twoColumns twoColumnsRight">
-        <button id="clone"><span id="cloneButtonLabel">Clone</span></button>
-    </div>
-
-    <div class="disableNotice">
-        Note: the Rule will be applied only if its status is Enabled and
-        its Directive, Technique and target node group are all Enabled.
->>>>>>> cb2f13ce
     </div>
     </div>
 
@@ -196,10 +175,6 @@
 
       <hr class="spacer" />
     </div>
-<<<<<<< HEAD
-=======
-
->>>>>>> cb2f13ce
 
     <div class="groupedEditZone">
       <div class="section-title spacing-title">
