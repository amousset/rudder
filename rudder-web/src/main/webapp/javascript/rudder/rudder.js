/*
*************************************************************************************
* Copyright 2011 Normation SAS
*************************************************************************************
*
* This file is part of Rudder.
*
* Rudder is free software: you can redistribute it and/or modify
* it under the terms of the GNU General Public License as published by
* the Free Software Foundation, either version 3 of the License, or
* (at your option) any later version.
*
* In accordance with the terms of section 7 (7. Additional Terms.) of
* the GNU General Public License version 3, the copyright holders add
* the following Additional permissions:
* Notwithstanding to the terms of section 5 (5. Conveying Modified Source
* Versions) and 6 (6. Conveying Non-Source Forms.) of the GNU General
* Public License version 3, when you create a Related Module, this
* Related Module is not considered as a part of the work and may be
* distributed under the license agreement of your choice.
* A "Related Module" means a set of sources files including their
* documentation that, without modification of the Source Code, enables
* supplementary functions or services in addition to those offered by
* the Software.
*
* Rudder is distributed in the hope that it will be useful,
* but WITHOUT ANY WARRANTY; without even the implied warranty of
* MERCHANTABILITY or FITNESS FOR A PARTICULAR PURPOSE.  See the
* GNU General Public License for more details.
*
* You should have received a copy of the GNU General Public License
* along with Rudder.  If not, see <http://www.gnu.org/licenses/>.

*
*************************************************************************************
*/

/* Event handler function */


var bootstrapButton = $.fn.button.noConflict();
var bootstrapAlert = $.fn.alert.noConflict();
var bootstrapCarousel = $.fn.carousel.noConflict();
var bootstrapCollapse = $.fn.collapse.noConflict();
var bootstrapTooltip = $.fn.tooltip.noConflict();
var bootstrapPopover = $.fn.popover.noConflict();
var bootstrapScrollspy = $.fn.scrollspy.noConflict();
var bootstrapTab = $.fn.tab.noConflict();
var bootstrapAffix = $.fn.affix.noConflict();
var bootstrapModal = $.fn.modal.noConflict();
$.fn.bsModal = bootstrapModal;
$.fn.bsTooltip = bootstrapTooltip;
$.fn.bsPopover = bootstrapPopover;
$.fn.bsTab = bootstrapTab;
/**
 * Instanciate the tooltip
 * For each element having the "tooltipable" class, when hovering it will look for it's
 * tooltipid attribute, and display in the tooltip the content of the div with the id
 * tooltipid
 */
$.widget("ui.tooltip", $.ui.tooltip, {
  options: {
    content: function () {return $(this).prop('title');},
    show: { duration: 200, delay:0, effect: "none" },
    hide: { duration: 200, delay:0, effect: "none" }
  }
});
function createTooltip() {

  $(".tooltipable").tooltip({
    content: function() {
      return $("#"+$(this).attr("tooltipid")).html();
    },
    position: {
      my: "left top+15",
      at: "right top",
      collision: "flipfit"
    }
  });
  createTooltiptr();
}
function createTooltiptr() {
    $(".tooltipabletr").tooltip({
      content: function() {
        return $("#"+$(this).attr("tooltipid")).html();
      },
      track : true
    });
  }


function callPopupWithTimeout(timeout, popupName){
  setTimeout("createPopup('"+popupName+"')", timeout);
}

function createPopup(popupName){
  $('#'+popupName).bsModal('show');
}

function reverseErrorDetails(){
    $('#showTechnicalErrorDetails .panel-title span').toggleClass('up');
}
/* ignore event propagation (IE compliant) */

function noBubble(event){
    if(event.stopPropagation){
      event.stopPropagation();
    };
    event.cancelBubble=true;
}

/* ignore enter in a field */

function refuseEnter(event)
{
    // IE / Firefox
    if(!event && window.event) {
        event = window.event;
    }
    // IE
    if(event.keyCode == 13) {
        event.returnValue = false;
        event.cancelBubble = true;
    }
    // DOM
    if(event.which == 13) {
        event.preventDefault();
        event.stopPropagation();
    }
}

/* portlet */

$(function() {

    $(".portlet").addClass("ui-widget ui-widget-content ui-helper-clearfix arrondis")
      .find(".portlet-header")
        .addClass("ui-widget-header arrondishaut")
        .end()
      .find(".portlet-content");

    $(".portlet-header .ui-icon").click(function() {
      $(this).toggleClass("ui-icon-minusthick").toggleClass("ui-icon-plusthick");
      $(this).parents(".portlet:first").find(".portlet-content").toggle();
    });

  });


/**
 * Check all checkbox named name according to the status of the checkbox with id id
 * @param id
 * @param name
 * @return
 */
function jqCheckAll( id, name )
{
   $("input[name=" + name + "][type='checkbox']").prop('checked', $('#' + id).is(':checked'));
}

/* popin */

// increase the default animation speed to exaggerate the effect
  $.fx.speeds._default = 1000;
  $(function() {
    $('#dialog').dialog({
      autoOpen: false,
      position: [250,100],
      width: 535,
      show: '',
      hide: ''
    });
    $('#openerAccount').click(function() {
      $('#dialog').dialog('open');
      return false;
    });
  });

  // Logout
  $(function() {
    $('#logout').click(function() {
      $('#ModalLogOut').bsModal('show');
      return false;
    });
  });

function processKey(e , buttonId){
    if (null == e)
        e = window.event ;
    if (e.keyCode == 13)  {
        e.preventDefault();
        document.getElementById(buttonId).click();
        return false;
    }
}


/**
 * Move the filter and paginate zones in the location described by tableId_paginate_area and tableId_filter_area
 * @param tableId
 * @return
 */
function moveFilterAndPaginateArea(tableId) {
  $(tableId+"_paginate_area").append($(tableId+"_next")).append($(tableId+"_info")).append($(tableId+"_previous"));

  if ($(tableId+"_filter_area")) {
    $(tableId+"_filter_area").append($(tableId+"_filter"));
  }
}



/**
 * Move the filter and paginate zones in the location described by tableId_paginate_area and tableId_filter_area
 * move the info (1 to 10) to the info area
 * @param tableId
 * @return
 */
function moveFilterAndFullPaginateArea(tableId) {
  $(tableId+"_paginate_area").append($(tableId+"_paginate"));
  $(tableId+"_info_area").append($(tableId+"_info"));
  if ($(tableId+"_filter_area")) {
    $(tableId+"_filter_area").append($(tableId+"_filter"));
  }
  if ($(tableId+"_length")) {
    $(tableId+"_info_area").append($(tableId+"_length"));
  }

}


function dropFilterArea(tableId) {
  $(tableId+"_info").remove();
  $(tableId+"_filter").remove();
  $(tableId+"_length");
}

function activateButtonOnFormChange(containerDivId, buttonId, status) {
  $('#'+buttonId).removeProp("disabled")

  if ("false"==status) {
    disableButton(buttonId)
  } else {  $('#'+buttonId).removeProp("disabled")
  }

  // all change on the form
  $('#'+containerDivId+' > form').change(function() { $('#'+buttonId).removeProp("disabled")});
  // This one is for all input (text, textarea, password... and yes, button)
  $('#'+containerDivId+' :input').change(function() { $('#'+buttonId).removeProp("disabled")});
  // this one is for the checkbox when using IE
  //if ($.browser.msie)
  //  $('#'+containerDivId+' > form :checkbox').bind('propertychange', function(e) {if (e.type == "change" || (e.type == "propertychange" && window.event.propertyName == "checked")) {  $('#'+buttonId).prop("disabled", false);}});

  // all change on not the form
  $('#'+containerDivId+' :radio').change(function() { $('#'+buttonId).removeProp("disabled")});
  // This one is for all input (text, textarea, password... and yes, button)
  $('#'+containerDivId+' :input').keyup(function() { $('#'+buttonId).removeProp("disabled")});

  $('#'+containerDivId+' :checkbox').bind('propertychange', function(e) {if (e.type == "change" || (e.type == "propertychange" && window.event.propertyName == "checked")) {  $('#'+buttonId).removeProp("disabled")}});

}

/**
 *
 */
function activateButtonDeactivateGridOnFormChange(containerDivId, buttonId, gridId, saveButton) {
  $('#'+buttonId).removeProp("disabled")

  // all change on the form
  $('#'+containerDivId+' > form').change(function() { disableButton(saveButton);});
  // This one is for all input (text, textarea, password... and yes, button)
  $('#'+containerDivId+' :input').change(function() { disableButton(saveButton);});

  // all change on not the form
  $('#'+containerDivId+' :radio').change(function() { disableButton(saveButton);});
  // This one is for all input (text, textarea, password... and yes, button)
  $('#'+containerDivId+' :input').keyup(function() { disableButton(saveButton);});

  $('#'+containerDivId+' :checkbox').bind('propertychange', function(e) {
    if (e.type == "change" || (e.type == "propertychange" && window.event.propertyName == "checked")) {
      disableButton(saveButton);
    }
  });
}

/**
 * Disable button with id buttonId
 * @param buttonId
*/
function disableButton(buttonId) {
  $('#'+buttonId).prop("disabled", true );
}

function scrollToElement(elementId, containerSelector) {
  var container = $(containerSelector);
  // We need to remove the container offset from the elem offset so we scroll the correct amount in scroll function
  var offset = $("#"+ elementId).offset()
  if(offset){
    var offsetTop = offset.top - container.offset().top;
    container.animate({ scrollTop: offsetTop }, 500);
  }
}

function scrollToElementPopup(elementSelector, popupId){
    //get the top offset of the target anchor
    var target_offset = $("#"+ popupId +" .modal-body "+elementSelector).offset();
    var container = $("#"+popupId+" .modal-body");
    var target_top = target_offset.top-container.offset().top;
    //goto that anchor by setting the body scroll top to anchor top
    container.animate({scrollTop:target_top}, 500, 'easeInSine');
};
/*

Correctly handle PNG transparency in Win IE 5.5 & 6.
http://homepage.ntlworld.com/bobosola. Updated 18-Jan-2006.

Use in <HEAD> with DEFER keyword wrapped in conditional comments:
<!--[if lt IE 7]>
<script defer type="text/javascript" src="rudder.js"></script>
<![endif]-->

*/

var arVersion = navigator.appVersion.split("MSIE")
var version = parseFloat(arVersion[1])
/*
 * Sometimes body is not initiated on IE when javascript is launched
 * default value should be true/false ?
 */
var filters= true ;
if (document.body != null)
  {
    filters = document.body.filters;
  }

if ((version >= 5.5) && (filters))
{
   for(var i=0; i<document.images.length; i++)
   {
      var img = document.images[i]
      var imgName = img.src.toUpperCase()
      if (imgName.substring(imgName.length-3, imgName.length) == "PNG")
      {
         var imgID = (img.id) ? "id='" + img.id + "' " : ""
         var imgClass = (img.className) ? "class='" + img.className + "' " : ""
         var imgTitle = (img.title) ? "title='" + img.title + "' " : "title='" + img.alt + "' "
         var imgStyle = "display:inline-block;" + img.style.cssText
         if (img.align == "left") imgStyle = "float:left;" + imgStyle
         if (img.align == "right") imgStyle = "float:right;" + imgStyle
         if (img.parentElement.href) imgStyle = "cursor:hand;" + imgStyle
         var strNewHTML = "<span " + imgID + imgClass + imgTitle
         + " style=\"" + "width:" + img.width + "px; height:" + img.height + "px;" + imgStyle + ";"
         + "filter:progid:DXImageTransform.Microsoft.AlphaImageLoader"
         + "(src=\'" + img.src + "\', sizingMethod='scale');\"></span>"
         img.outerHTML = strNewHTML
         i = i-1
      }
   }
}

function showParameters(s){
  if(document.getElementById("showParametersInfo" + s).style.display == "none")
    document.getElementById("showParametersInfo" + s).style.display = "block";
  else
    document.getElementById("showParametersInfo" + s).style.display = "none";
}

function redirectTo(url,event) {
  // If using middle button, open the link in a new tab
  if( event.which == 2 ) {
    window.open(url, '_blank');
  } else {
    // On left button button, open the link the same tab
    if ( event.which == 1 ) {
      location.href=url;
    }
  }
}

/*
 * This function takes the content of 2 elements (represented by their ids)
 * , produce a diff beetween them and add the result in third element
 */
function makeDiff(beforeId,afterId,resultId) {
  function appendLines(c, s) {
    var res = s.replace(/\n/g, "\n" + c);
    res = c+res;
    if(res.charAt(res.length -1) == c)
      res = res.substring(0, res.length - 1);
    if(res.charAt(res.length -1) == "\n")
      return res;
    else
      return res+"\n"
  }
  var before = $('#'+beforeId);
  var after  = $('#'+afterId);
  var result = $('#'+resultId);
  var diff = JsDiff.diffLines(before.text(), after.text());
  var fragment = document.createDocumentFragment();
  for (var i=0; i < diff.length; i++) {
    if (diff[i].added && diff[i + 1] && diff[i + 1].removed) {
      var swap = diff[i];
      diff[i] = diff[i + 1];
      diff[i + 1] = swap;
    }

    var node;
    if (diff[i].removed) {
      node = document.createElement('del');
      node.appendChild(document.createTextNode(appendLines('-', diff[i].value)));
    }
    else
      if (diff[i].added) {
        node = document.createElement('ins');
        node.appendChild(document.createTextNode(appendLines('+', diff[i].value)));
      }
      else
        node = document.createTextNode(appendLines(" ", diff[i].value));

    fragment.appendChild(node);
  }

  result.text('');
  result.append(fragment);
}

function filterTableInclude(tableId, filter, include) {
  var finalFilter = "^"+filter+"$";
  var includeFilter;
  // No filter defined or table is not initialized
  if (filter === undefined || ! $.fn.dataTable.isDataTable( tableId )) {
    return;
  }


  if (filter === "") {
    includeFilter = filter;
  } else {
    includeFilter = finalFilter +"|^"+filter+" »";
  }

  var table = $(tableId).DataTable({"retrieve": true});
  if (include === undefined || include) {
    table.column(column).search(includeFilter,true,false,true ).draw();
  } else {
    table.column(column).search(finalFilter,true,false,true ).draw();
  }
}

var openAllNodes = function(treeId)  { $(treeId).jstree('open_all' ); return false; }
function toggleTree(treeId, toggleButton) {
  var tree = $(treeId).jstree()
  var isOpen = $(treeId).find(".jstree-open").length > 0
  if (isOpen) {
    tree.close_all()
  } else {
    tree.open_all()
  }
  $(toggleButton).children().toggleClass('fa-folder-open');
}

var searchTree = function(inputId, treeId) {

  if($(inputId).val() && $(inputId).val().length >= 3) {
      $(treeId).jstree('search', $(inputId).val());
  } else {
      $(treeId).jstree('clear_search');
  }
  enableSubtree($(".jstree-search"));
  return false;
}

var clearSearchFieldTree = function(inputId, treeId) {
  $(inputId).val('');
  $(treeId).jstree('clear_search');
  return false;
}

$(document).ready(function() {
  $.extend( $.fn.dataTable.ext.oSort, {
    "percent-pre": function ( a ) {
      var x = (a == "-") ? 0 : a.replace( /%/, "" );
      return parseFloat( x );
    }
  , "percent-asc": function ( a, b ) {
      return ((a < b) ? -1 : ((a > b) ? 1 : 0));
    }
  , "percent-desc": function ( a, b ) {
      return ((a < b) ? 1 : ((a > b) ? -1 : 0));
    }
  , "num-html-pre": function ( a ) {
      var x = String(a).replace( /<[\s\S]*?>/g, "" );
      return parseFloat( x );
    }
  , "num-html-asc": function ( a, b ) {
      return ((a < b) ? -1 : ((a > b) ? 1 : 0));
    }
  , "num-html-desc": function ( a, b ) {
      return ((a < b) ? 1 : ((a > b) ? -1 : 0));
    }
  } );
});

function checkMigrationButton(currentVersion,selectId) {
  var selectedVersion = $("#"+selectId+" option:selected" ).text()
  if (currentVersion === selectedVersion) {
    $('#migrationButton').prop("disabled", true );
  } else {
    $('#migrationButton').prop("disabled", false );
  }
}


/*
 * a function that allows to set the height of a div to roughtly
 * the height of the content of a Rudder page (i.e: without
 * the header/footer and the place for a title).
 */
function correctContentHeight(selector) {
  $(selector).height(Math.max(400, $(document).height() - 200));
}



/**
 * A pair of function that allows to parse and set the # part of
 * the url to some value for node/query
 */
function parseURLHash() {
  try {
    return JSON.parse(decodeURI(window.location.hash.substring(1)));
  } catch(e) {
    return {};
  }
}

function parseSearchHash(nodeIdCallback, queryCallback) {
  var hash = parseURLHash();
  if( hash.nodeId != null && hash.nodeId.length > 0) {
    nodeIdCallback(JSON.stringify(hash));
    $('#query-search-content').hide();
    $('#querySearchSection').removeClass('unfoldedSectionQuery');
  } else {
    $('#query-search-content').toggle();
    $('#querySearchSection').toggleClass('unfoldedSectionQuery');
  }
  if( hash.query != null && JSON.stringify(hash.query).length > 0) {
    queryCallback(JSON.stringify(hash.query));
  }
}

function updateHashString(key, value) {
  var hash = parseURLHash();
  hash[key] = value;
  var baseUrl = window.location.href.split('#')[0];
  window.location.replace(baseUrl + '#' + JSON.stringify(hash));
}

<<<<<<< HEAD
=======
$(document).ready(function() {
  $("a", "form").click(function() { return false; });
  createTooltip();
});

function directiveOverridenTooltip(explanation){
  var tooltip = "" +
    "<h4>Directive Skipped On Node</h4>" +
    "<div class='tooltip-content policy-mode overriden'>"+
    "<p>This directive is skipped because it is overriden by an other one on that node.</p>"+
    "<p>"+ explanation +"</p>"+
    "</div>";
  return tooltip;
}

>>>>>>> 4f913102
function policyModeTooltip(kind, policyName, explanation){
  var tooltip = "" +
    "<h4>Node Policy Mode </h4>" +
    "<div class='tooltip-content policy-mode "+policyName+"'>"+
    "<p>This "+ kind +" is in <b>"+ policyName +"</b> mode.</p>"+
    "<p>"+ explanation +"</p>"+
    "</div>";
  return tooltip;
}

function createTextAgentPolicyMode(isNode, currentPolicyMode, explanation){
  var policyMode = currentPolicyMode.toLowerCase();
  var nodeOrDirective = isNode ? "node" : "directive";
  var labelType = "label-"+policyMode;
  var span = "<span class='label-text " + labelType + " glyphicon glyphicon-question-sign' data-toggle='tooltip' data-placement='top' data-html='true' title=''></span>"
  var badge = $(span).get(0);
  var tooltip = policyModeTooltip(nodeOrDirective, policyMode, explanation);
  badge.setAttribute("title", tooltip);
  return badge;
}

function createBadgeAgentPolicyMode(elmnt, currentPolicyMode, explanation, container){
  var policyMode = currentPolicyMode.toLowerCase();
  var labelType  = "label-"+policyMode;
  var dataContainer;
  if(container && $(container).length){
    dataContainer = "data-container='" + container + "'";
  }else{
    dataContainer = "";
  }
  var span = "<span class='rudder-label label-sm "+ labelType +"' data-toggle='tooltip' data-placement='top' data-html='true' "+ dataContainer +" title=''></span>";
  var badge = $(span).get(0);
  var tooltip = null;
  if(currentPolicyMode == "overriden") {
    tooltip = directiveOverridenTooltip(explanation);
  } else {
    tooltip = policyModeTooltip(elmnt, policyMode, explanation);
  }
  badge.setAttribute("title", tooltip);
  return badge;
}

function getBadgePolicyMode(data){
  var enforce = audit = false;
  for (rule in data){
    if((data[rule].policyMode=="audit")&&(!audit)){
      audit = true;
    }else if((data[rule].policyMode=="enforce")&&(!enforce)){
      enforce = true;
    }
  }
  if(enforce && audit){
    return "mixed";
  }else if(enforce){
    return "enforce";
  }else if(audit){
    return "audit";
  }
  return "error";
}
function createBadgeAgentPolicyModeMixed(data){
  var rules = data.details;
  var badgePolicyMode = getBadgePolicyMode(rules);
  var labelType = "label-"+badgePolicyMode;
  var span = "<span class='rudder-label "+ labelType +" label-sm' data-toggle='tooltip' data-placement='top' data-html='true' title=''></span>"
  var badge = $(span).get(0);
  var tooltip = policyModeTooltip('policy', badgePolicyMode, '');
  badge.setAttribute("title", tooltip);
  return badge;
}

function showFileManager(idField){
  var filemanager = $("<angular-filemanager></angular-filemanager>");
  // The parent of the new element
  var fileManagerApp = $("#"+idField);
  angular.element(fileManagerApp).injector().invoke(function($compile) {
    var $scope = angular.element(fileManagerApp).scope();
    fileManagerApp.append($compile(filemanager)($scope));
    $scope.directiveId = idField;
    // Finally, refresh the watch expressions in the new element
    $scope.$apply();
  });
  //allow user to close the window pressing Escape
  $(document).on('keydown.closeWindow',function(e){
    if (e.which == 27) {
      hideFileManager();
    }
  });
}
function hideFileManager(){
  $(document).off('keydown.closeWindow');
  $("angular-filemanager").remove();
}

//Adjust tree height
function adjustHeight(treeId, toolbar){
  var tree = $(treeId);
  var maxHeight = "none";
  if(window.innerWidth>=992){
    var treeOffset = tree.offset();
    if(treeOffset){
      var toolbarHeight;
      if(toolbar && $(toolbar).offset()){
        toolbarHeight = parseFloat($(toolbar).css('height'));
      }else{
        toolbarHeight = 0;
      }
      var offsetTop = treeOffset.top + 15 + toolbarHeight;
      maxHeight = 'calc(100vh - '+ offsetTop + 'px)';
    }
  }
  tree.css('height',maxHeight);
}

function graphTooltip (tooltip, displayColor) {
  // Tooltip Element
  var tooltipEl = document.getElementById('chartjs-tooltip');
  if (!tooltipEl) {
    tooltipEl = document.createElement('div');
    tooltipEl.id = 'chartjs-tooltip';
    tooltipEl.innerHTML = "<ul></ul>"
    document.body.appendChild(tooltipEl);
  }

  // Hide if no tooltip
  if (tooltip.opacity === 0) {
    tooltipEl.style.opacity = 0;
    return;
  }
  function getBody(bodyItem) {
    return bodyItem.lines;
  }
  // Set Text
  if (tooltip.body) {
    var titleLines = tooltip.title || [];
    var bodyLines = tooltip.body.map(getBody);
    var innerHtml = ""
    if (titleLines.length > 0) {
      innerHtml += '<li><h4>' + titleLines.join(" ") + '</h4></li>';
    }
    bodyLines.forEach(function(body, i) {
      var span = "";
      if (displayColor) {
        var colors = tooltip.labelColors[i];
        var style = 'background:' + colors.backgroundColor;
        style += '; border-color:' + colors.borderColor;
        style += '; border-width: 2px';
        var span = '<span class="legend-square" style="' + style + '"></span>'
      }
      innerHtml += '<li>'+ span + body + '</li>';
    });
    var tableRoot = tooltipEl.querySelector('ul');
    tableRoot.innerHTML = innerHtml;
  }
  var position = this._chart.canvas.getBoundingClientRect();
  // Display, position, and set styles for font
  tooltipEl.style.opacity = 1;
  tooltipEl.style.left = position.left + tooltip.caretX + 'px';
  tooltipEl.style.top = position.top + tooltip.caretY + 10 + 'px';
  tooltipEl.style.fontFamily = tooltip._bodyFontFamily;
  tooltipEl.style.fontSize = tooltip.bodyfontSize;
  tooltipEl.style.fontWeight = tooltip._bodyFontStyle;
  tooltipEl.style.padding = tooltip.yPadding + 'px ' + tooltip.xPadding + 'px';
};
function checkIPaddress(address) {
  return (/^((((25[0-5]|2[0-4][0-9]|[01]?[0-9][0-9]?)\.){3}(25[0-5]|2[0-4][0-9]|[01]?[0-9][0-9]?(\/([1-9]|(0|([1-2][0-9]))|(3[0-2])))?))|(([0-9a-f]|:){1,4}(:([0-9a-f]{0,4})*){1,7}(\/([0-9]{1,2}|1[01][0-9]|12[0-8]))?)|(0.0.0.0))$/i).test(address);
}<|MERGE_RESOLUTION|>--- conflicted
+++ resolved
@@ -556,13 +556,6 @@
   window.location.replace(baseUrl + '#' + JSON.stringify(hash));
 }
 
-<<<<<<< HEAD
-=======
-$(document).ready(function() {
-  $("a", "form").click(function() { return false; });
-  createTooltip();
-});
-
 function directiveOverridenTooltip(explanation){
   var tooltip = "" +
     "<h4>Directive Skipped On Node</h4>" +
@@ -573,7 +566,6 @@
   return tooltip;
 }
 
->>>>>>> 4f913102
 function policyModeTooltip(kind, policyName, explanation){
   var tooltip = "" +
     "<h4>Node Policy Mode </h4>" +
