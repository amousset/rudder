--- conflicted
+++ resolved
@@ -581,12 +581,7 @@
   return badge;
 }
 
-<<<<<<< HEAD
-
 function createBadgeAgentPolicyMode(elmnt, currentPolicyMode, explanation, container){
-=======
-function createBadgeAgentPolicyMode(elmnt, currentPolicyMode, explanation){
->>>>>>> c8752229
   var policyMode = currentPolicyMode.toLowerCase();
   var labelType  = "label-"+policyMode;
   var dataContainer;
