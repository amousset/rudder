--- conflicted
+++ resolved
@@ -270,7 +270,6 @@
   }
   
   $scope.getAccounts();
-<<<<<<< HEAD
     
   $scope.defineActionName = function(formName){
       if(formName !== undefined) {
@@ -279,10 +278,6 @@
   }  
 } );
 
-=======
-} );
-
 $( document ).ready(function() {
   angular.bootstrap(document.getElementById('accountManagement'), ['accountManagement']);
-});
->>>>>>> 3ff5b1dd
+});