/*
*************************************************************************************
* Copyright 2014 Normation SAS
*************************************************************************************
*
* This program is free software: you can redistribute it and/or modify
* it under the terms of the GNU Affero General Public License as
* published by the Free Software Foundation, either version 3 of the
* License, or (at your option) any later version.
*
* In accordance with the terms of section 7 (7. Additional Terms.) of
* the GNU Affero GPL v3, the copyright holders add the following
* Additional permissions:
* Notwithstanding to the terms of section 5 (5. Conveying Modified Source
* Versions) and 6 (6. Conveying Non-Source Forms.) of the GNU Affero GPL v3
* licence, when you create a Related Module, this Related Module is
* not considered as a part of the work and may be distributed under the
* license agreement of your choice.
* A "Related Module" means a set of sources files including their
* documentation that, without modification of the Source Code, enables
* supplementary functions or services in addition to those offered by
* the Software.
*
* This program is distributed in the hope that it will be useful,
* but WITHOUT ANY WARRANTY; without even the implied warranty of
* MERCHANTABILITY or FITNESS FOR A PARTICULAR PURPOSE. See the
* GNU Affero General Public License for more details.
*
* You should have received a copy of the GNU Affero General Public License
* along with this program. If not, see <http://www.gnu.org/licenses/agpl.html>.
*
*************************************************************************************
*/

var anOpen = [];
<<<<<<< HEAD

var ruleCompliances = {};
var recentChanges = {};
var recentGraphs = {};


function computeChangeGraph(changes, id, currentRowsIds) {
  recentChanges[id] = changes
  if (currentRowsIds.indexOf(id) != -1) {
    generateRecentGraph(id)
  }
}

function generateRecentGraph(id) {
  var changes = recentChanges[id]
  if (changes !== undefined) {
    var graphId = "Changes-"+id
    var data = changes.y
    data.splice(0,0,'Recent changes')
    var x = changes.x
    x.splice(0,0,'x')
    var chart = c3.generate({
        size: { height: 30 }
      , legend: { show: false }
      , data: {
            x: 'x'
          , columns: [ x, data ]
          , type: 'area-step'
        }
      , axis: {
            x: {
                show : false
              , type: 'categories'
            }
          , y: { show : false }
        }
    });
    recentGraphs[id] = chart

    $("#"+graphId).html(chart.element);
  }
}


/*  
 * 
 *  The main rule grid table (list of all rules with their application status, compliance, etc). 
=======
/* Create Rule table
>>>>>>> 5d0982fc
 *
 *   data:
 *   { "name" : Rule name [String]
 *   , "id" : Rule id [String]
 *   , "description" : Rule (short) description [String]
 *   , "applying": Is the rule applying the Directive, used in Directive page [Boolean]
 *   , "category" : Rule category [String]
 *   , "status" : Status of the Rule, "enabled", "disabled" or "N/A" [String]
 *   , "compliance" : Percent of compliance of the Rule [String]
 *   , "recentChanges" : Array of changes to build the sparkline [Array[String]]
 *   , "trClass" : Class to apply on the whole line (disabled ?) [String]
 *   , "callback" : Function to use when clicking on one of the line link, takes a parameter to define which tab to open, not always present[ Function ]
 *   , "checkboxCallback": Function used when clicking on the checkbox to apply/not apply the Rule to the directive, not always present [ Function ]
 *   , "reasons": Reasons why a Rule is a not applied, empty if there is no reason [ String ]
 *   }
 */
function createRuleTable(gridId, data, needCheckbox, isPopup, allCheckboxCallback, contextPath, refresh) {

  //base element for the clickable cells
  function callbackElement(oData) {
    var elem = $("<a></a>");
    if("callback" in oData) {
        elem.click(function() {oData.callback("showForm");});
        elem.attr("href","javascript://");
    } else {
        elem.attr("href",contextPath+'/secure/configurationManager/ruleManagement#{"ruleId":"'+oData.id+'"}');
    }
    return elem
  }
  
  // Define which columns should be sorted by default
  var sortingDefault;
  if (needCheckbox) {
    sortingDefault = 1;
  } else {
    sortingDefault = 0;
  }

  // Define all columns of the table

  // Checkbox used in check if a Directive is applied by the Rule
  var checkbox = {
      "mDataProp": "applying"
    , "sTitle" : "<input id='checkAll' type='checkbox'></input>"
    , "sWidth": "30px"
    , "bSortable": false
    , "fnCreatedCell" : function (nTd, sData, oData, iRow, iCol) {
        var data = oData;
        var elem = $("<input type='checkbox'></input>");
        elem.prop("checked", data.applying);
        elem.click( function () {
          data.checkboxCallback(elem.prop("checked"));
        } );
        elem.attr("id",data.id+"Checkbox");
        $(nTd).empty();
        $(nTd).prepend(elem);
      }
  };

  // Name of the rule
  // First mandatory row, so do general thing on the row ( line css, description tooltip ...)
  var name = {
      "mDataProp": "name"
    , "sWidth": "20%"
    , "sTitle": "Name"
    , "fnCreatedCell" : function (nTd, sData, oData, iRow, iCol) {
        var data = oData;
        // Define the elem and its callback
        var elem = callbackElement(oData);
        elem.text(data.name);

        // Row parameters
        var parent = $(nTd).parent()
        // Add Class on the row, and id
        parent.addClass(data.trClass);
        parent.attr("id",data.jsid);

        // Description tooltip over the row
        if ( data.description.length > 0) {
          var tooltipId = data.jsid+"-description";
          parent.attr("tooltipid",tooltipId);
          parent.attr("title","");
          parent.addClass("tooltip tooltipabletr");
          var tooltip= $("<div></div>");
          var toolTipContainer = $("<div><h3>"+data.name+"</h3></div>");
          toolTipContainer.addClass("tooltipContent");
          toolTipContainer.attr("id",tooltipId);
          tooltip.text(data.description);
          toolTipContainer.append(tooltip);
          elem.append(toolTipContainer);
        }

        // Append the content to the row
        $(nTd).empty();
        $(nTd).prepend(elem);
      }
  };

  // Rule Category
  var category =
    { "mDataProp": "category"
    , "sWidth": "20%"
    , "sTitle": "Category"
    };

  // Status of the rule (disabled) add reason tooltip if needed
  var status= {
      "mDataProp": "status"
    , "sWidth": "10%"
    , "sTitle": "Status"
    , "sClass" : "statusCell"
    , "fnCreatedCell" : function (nTd, sData, oData, iRow, iCol) {
        var data = oData;
        $(nTd).empty();
        var elem = $("<span></span>");
        elem.text(data.status);
        // If there a reasons field, add the tooltip
        if ("reasons" in data) {
          var tooltipId = data.jsid+"-status";
          elem.attr("tooltipid",tooltipId);
          elem.attr("title","");
          elem.addClass("tooltip tooltipable");
          var tooltip= $("<div></div>");
          var toolTipContainer = $("<div><h3>Reason(s)</h3></div>");
          toolTipContainer.addClass("tooltipContent");
          toolTipContainer.attr("id",tooltipId);
          tooltip.text(data.reasons);
          toolTipContainer.append(tooltip);
          $(nTd).prepend(toolTipContainer);
        }
        $(nTd).prepend(elem);
      }
  };

  // Compliance, with link to the edit form
  var compliance = {
      "mDataProp": "name"
    , "sWidth": "25%"
    , "sTitle": "Compliance"
    , "fnCreatedCell" : function (nTd, sData, oData, iRow, iCol) {
        var elem = callbackElement(oData);
        if (oData.status === "In application" || oData.status === "Partially applied" ) {
          elem.append('<div id="compliance-bar-'+oData.id+'"><center><img height="26" width="26" src="'+contextPath+'/images/ajax-loader.gif" /></center></div>');
        }
        $(nTd).empty();
        $(nTd).prepend(elem);
      }
  };

  // Compliance, with link to the edit form
  var recentChanges = {
      "mDataProp": "name"
    , "sWidth": "10%"
    , "sTitle": "Recent changes"
    , "fnCreatedCell" : function (nTd, sData, oData, iRow, iCol) {
        var elem = callbackElement(oData);
        var id = "Changes-"+oData.id;
        elem.append('<div id="'+id+'"><center><img height="26" width="26" src="'+contextPath+'/images/ajax-loader.gif" /></center></div>')
        $(nTd).empty();
        $(nTd).prepend(elem);
      }
  };

  // Action buttons, use id a dataprop as its is always present
  var actions = {
      "mDataProp": "id"
    , "sWidth": "5%"
    , "bSortable" : false
    , "sClass" : "parametersTd"
    , "fnCreatedCell" : function (nTd, sData, oData, iRow, iCol) {
        var data = oData;
        var elem = $("<buton></button>");
        elem.button();
        elem.addClass("smallButton");
        elem.click( function() {
          data.callback("showEditForm");
        } );
        elem.text("Edit");
        $(nTd).empty();
        $(nTd).prepend(elem);
      }
  };

  // Choose which columns should be included
  var columns = [];
  if (needCheckbox) {
    columns.push(checkbox);
  }
  columns.push(name);
  columns.push(category);
  columns.push(status);
  columns.push(compliance);
  columns.push(recentChanges);
  if (!isPopup) {
    columns.push(actions);
  }

  var params = {
      "bFilter" : true
    , "bPaginate" : true
    , "bLengthChange": true
    , "sPaginationType": "full_numbers"
    , "oLanguage": {
          "sZeroRecords": "No matching rules!"
        , "sSearch": ""
      }
    , "fnStateLoadParams": function (oSettings, oData) {
        oData.aoSearchCols[1].sSearch = "";
      }
    , "fnDrawCallback": function( oSettings ) {
      var rows = this._('tr', {"page":"current"});
       $.each(rows, function(index,row) {
         var id = "Changes-"+row.id
         // Display compliance progress bar if it has already been computed
         var compliance = ruleCompliances[row.id]
         if (compliance !== undefined) {
           $("#compliance-bar-"+row.id).html(buildComplianceBar(compliance));
         }
         var changes = recentGraphs[row.id]
         if (changes !== undefined) {
           $("#"+id).html(changes.element);
         } else {
           generateRecentGraph(row.id)
         }
       })
      }
    , "aaSorting": [[ sortingDefault, "asc" ]]
    , "sDom": '<"dataTables_wrapper_top newFilter"f<"dataTables_refresh">>rt<"dataTables_wrapper_bottom"lip>'
  }

  createTable(gridId,data,columns, params, contextPath, refresh, "rules");

  createTooltip();

  // Add callback to checkbox column
  $("#checkAll").prop("checked", false);
  $("#checkAll").click( function () {
      var checked = $("#checkAll").prop("checked");
      allCheckboxCallback(checked);
  } );

}

////////////////////////////////////////////////////////////////
///////////////////  Rule compliance details ///////////////////
////////////////////////////////////////////////////////////////


/*
 * We have 3 ways of displaying compliance details:
 * 
 *  1/ for ONE node, by rules -> directives -> components -> values status with messages
 *  2/ for ONE rule, by directives -> components -> values compliance
 *  3/ for ONE rule, by nodes -> directives -> components -> values status with messages
 *  
 *  For 1/ and 3/, the value line looks like: [ VALUE | MESSAGES | STATUS ]
 *  For 2/, they looks like: [ VALUE | COMPLIANCE ]
 */

/*
 *   The table of rules compliance for a node (in the node details
 *   page, reports tab)
 * 
 *   Javascript object containing all data to create a line in the DataTable
 *   { "rule" : Rule name [String]
 *   , "id" : Rule id [String]
 *   , "compliance" : array of number of reports by compliance status [Array[Float]]
 *   , "details" : Details of Directives contained in the Rule [Array of Directive values]
 *   , "jsid"    : unique identifier for the line [String]
 *   , "isSystem" : Is it a system Rule? [Boolean]
 *   }
 */
function createRuleComplianceTable(gridId, data, contextPath, refresh) {

  var columns = [ {
      "sWidth": "75%"
    , "mDataProp": "rule"
    , "sTitle": "Rule"
    , "fnCreatedCell" : function (nTd, sData, oData, iRow, iCol) {
        $(nTd).addClass("listopen");

        if (! oData.isSystem) {
          var editLink = $("<a />");
          editLink.attr("href",contextPath + '/secure/configurationManager/ruleManagement#{"ruleId":"'+oData.id+'"}')
          var editIcon = $("<img />");
          editIcon.attr("src",contextPath + "/images/icPen.png");
          editLink.click(function(e) {e.stopPropagation();})
          editLink.append(editIcon);
          editLink.addClass("reportIcon");

          $(nTd).append(editLink);
        }
      }
  } , {
    "sWidth": "25%"
      , "mDataProp": "compliance"
      , "sType": "percent"
      , "sTitle": "Compliance"
      , "fnCreatedCell" : function (nTd, sData, oData, iRow, iCol) {
          var elem = $("<a></a>");
          elem.addClass("noExpand");
          elem.attr("href","javascript://");
          elem.append(buildComplianceBar(oData.compliance));
          elem.click(function() {oData.callback()});
          $(nTd).empty();
          $(nTd).append(elem);
        }
    } ];

  var params = {
      "bFilter" : true
    , "bPaginate" : true
    , "bLengthChange": true
    , "sPaginationType": "full_numbers"
    , "bStateSave": true
    , "sCookiePrefix": "Rudder_DataTables_"
    , "oLanguage": {
        "sSearch": ""
      }
    , "aaSorting": [[ 0, "asc" ]]
    , "fnDrawCallback" : function( oSettings ) {
        createInnerTable(this, createDirectiveTable(false, true, contextPath), contextPath, "rule");
      }
    , "sDom": '<"dataTables_wrapper_top newFilter"f<"dataTables_refresh">>rt<"dataTables_wrapper_bottom"lip>'
  };

  createTable(gridId,data,columns, params, contextPath, refresh);

}

/*
 *   Create a table of compliance for a Directive. 
 *   Used in the compliance details for a Rule, and in the
 *   node details page, in report tab.
 *   
 *   Javascript object containing all data to create a line in the DataTable *   Javascript object containing all data to create a line in the DataTable
 *   { "directive" : Directive name [String]
 *   , "id" : Directive id [String]
 *   , "techniqueName": Name of the technique the Directive is based upon [String]
 *   , "techniqueVersion" : Version of the technique the Directive is based upon  [String]
 *   , "compliance" : array of number of reports by compliance status [Array[Float]]
 *   , "details" : Details of components contained in the Directive [Array of Component values]
 *   , "jsid"    : unique identifier for the line [String]
 *   , "isSystem" : Is it a system Directive? [Boolean]
 *   }
 */
function createDirectiveTable(isTopLevel, isNodeView, contextPath) {

  if (isTopLevel) {
    var complianceWidth = "25%";
    var directiveWidth = "75%";
  } else {
    var complianceWidth = "26.3%";
    var directiveWidth = "73.7%";
  }

  var columns = [ {
     "sWidth": directiveWidth
    , "mDataProp": "directive"
    , "sTitle": "Directive"
    , "fnCreatedCell" : function (nTd, sData, oData, iRow, iCol) {
        $(nTd).addClass("listopen");

        var tooltipIcon = $("<img />");
        tooltipIcon.attr("src",contextPath + "/images/ic_question_14px.png");
        tooltipIcon.addClass("reportIcon");
        var tooltipId = oData.jsid+"-tooltip";
        tooltipIcon.attr("tooltipid",tooltipId);
        tooltipIcon.attr("title","");
        tooltipIcon.addClass("tooltip tooltipable");
        var toolTipContainer= $("<div>Directive '<b>"+sData+"</b>' is based on technique '<b>"+oData.techniqueName+"</b>' (version "+oData.techniqueVersion+")</div>");
        toolTipContainer.addClass("tooltipContent");
        toolTipContainer.attr("id",tooltipId);

        $(nTd).append(tooltipIcon);
        $(nTd).append(toolTipContainer);

        if (! oData.isSystem) {
          var editLink = $("<a />");
          editLink.attr("href",contextPath + '/secure/configurationManager/directiveManagement#{"directiveId":"'+oData.id+'"}')
          var editIcon = $("<img />");
          editIcon.attr("src",contextPath + "/images/icPen.png");
          editLink.click(function(e) {e.stopPropagation();})
          editLink.append(editIcon);
          editLink.addClass("reportIcon");

          $(nTd).append(editLink);
        }
      }
  } , {
      "sWidth": complianceWidth
    , "mDataProp": "compliance"
    , "sTitle": "Compliance"
    , "sType": "percent"
    , "fnCreatedCell" : function (nTd, sData, oData, iRow, iCol) {
        var elem = buildComplianceBar(oData.compliance)
        $(nTd).empty();
        $(nTd).append(elem);
      }
  } ];

  var params = {
      "bFilter" : isTopLevel
    , "bPaginate" : isTopLevel
    , "bLengthChange": isTopLevel
    , "bInfo" : isTopLevel
    , "sPaginationType": "full_numbers"
    , "aaSorting": [[ 0, "asc" ]]
    , "fnDrawCallback" : function( oSettings ) {
        createInnerTable(this, createComponentTable(isTopLevel, isNodeView, contextPath), contextPath, "directive");
      }
  };

  if (isTopLevel) {
    var sDom = {
        "sDom" : '<"dataTables_wrapper_top newFilter"f<"dataTables_refresh">>rt<"dataTables_wrapper_bottom"lip>'
      , "oLanguage": {
          "sSearch": ""
        }
    };
    $.extend(params,sDom);
  }

  return function (gridId, data, refresh) {
    createTable(gridId, data, columns, params, contextPath, refresh);
    createTooltip();
  }
}

/*
 *   Create the table with the list of nodes, used in 
 *   the pop-up from rule compliance details.
 * 
 *   Javascript object containing all data to create a line in the DataTable
<<<<<<< HEAD
 *   { "node" : Node name [String]
 *   , "id" : Node id [String]
 *   , "compliance" : array of number of reports by compliance status [Array[Float]]
 *   , "details" : Details of Directive applied by the Node [Array of Directive values ]
 *   , "jsid"    : unique identifier for the line [String]
=======
 *   { "rule" : Rule name [String]
 *   , "id" : Rule id [String]
 *   , "status" : Worst status of the Rule [String]
 *   , "statusClass" : Class to use on status cell [String]
 *   , "details" : Details of directives contained in the Rule [Array of Directives ]
 *   , "isSystem" : is it a system Rule? [Boolean]
 *   }
 */
function createRuleComplianceTable (gridId, data, contextPath, refresh) {

  var columns = [ {
      "sWidth": "85%"
    , "mDataProp": "rule"
    , "sTitle": "Rule"
    , "fnCreatedCell" : function (nTd, sData, oData, iRow, iCol) {
        $(nTd).addClass("listopen");
        if (! oData.isSystem) {
        var editLink = $("<a />");
          editLink.attr("href",contextPath + '/secure/configurationManager/ruleManagement#{"ruleId":"'+oData.id+'"}')
          var editIcon = $("<img />");
          editIcon.attr("src",contextPath + "/images/icPen.png");
          editLink.click(function(e) {e.stopPropagation();})
          editLink.append(editIcon);
          editLink.addClass("reportIcon");

          $(nTd).append(editLink);
        }
      }
  } , {
      "sWidth": "15%"
    , "mDataProp": "status"
    , "sTitle": "Status"
    , "fnCreatedCell" : function (nTd, sData, oData, iRow, iCol) {
        $(nTd).addClass("center "+oData.statusClass);
      }
  } ];

  var params = {
      "bFilter" : true
    , "bPaginate" : true
    , "bLengthChange": true
    , "sPaginationType": "full_numbers"
    , "oLanguage": {
        "sSearch": ""
      }
    , "aaSorting": [[ 0, "asc" ]]
    , "fnDrawCallback" : function( oSettings ) {
        createInnerTable(this, createDirectiveTable(false, false, contextPath), contextPath, "rule");
      }
    , "sDom": '<"dataTables_wrapper_top newFilter"f<"dataTables_refresh">>rt<"dataTables_wrapper_bottom"lip>'
  };

  createTable(gridId,data,columns, params, contextPath, refresh);

}

/*
 *   Javascript object containing all data to create a line in the DataTable
 *   { "node" : Directive name [String]
 *   , "id" : Rule id [String]
 *   , "status" : Worst status of the Directive [String]
 *   , "statusClass" : Class to use on status cell [String]
 *   , "details" : Details of components contained in the Directive [Array of Component values ]
>>>>>>> 5d0982fc
 *   }
 */
function createNodeComplianceTable(gridId, data, contextPath, refresh) {

  var columns = [ {
      "sWidth": "75%"
    , "mDataProp": "node"
    , "sTitle": "Node"
    , "fnCreatedCell" : function (nTd, sData, oData, iRow, iCol) {
        $(nTd).addClass("listopen");

        var editLink = $("<a />");
        editLink.attr("href",contextPath +'/secure/nodeManager/searchNodes#{"nodeId":"'+oData.id+'"}')
        var editIcon = $("<img />");
        editIcon.attr("src",contextPath + "/images/icMagnify-right.png");
        editLink.click(function(e) {e.stopPropagation();})
        editLink.append(editIcon);
        editLink.addClass("reportIcon");

        $(nTd).append(editLink);
      }
  } , {
      "sWidth": "25%"
    , "mDataProp": "compliance"
    , "sTitle": "Compliance"
    , "fnCreatedCell" : function (nTd, sData, oData, iRow, iCol) {
        var elem = $("<a></a>");
        elem.addClass("noExpand");
        elem.attr("href","javascript://");
        elem.append(buildComplianceBar(oData.compliance));
        elem.click(function() {oData.callback()});
        $(nTd).empty();
        $(nTd).append(elem);
      }
  } ];

  var params = {
      "bFilter" : true
    , "bPaginate" : true
    , "bLengthChange": true
    , "sPaginationType": "full_numbers"
    , "oLanguage": {
        "sSearch": ""
      }
    , "aaSorting": [[ 0, "asc" ]]
    , "fnDrawCallback" : function( oSettings ) {
        createInnerTable(this,createDirectiveTable(false, true, contextPath),"node");
      }
    , "sDom": '<"dataTables_wrapper_top newFilter"f<"dataTables_refresh">>rt<"dataTables_wrapper_bottom"lip>'
  };

  createTable(gridId, data, columns, params, contextPath, refresh);

  createTooltip();
}

/*
 *   Details of a component. Used on all tables. 
 * 
 *   Javascript object containing all data to create a line in the DataTable
 *   { "component" : component name [String]
 *   , "compliance" : array of number of reports by compliance status [Array[Float]]
 *   , "details" : Details of values contained in the component [ Array of Component values ]
 *   , "noExpand" : The line should not be expanded if all values are "None" [Boolean]
 *   }
 */
function createComponentTable(isTopLevel, isNodeView, contextPath) {

  if (isTopLevel) {
    var complianceWidth = "26.3%";
  } else {
    var complianceWidth = "27.9%";
    var componentSize = "72.4%";
  }
  var columns = [ {
      "sWidth": componentSize
    , "mDataProp": "component"
    , "sTitle": "Component"
    , "fnCreatedCell" : function (nTd, sData, oData, iRow, iCol) {
        if(! oData.noExpand || isNodeView ) {
          $(nTd).addClass("listopen");
        } else {
          $(nTd).addClass("noExpand");
        }
      }
  } , {
      "sWidth": complianceWidth
    , "mDataProp": "compliance"
    , "sTitle": "Compliance"
    , "fnCreatedCell" : function (nTd, sData, oData, iRow, iCol) {
        var elem = buildComplianceBar(oData.compliance)
        $(nTd).empty();
        $(nTd).append(elem);
      }
  } ];

  var params = {
      "bFilter" : false
    , "bPaginate" : false
    , "bLengthChange": false
    , "bInfo" : false
    , "aaSorting": [[ 0, "asc" ]]
    , "fnDrawCallback" : function( oSettings ) {
        if(isNodeView) {
          createInnerTable(this, createNodeComponentValueTable(contextPath));
        } else {
          createInnerTable(this, createRuleComponentValueTable(contextPath));
        }
      }
  }

  return function (gridId,data) {createTable(gridId,data,columns, params, contextPath);}
}


/*   Details of a value for a node
 *   
 *   Javascript object containing all data to create a line in the DataTable
 *   { "value" : value of the key [String]
 *   , "compliance" : array of number of reports by compliance status [Array[Float]]
 *   , "status" : Worst status of the Directive [String]
 *   , "statusClass" : Class to use on status cell [String]
 *   , "messages" : Message linked to that value, only used in message popup [ Array[String] ]
 *   , "jsid"    : unique identifier for the line [String]
 *   }
 */
function createNodeComponentValueTable(contextPath) {

  var columns = [ {
      "sWidth": "20%"
    , "mDataProp": "value"
    , "sTitle": "Value"
  } , {
      "sWidth": "62.4%"
    , "mDataProp": "messages"
    , "sTitle": "Messages"
    , "fnCreatedCell" : function (nTd, sData, oData, iRow, iCol) {
        var list = $("<ul></ul>");
        for (index in sData) {
          var elem = $("<li></li>");
          elem.text(sData[index]);
          list.append(elem);
        }
        $(nTd).empty();
        $(nTd).append(list);
      }
  } , {
      "sWidth": "17.6%"
    , "mDataProp": "status"
    , "sTitle": "Status"
    , "fnCreatedCell" : function (nTd, sData, oData, iRow, iCol) {
        $(nTd).addClass("center "+oData.statusClass);
      }
  } ];

  var params = {
      "bFilter" : false
    , "bPaginate" : false
    , "bLengthChange": false
    , "bInfo" : false
    , "aaSorting": [[ 0, "asc" ]]
  }

  return function (gridId,data) {createTable(gridId, data, columns, params, contextPath); createTooltip();}

}

/*   Details of a value for component in a directive in a rule details. 
 *   We don't have a status, but a compliance (composite values)
 *   
 *   Javascript object containing all data to create a line in the DataTable
 *   { "value" : value of the key [String]
 *   , "compliance" : array of number of reports by compliance status [Array[Float]]
 *   , "status" : Worst status of the Directive [String]
 *   , "statusClass" : Class to use on status cell [String]
 *   , "messages" : Message linked to that value, only used in message popup [ Array[String] ]
 *   , "jsid"    : unique identifier for the line [String]
 *   }
 */
function createRuleComponentValueTable (contextPath) {

  var complianceWidth = "27.7%";
  var componentSize = "72.3%";

  var columns = [ {
      "sWidth": componentSize
    , "mDataProp": "value"
    , "sTitle": "Value"
  } , {
        "sWidth": complianceWidth
      , "mDataProp": "compliance"
      , "sTitle": "Compliance"
      , "fnCreatedCell" : function (nTd, sData, oData, iRow, iCol) {
          var elem = buildComplianceBar(oData.compliance);
          $(nTd).empty();
          $(nTd).append(elem);
        }
  } ];

  var params = {
      "bFilter" : false
    , "bPaginate" : false
    , "bLengthChange": false
    , "bInfo" : false
    , "aaSorting": [[ 0, "asc" ]]
  }

  return function (gridId,data) {createTable(gridId, data, columns, params, contextPath); createTooltip();}

}


///////////////////////////////////////////////////
///////////////////  Nodes list ///////////////////
///////////////////////////////////////////////////


/*
 *  Table of nodes
 * 
 *   Javascript object containing all data to create a line in the DataTable
 *   { "name" : Node hostname [String]
 *   , "id" : Node id [String]
 *   , "machineType" : Node machine type [String]
 *   , "osName" : Node OS name [String]
 *   , "osVersion" : Node OS version [ String ]
 *   , "servicePack" : Node OS service pack [ String ]
 *   , "lastReport" : Last report received about that node [ String ]
 *   , "callBack" : Callback on Node, if absend replaced by a link to nodeId [ Function ]
 *   }
 */
function createNodeTable(gridId, data, contextPath, refresh) {

  var columns = [ {
      "sWidth": "30%"
    , "mDataProp": "name"
    , "sTitle": "Node name"
    , "fnCreatedCell" : function (nTd, sData, oData, iRow, iCol) {
        var editLink = $("<a />");
        if ("callback" in oData) {
          editLink.click(function(e) { oData.callback(); e.stopPropagation();});
          editLink.attr("href","javascript://");
        } else {
          editLink.attr("href",contextPath +'/secure/nodeManager/searchNodes#{"nodeId":"'+oData.id+'"}')
        }
        var editIcon = $("<img />");
        editIcon.attr("src",contextPath + "/images/icMagnify-right.png");
        editLink.append(editIcon);
        editLink.addClass("reportIcon");

        $(nTd).append(editLink);
      }
  } , {
      "sWidth": "10%"
    , "mDataProp": "machineType"
     , "sTitle": "Machine type"
  } , {
      "sWidth": "20%"
    , "mDataProp": "osName"
    , "sTitle": "OS name"
  } , {
      "sWidth": "10%"
    , "mDataProp": "osVersion"
    , "sTitle": "OS version"
  } , {
      "sWidth": "10%"
    , "mDataProp": "servicePack"
    , "sTitle": "OS SP"
  } , {
      "sWidth": "20%"
    , "mDataProp": "lastReport"
    , "sTitle": "Last seen"
  } ];

  var params = {
      "bFilter" : true
    , "bPaginate" : true
    , "bLengthChange": true
    , "sPaginationType": "full_numbers"
    , "oLanguage": {
        "sSearch": ""
    }
    , "aaSorting": [[ 0, "asc" ]]
    , "sDom": '<"dataTables_wrapper_top newFilter"f<"dataTables_refresh">>rt<"dataTables_wrapper_bottom"lip>'
  };

  createTable(gridId,data, columns, params, contextPath, refresh, "nodes");

}

/*
 *  Table of changes requests
 *
 *   Javascript object containing all data to create a line in the DataTable
 *   { "name" : Change request name [String]
 *   , "id" : Change request id [String]
 *   , "step" : Change request validation step [String]
 *   , "creator" : Name of the user that has created the change Request [String]
 *   , "lastModification" : date of last modification [ String ]
 *   }
 */
function createChangeRequestTable(gridId, data, contextPath, refresh) {

  var columns = [ {
      "sWidth": "5%"
    , "mDataProp": "id"
    , "sTitle": "#"
    , "fnCreatedCell" : function (nTd, sData, oData, iRow, iCol) {
        $(nTd).empty();
        var editLink = $("<a />");
        editLink.attr("href",contextPath +'/secure/utilities/changeRequest/'+sData)
        editLink.text(sData)
        $(nTd).append(editLink);
      }
  } , {
      "sWidth": "10%"
    , "mDataProp": "step"
     , "sTitle": "Status"
  } , {
      "sWidth": "65%"
    , "mDataProp": "name"
    , "sTitle": "Name"
  } , {
      "sWidth": "10%"
    , "mDataProp": "creator"
    , "sTitle": "Creator"
  } , {
      "sWidth": "10%"
    , "mDataProp": "lastModification"
    , "sTitle": "Last Modification"
  } ];

  var params = {
      "bFilter" : true
    , "bPaginate" : true
    , "bLengthChange": true
    , "sPaginationType": "full_numbers"
    , "bStateSave": true
    , "sCookiePrefix": "Rudder_DataTables_"
    , "oLanguage": {
        "sSearch": ""
    }
    , "aaSorting": [[ 0, "asc" ]]
    , "sDom": '<"dataTables_wrapper_top newFilter"f<"dataTables_refresh">>rt<"dataTables_wrapper_bottom"lip>'
  };

  createTable(gridId,data, columns, params, contextPath, refresh);

}

/*
 *   Javascript object containing all data to create a line in the DataTable
 *   { "executionDate" : Date report was executed [DateTime]
 *   , "severity" : Report severity [String]
 *   , "ruleName" : Rule name [String]
 *   , "directiveName": Directive name [String]
 *   , "component" : Report component [String]
 *   , "value" : Report value [String]
 *   , "message" : Report message [String]
 *   }
 */
function createTechnicalLogsTable(gridId, data, contextPath, refresh) {

  var columns = [ {
      "sWidth": "10%"
    , "mDataProp": "executionDate"
    , "sTitle": "Execution date"
  } , {
      "sWidth": "8%"
    , "mDataProp": "severity"
    , "sTitle": "Severity"
  } , {
      "sWidth": "17%"
    , "mDataProp": "ruleName"
    , "sTitle": "Rule"
  } , {
      "sWidth": "17%"
    , "mDataProp": "directiveName"
    , "sTitle": "Directive"
  } , {
      "sWidth": "12%"
    , "mDataProp": "component"
    , "sTitle": "Component"
  } , {
      "sWidth": "12%"
    , "mDataProp": "value"
    , "sTitle": "Value"
  } , {
      "sWidth": "24%"
    , "mDataProp": "message"
    , "sTitle": "Message"
  } ];

  var params = {
      "bFilter" : true
    , "bPaginate" : true
    , "bLengthChange": true
    , "sPaginationType": "full_numbers"
    , "bStateSave": true
    , "sCookiePrefix": "Rudder_DataTables_"
    , "oLanguage": {
        "sSearch": ""
    }
    , "aaSorting": [[ 0, "asc" ]]
    , "sDom": '<"dataTables_wrapper_top newFilter"f<"dataTables_refresh">>rt<"dataTables_wrapper_bottom"lip>'
  };

  createTable(gridId,data, columns, params, contextPath, refresh);

}

/*
 *   Javascript object containing all data to create a line in the DataTable
 *   { "executionDate" : Date report was executed [DateTime]
 *   , "node": node hostname [String]
 *   , "directiveName": Directive name [String]
 *   , "component" : Report component [String]
 *   , "value" : Report value [String]
 *   , "message" : Report message [String]
 *   }
 */
function createChangesTable(gridId, data, contextPath, refresh) {

  var columns = [ {
      "sWidth": "8%"
      , "mDataProp": "executionDate"
      , "sTitle": "Execution Date"
  } , {
      "sWidth": "10%"
    , "mDataProp": "nodeName"
    , "sTitle": "Node"
  } , {
      "sWidth": "17%"
    , "mDataProp": "directiveName"
    , "sTitle": "Directive"
  } , {
      "sWidth": "12%"
    , "mDataProp": "component"
    , "sTitle": "Component"
  } , {
      "sWidth": "12%"
    , "mDataProp": "value"
    , "sTitle": "Value"
  } , {
      "sWidth": "24%"
    , "mDataProp": "message"
    , "sTitle": "Message"
  } ];

  var params = {
      "bFilter" : true
    , "bPaginate" : true
    , "bLengthChange": true
    , "sPaginationType": "full_numbers"
    , "bStateSave": true
    , "sCookiePrefix": "Rudder_DataTables_"
    , "oLanguage": {
        "sSearch": ""
    }
    , "aaSorting": [[ 0, "asc" ]]
    , "sDom": '<"dataTables_wrapper_top newFilter"f>rt<"dataTables_wrapper_bottom"lip>'
  };

  createTable(gridId,data, columns, params, contextPath, refresh);

}

/*
 *   Javascript object containing all data to create a line in the DataTable
 *   { "id" : Event log id [Int]
 *   , "date": date the event log was produced [Date/String]
 *   , "actor": Name of the actor making the event [String]
 *   , "type" : Type of the event log [String]
 *   , "description" : Description of the event [String]
 *   , "details" : function/ajax call, setting the details content, takes the id of the element to set [Function(String)]
 *   , "hasDetails" : do our event needs to display details (do we need to be able to open the row [Boolean]
 *   }
 */
function createEventLogTable(gridId, data, contextPath, refresh) {

  var columns = [ {
      "sWidth": "10%"
      , "mDataProp": "id"
      , "sTitle": "Id"
      , "sClass" : "eventId"
      , "fnCreatedCell" : function (nTd, sData, oData, iRow, iCol) {
        if( oData.hasDetails ) {
          $(nTd).addClass("listopen");
        }
      }
  } , {
      "sWidth": "20%"
    , "mDataProp": "date"
    , "sTitle": "Date"
  } , {
      "sWidth": "10%"
    , "mDataProp": "actor"
    , "sTitle": "Actor"
  } , {
      "sWidth": "30%"
    , "mDataProp": "type"
    , "sTitle": "Type"
  } , {
      "sWidth": "30%"
    , "mDataProp": "description"
    , "sTitle": "Description"
  } ];

  var params = {
      "bFilter" : true
    , "bPaginate" : true
    , "bLengthChange": true
    , "sPaginationType": "full_numbers"
    , "bStateSave": true
    , "sCookiePrefix": "Rudder_DataTables_"
    , "oLanguage": {
        "sSearch": ""
    }
    , "aaSorting": [[ 0, "desc" ]]
    , "fnDrawCallback" : function( oSettings ) {
        var myTable = this;
        var lines = $(myTable.fnGetNodes());
          lines.each( function () {
          var tableRow = $(this);
          var fnData = myTable.fnGetData( this );
          if (fnData.hasDetails) {
            tableRow.addClass("curspoint")
            // Add callback to open th line
            tableRow.click( function () {
              // Chack if our line is opened/closed
              var IdTd = tableRow.find("td.eventId");
              if (IdTd.hasClass("listclose")) {
                myTable.fnClose(this);
              } else {
                // Set details
                var detailsId =  'details-'+fnData.id;
                // First open the row an d set the id
                var openedRow = $(myTable.fnOpen(this,'',detailsId));
                var detailsTd = $("."+detailsId)
                detailsTd.attr("id",detailsId);
                // Set data in the open row with the details function from data
                fnData.details(detailsId);
                // Set final css
                var color = 'color1';
                if(tableRow.hasClass('color2'))
                  color = 'color2';
                openedRow.addClass(color + ' eventLogDescription')
              }
              // toggle list open / close classes
              IdTd.toggleClass('listopen');
              IdTd.toggleClass('listclose');
            } );
          }
        } )
      }
    , "sDom": '<"dataTables_wrapper_top newFilter"f<"dataTables_refresh">>rt<"dataTables_wrapper_bottom"lip>'
  };

  createTable(gridId,data, columns, params, contextPath, refresh);


  
}


/*
 * A function that build a compliance bar with colored zone for compliance
 * status cases based on Twitter Bootstrap: http://getbootstrap.com/components/#progress
 * 
 * Await a JSArray:
 * (pending, success, repaired, error, noAnswer, notApplicable)
 * 
 */
function buildComplianceBar(compliance) {
  var content = $('<div class="tw-bs progress"></div>')

  // Correct compliance array, if sum is over 100, fix it y removing the excedent amount to the max value
  var sum = compliance.reduce(function(pv, cv) { return pv + cv; }, 0);
  
  if (sum > 100) {
    var max_of_array = Math.max.apply(Math, compliance);
    var index = compliance.indexOf(max_of_array)
    var toRemove = sum - 100
    compliance[index] = compliance[index] - toRemove
  }

  var notApplicable = compliance[0]
  if(notApplicable != 0) {
    var value = Number((notApplicable).toFixed(0));
    content.append('<div class="progress-bar progress-bar-notapplicable" style="width:'+notApplicable+'%" title="Not applicable: '+notApplicable+'%">'+value+'%</div>')
  }

  var success = compliance[1]
  var repaired = compliance[2]
  var okStatus = success + repaired
  if(okStatus != 0) {
    var text = []
    if (success != 0) {
      text.push("Success: "+success+"%")
    }
    if (repaired != 0) {
      text.push("Repaired: "+repaired+"%")
    }
    var value = Number((okStatus).toFixed(0));
    content.append('<div class="progress-bar progress-bar-success" style="width:'+okStatus+'%" title="'+text.join("\n")+'">'+value+'%</div>')
  }

  var pending = compliance[4]
  if(pending != 0) {
    var value = Number((pending).toFixed(0));
    content.append('<div class="progress-bar progress-bar-pending active progress-bar-striped" style="width:'+pending+'%" title="Applying: '+pending+'%">'+value+'%</div>')
  }

  var noreport = compliance[5]
  if(noreport != 0) {
    var value = Number((noreport).toFixed(0));
    content.append('<div class="progress-bar progress-bar-pending" style="width:'+noreport+'%" title="No report: '+noreport+'%">'+value+'%</div>')
  }

  var missing = compliance[6]
  var unknown = compliance[7]
  var unexpected = missing + unknown
  if(unexpected != 0) {
    var text = []
    if (missing != 0) {
      text.push("Missing reports: "+missing+"%")
    }
    if (unknown != 0) {
      text.push("Unknown reports: "+unknown+"%")
    }
    var value = Number((unexpected).toFixed(0));
    content.append('<div class="progress-bar progress-bar-unknown" style="width:'+unexpected+'%" title="'+text.join("\n")+'">'+value+'%</div>')
  }

  var error = compliance[3]
  if(error != 0) {
    var value = Number((error).toFixed(0));
    content.append('<div class="progress-bar progress-bar-error" style="width:'+error+'%" title="Error: '+error+'%">'+value+'%</div>')
  }

  return content
  
}


function refreshTable (gridId, data) {
  var table = $('#'+gridId).dataTable();
  table.fnClearTable();
  table.fnAddData(data, false);
  table.fnDraw();
}

/*
 * Function to define opening of an inner table
 */
function createInnerTable(myTable,  createFunction, contextPath, kind) {
  var plusTd = $(myTable.fnGetNodes());
  plusTd.each( function () {
    $(this).unbind();
    $(this).click( function (e) {
      if ($(e.target).hasClass('noExpand')) {
        return false;
      } else {
        var fnData = myTable.fnGetData( this );
        var i = $.inArray( this, anOpen );
        var detailsId = fnData.jsid ;
        if (kind !== undefined) {
          detailsId += "-"+kind
        }
        detailsId += "-details"
        if ( i === -1 ) {
          $(this).find("td.listopen").removeClass("listopen").addClass("listclose");
          var table = $("<table></table>");
          var tableId = fnData.jsid;
          if (kind !== undefined) {
            tableId += "-"+kind;
          }
          tableId += "-table";
          table.attr("id",tableId);
          table.attr("cellspacing",0);
          table.addClass("noMarginGrid");
          var div = $("<div></div>");
          div.addClass("innerDetails");
          div.attr("id",detailsId);
          div.append(table);
          var nDetailsRow = myTable.fnOpen( this, div, 'details' );
          var res = createFunction(tableId, fnData.details);
          $('div.dataTables_wrapper:has(table.noMarginGrid)').addClass('noMarginGrid');
          $('#'+detailsId).slideDown(300);
          anOpen.push( this );
        } else {
          $(this).find("td.listclose").removeClass("listclose").addClass("listopen");
          $('#'+detailsId).slideUp(300, function () {
            myTable.fnClose( this );
            anOpen.splice( i, 1 );
          } );
        }
      }
    } );
  } );
}

// Create a table from its id, data, columns, custom params, context patch and refresh function
function createTable(gridId,data,columns, customParams, contextPath, refresh, storageId) {

  var defaultParams = {
      "asStripeClasses": [ 'color1', 'color2' ]
    , "bAutoWidth": false
    , "aoColumns": columns
    , "aaData": data
    , "bJQueryUI": true
  };

  if (storageId !== undefined) {
    var storageParams = {
        "bStateSave" : true
      , "fnStateSave": function (oSettings, oData) {
          localStorage.setItem( 'DataTables_'+storageId, JSON.stringify(oData) );
        }
      , "fnStateLoad": function (oSettings) {
          return JSON.parse( localStorage.getItem('DataTables_'+storageId) );
        }
    }

    $.extend(defaultParams,storageParams)
  }

  var params = $.extend({},defaultParams,customParams)
  $('#'+gridId).dataTable( params );
  $('#'+gridId+' thead tr').addClass("head");
  if (!( typeof refresh === 'undefined')) {
    var refreshButton = $("<button><img src='"+contextPath+"/images/icRefresh.png'/></button>");
    refreshButton.button();
    refreshButton.attr("title","Refresh");
    refreshButton.click( function() { refresh(); } );
    refreshButton.addClass("refreshButton");
    $("#"+gridId+"_wrapper .dataTables_refresh").append(refreshButton);
  }

  $("#"+gridId+"_wrapper .dataTables_refresh button").tooltip({
      show: { effect: "none", delay: 0 }
    , hide: { effect: "none",  delay: 0 }
    , position: { my: "left+40 bottom-10", collision: "flipfit" }
  } );

  $('.dataTables_filter input').attr("placeholder", "Filter");
  $('.dataTables_filter input').css("background","white url("+contextPath+"/images/icMagnify.png) left center no-repeat");
}



/**
 * The set of option that allows to configure chart js to be used as a sparkline.
 */
function chartjsSparklineOption() {
  return {
      // Boolean - Whether to animate the chart
      animation: false //true
      // Number - Number of animation steps
    , animationSteps: 60 
      // String - Animation easing effect
    , animationEasing: "easeOutQuart" 
      // Boolean - If we should show the scale at all
    , showScale: false //true
      // Boolean - If we want to override with a hard coded scale
    , scaleOverride: false 
      // ** Required if scaleOverride is true **
      // Number - The number of steps in a hard coded scale
    , scaleSteps: null 
      // Number - The value jump in the hard coded scale
    , scaleStepWidth: null 
      // Number - The scale starting value
    , scaleStartValue: null 
      // String - Colour of the scale line
    , scaleLineColor: "rgba(0,0,0,.1)" 
      // Number - Pixel width of the scale line
    , scaleLineWidth: 1
      // Boolean - Whether to show labels on the scale
    , scaleShowLabels: false //true 
      // Interpolated JS string - can access value
    , scaleLabel: "<%=value%>" 
      // Boolean - Whether the scale should stick to integers, not floats even if drawing space is there
    , scaleIntegersOnly: true 
      // Boolean - Whether the scale should start at zero, or an order of magnitude down from the lowest value
    , scaleBeginAtZero: false 
      // String - Scale label font declaration for the scale label
    , scaleFontFamily: "'Helvetica Neue', 'Helvetica', 'Arial', sans-serif" 
      // Number - Scale label font size in pixels
    , scaleFontSize: 12 
      // String - Scale label font weight style
    , scaleFontStyle: "normal" 
      // String - Scale label font colour
    , scaleFontColor: "#666" 
      // Boolean - whether or not the chart should be responsive and resize when the browser does.
    , responsive: false 
      // Boolean - whether to maintain the starting aspect ratio or not when responsive, if set to false, will take up entire container
    , maintainAspectRatio: true 
      // Boolean - Determines whether to draw tooltips on the canvas or not
    , showTooltips: true 
      // Array - Array of string names to attach tooltip events
    , tooltipEvents: ["mousemove", "mouseout"] 
      // String - Tooltip background colour
    , tooltipFillColor: "rgba(0,0,0,0.8)" 
      // String - Tooltip label font declaration for the scale label
    , tooltipFontFamily: "'Helvetica Neue', 'Helvetica', 'Arial', sans-serif" 
      // Number - Tooltip label font size in pixels
    , tooltipFontSize: 10 //14 
      // String - Tooltip font weight style
    , tooltipFontStyle: "normal" 
      // String - Tooltip label font colour
    , tooltipFontColor: "#fff" 
      // String - Tooltip title font declaration for the scale label
    , tooltipTitleFontFamily: "'Helvetica Neue', 'Helvetica', 'Arial', sans-serif" 
      // Number - Tooltip title font size in pixels
    , tooltipTitleFontSize: 10 //14  
      // String - Tooltip title font weight style
    , tooltipTitleFontStyle: "bold" 
      // String - Tooltip title font colour
    , tooltipTitleFontColor: "#fff" 
      // Number - pixel width of padding around tooltip text
    , tooltipYPadding: 2 //6 
      // Number - pixel width of padding around tooltip text
    , tooltipXPadding: 2 //6 
      // Number - Size of the caret on the tooltip
    , tooltipCaretSize: 2 //8 
      // Number - Pixel radius of the tooltip border
    , tooltipCornerRadius: 6 
      // Number - Pixel offset from point x to tooltip edge
    , tooltipXOffset: 2 //10 
      // String - Template string for single tooltips
    , tooltipTemplate: "<%if (label){%><%=label%>: <%}%><%= value%> changes"
      // String - Template string for single tooltips
    , multiTooltipTemplate: "<%= value %>" 
      // Function - Will fire on animation progression.
    , onAnimationProgress: function(){} 
      // Function - Will fire on animation completion.
    , onAnimationComplete: function(){}
      
      ///// bar specific /////
    

    //Boolean - Whether the scale should start at zero, or an order of magnitude down from the lowest value
    , scaleBeginAtZero : true

    //Boolean - Whether grid lines are shown across the chart
    , scaleShowGridLines : false

    //String - Colour of the grid lines
    , scaleGridLineColor : "rgba(0,0,0,.05)"

    //Number - Width of the grid lines
    , scaleGridLineWidth : 1

    //Boolean - If there is a stroke on each bar
    , barShowStroke : true

    //Number - Pixel width of the bar stroke
    , barStrokeWidth : 1

    //Number - Spacing between each of the X value sets
    , barValueSpacing : 0

    //Number - Spacing between data sets within X values
    , barDatasetSpacing : 0
    
      //String - A legend template
    , legendTemplate : "" //"<ul class=\"<%=name.toLowerCase()%>-legend\"><% for (var i=0; i<datasets.length; i++){%><li><span style=\"background-color:<%=datasets[i].lineColor%>\"></span><%if(datasets[i].label){%><%=datasets[i].label%><%}%></li><%}%></ul>"
  };
}<|MERGE_RESOLUTION|>--- conflicted
+++ resolved
@@ -33,7 +33,6 @@
 */
 
 var anOpen = [];
-<<<<<<< HEAD
 
 var ruleCompliances = {};
 var recentChanges = {};
@@ -81,9 +80,6 @@
 /*  
  * 
  *  The main rule grid table (list of all rules with their application status, compliance, etc). 
-=======
-/* Create Rule table
->>>>>>> 5d0982fc
  *
  *   data:
  *   { "name" : Rule name [String]
@@ -518,77 +514,11 @@
  *   the pop-up from rule compliance details.
  * 
  *   Javascript object containing all data to create a line in the DataTable
-<<<<<<< HEAD
  *   { "node" : Node name [String]
  *   , "id" : Node id [String]
  *   , "compliance" : array of number of reports by compliance status [Array[Float]]
  *   , "details" : Details of Directive applied by the Node [Array of Directive values ]
  *   , "jsid"    : unique identifier for the line [String]
-=======
- *   { "rule" : Rule name [String]
- *   , "id" : Rule id [String]
- *   , "status" : Worst status of the Rule [String]
- *   , "statusClass" : Class to use on status cell [String]
- *   , "details" : Details of directives contained in the Rule [Array of Directives ]
- *   , "isSystem" : is it a system Rule? [Boolean]
- *   }
- */
-function createRuleComplianceTable (gridId, data, contextPath, refresh) {
-
-  var columns = [ {
-      "sWidth": "85%"
-    , "mDataProp": "rule"
-    , "sTitle": "Rule"
-    , "fnCreatedCell" : function (nTd, sData, oData, iRow, iCol) {
-        $(nTd).addClass("listopen");
-        if (! oData.isSystem) {
-        var editLink = $("<a />");
-          editLink.attr("href",contextPath + '/secure/configurationManager/ruleManagement#{"ruleId":"'+oData.id+'"}')
-          var editIcon = $("<img />");
-          editIcon.attr("src",contextPath + "/images/icPen.png");
-          editLink.click(function(e) {e.stopPropagation();})
-          editLink.append(editIcon);
-          editLink.addClass("reportIcon");
-
-          $(nTd).append(editLink);
-        }
-      }
-  } , {
-      "sWidth": "15%"
-    , "mDataProp": "status"
-    , "sTitle": "Status"
-    , "fnCreatedCell" : function (nTd, sData, oData, iRow, iCol) {
-        $(nTd).addClass("center "+oData.statusClass);
-      }
-  } ];
-
-  var params = {
-      "bFilter" : true
-    , "bPaginate" : true
-    , "bLengthChange": true
-    , "sPaginationType": "full_numbers"
-    , "oLanguage": {
-        "sSearch": ""
-      }
-    , "aaSorting": [[ 0, "asc" ]]
-    , "fnDrawCallback" : function( oSettings ) {
-        createInnerTable(this, createDirectiveTable(false, false, contextPath), contextPath, "rule");
-      }
-    , "sDom": '<"dataTables_wrapper_top newFilter"f<"dataTables_refresh">>rt<"dataTables_wrapper_bottom"lip>'
-  };
-
-  createTable(gridId,data,columns, params, contextPath, refresh);
-
-}
-
-/*
- *   Javascript object containing all data to create a line in the DataTable
- *   { "node" : Directive name [String]
- *   , "id" : Rule id [String]
- *   , "status" : Worst status of the Directive [String]
- *   , "statusClass" : Class to use on status cell [String]
- *   , "details" : Details of components contained in the Directive [Array of Component values ]
->>>>>>> 5d0982fc
  *   }
  */
 function createNodeComplianceTable(gridId, data, contextPath, refresh) {
