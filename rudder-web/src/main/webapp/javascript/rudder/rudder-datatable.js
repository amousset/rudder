--- conflicted
+++ resolved
@@ -412,16 +412,10 @@
     , "sType" : "numeric"
     , "fnCreatedCell" : function (nTd, sData, oData, iRow, iCol) {
         var elem = callbackElement(oData, "showForm");
-<<<<<<< HEAD
         elem.append('<div id="compliance-bar-'+oData.id+'"><center><img class="ajaxloader svg-loader" src="'+resourcesPath+'/images/ajax-loader.svg" /></center></div>');
-=======
-        if (oData.status === "In application" || oData.status === "Partially applied" ) {
-          elem.append('<div id="compliance-bar-'+oData.id+'"><center><img class="ajaxloader svg-loader" src="'+resourcesPath+'/images/ajax-loader.svg" /></center></div>');
-        }
         elem.click(function(){
           localStorage.setItem('Active_Rule_Tab', 1);
         });
->>>>>>> 871d0485
         $(nTd).empty();
         $(nTd).prepend(elem);
       }
