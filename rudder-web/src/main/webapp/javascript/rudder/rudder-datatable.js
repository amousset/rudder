/*
*************************************************************************************
* Copyright 2014 Normation SAS
*************************************************************************************
*
* This file is part of Rudder.
*
* Rudder is free software: you can redistribute it and/or modify
* it under the terms of the GNU General Public License as published by
* the Free Software Foundation, either version 3 of the License, or
* (at your option) any later version.
*
* In accordance with the terms of section 7 (7. Additional Terms.) of
* the GNU General Public License version 3, the copyright holders add
* the following Additional permissions:
* Notwithstanding to the terms of section 5 (5. Conveying Modified Source
* Versions) and 6 (6. Conveying Non-Source Forms.) of the GNU General
* Public License version 3, when you create a Related Module, this
* Related Module is not considered as a part of the work and may be
* distributed under the license agreement of your choice.
* A "Related Module" means a set of sources files including their
* documentation that, without modification of the Source Code, enables
* supplementary functions or services in addition to those offered by
* the Software.
*
* Rudder is distributed in the hope that it will be useful,
* but WITHOUT ANY WARRANTY; without even the implied warranty of
* MERCHANTABILITY or FITNESS FOR A PARTICULAR PURPOSE.  See the
* GNU General Public License for more details.
*
* You should have received a copy of the GNU General Public License
* along with Rudder.  If not, see <http://www.gnu.org/licenses/>.

*
*************************************************************************************
*/

var anOpen = [];
var ruleCompliances = {};
var recentChanges = {};
var recentChangesCount = {};
var recentGraphs = {};
var nodeCompliances = {};
/* Create an array with the values of all the checkboxes in a column */
$.fn.dataTable.ext.order['dom-checkbox'] = function  ( settings, col )
{
    return this.api().column( col, {order:'index'} ).nodes().map( function ( td, i ) {
        return $('input', td).prop('checked') ? '0' : '1';
    } );
}

/*
 * This function is used to resort a table after its sorting datas were changed ( like sorting function below)
 */
function resortTable (tableId) {
  var table = $("#"+tableId).DataTable({"retrieve" : true});
  table.draw();
}

$.fn.dataTableExt.afnSortData['compliance'] = function ( oSettings, iColumn )
{
    var data =
      $.map(
          // All data of the table
          oSettings.oApi._fnGetDataMaster(oSettings)
        , function (elem, index) {
            if (elem.id in ruleCompliances) {
              var compliance = ruleCompliances[elem.id];
              return compliance[0] + compliance[1] + compliance[2]
            }
            return -1;
          }
      )
    return data;
};


$.fn.dataTableExt.afnSortData['node-compliance'] = function ( oSettings, iColumn )
{
    var data =
      $.map(
          // All data of the table
          oSettings.oApi._fnGetDataMaster(oSettings)
        , function (elem, index) {
            if (elem.id in nodeCompliances) {
              var compliance = nodeCompliances[elem.id];
              return compliance[0] + compliance[1] + compliance[2]
            }
            return -1;
          }
      )
    return data;
};

$.fn.dataTableExt.afnSortData['changes'] = function ( oSettings, iColumn )
{
    var data =
      $.map(
          // All data of the table
          oSettings.oApi._fnGetDataMaster(oSettings)
        , function (elem, index) {
            if (elem.id in recentChangesCount) {
              return recentChangesCount[elem.id];
            }
            return -1;
          }
      )
    return data;
};



function computeChangeGraph(changes, id, currentRowsIds, changeCount, displayGraph) {
  recentChanges[id] = changes;
  recentChangesCount[id] = changeCount;
  if (currentRowsIds.indexOf(id) != -1) {
    generateRecentGraph(id, displayGraph);
  }
}

function generateRecentGraph(id, displayGraph) {
  if (displayGraph) {
    var graphId = "Changes-"+id;
    var changes = recentChanges[id];
    if (changes !== undefined) {
      var data = changes.y;
      data.splice(0,0,'Recent changes');
      var x = changes.x;
      x.splice(0,0,'x');
      var chart = c3.generate({
          size: { height: 30 , width: 168 }
        , legend: { show: false }
        , data: {
              x: 'x'
            , columns: [ x, data ]
            , type: 'area-step'
          }
        , axis: {
              x: {
                  show : false
                , type: 'categories'
              }
            , y: { show : false }
          }
      });
      recentGraphs[id] = chart;

      $("#"+graphId).html(chart.element);

    }
  } else {
    recentChangesText(id);
  }
}


function recentChangesText(id) {
  // Datas
  var graphId = "Changes-"+id;
  var tooltipId = graphId+"-description";
  var graphElem= $("#"+graphId);
  var count = recentChangesCount[id];
  var changes = recentChanges[id];
  var lastChanges = 0;
  if (changes !== undefined) {
    lastChanges = changes.y[changes.y.length - 1];
  }

  // Prepare graph elem to have tooltip
  graphElem.attr("tooltipid",tooltipId);
  graphElem.attr("title","");
  graphElem.addClass("tooltip tooltipable");

  // Tooltip
  var tooltip= $("<div></div>");
  var toolTipContainer = $("<div><h3>Recent changes</h3></div>");
  toolTipContainer.addClass("tooltipContent");
  toolTipContainer.attr("id",tooltipId);
  tooltip.html(count+" changes over the last 3 days <br/> "+ lastChanges+" changes over the last 6 hours ");
  toolTipContainer.append(tooltip);

  // Elem Content
  graphElem.text(count).addClass("center")
  graphElem.append(toolTipContainer);
  createTooltip();$('.rudder-label').bsTooltip();
}

/*
 *
 *  The main rule grid table (list of all rules with their application status, compliance, etc).
 *
 *   data:
 *   { "name" : Rule name [String]
 *   , "id" : Rule id [String]
 *   , "description" : Rule (short) description [String]
 *   , "applying": Is the rule applying the Directive, used in Directive page [Boolean]
 *   , "category" : Rule category [String]
 *   , "status" : Status of the Rule, "enabled", "disabled" or "N/A" [String]
 *   , "compliance" : Percent of compliance of the Rule [String]
 *   , "recentChanges" : Array of changes to build the sparkline [Array[String]]
 *   , "trClass" : Class to apply on the whole line (disabled ?) [String]
 *   , "callback" : Function to use when clicking on one of the line link, takes a parameter to define which tab to open, not always present[ Function ]
 *   , "checkboxCallback": Function used when clicking on the checkbox to apply/not apply the Rule to the directive, not always present [ Function ]
 *   , "reasons": Reasons why a Rule is a not applied, empty if there is no reason [ String ]
 *   }
 */
<<<<<<< HEAD
function createRuleTable(gridId, data, needCheckbox, needActions, needCompliance, addRecentChanges, allCheckboxCallback, contextPath, refresh, isPopup) {
=======
function createRuleTable(gridId, data, checkboxColumn, actionsColumn, complianceColumn, recentChangesGraph, allCheckboxCallback, contextPath, refresh) {

>>>>>>> c4361e99
  //base element for the clickable cells
  function callbackElement(oData, action) {
    var elem = $("<a></a>");
    if("callback" in oData) {
        elem.click(function() {oData.callback(action);});
        elem.attr("href","javascript://");
    } else {
        elem.attr("href",contextPath+'/secure/configurationManager/ruleManagement#{"ruleId":"'+oData.id+'","action":"'+action+'"}');
    }
    return elem;
  }
  var sortingDefault;
  if (checkboxColumn) {
    sortingDefault = 1;
  } else {
    sortingDefault = 0;
  }
  // Define all columns of the table

  // Checkbox used in check if a Directive is applied by the Rule
  var checkbox = {
      "mDataProp": "applying"
    , "sTitle" : "<input id='checkAll' type='checkbox'></input>"
<<<<<<< HEAD
    , "sWidth": "30px"
    , "bSortable": true
    , "orderDataType": "dom-checkbox"
=======
    , "sWidth": "5%"
    , "bSortable": false
>>>>>>> c4361e99
    , "fnCreatedCell" : function (nTd, sData, oData, iRow, iCol) {
        var data = oData;
        var elem = $("<input type='checkbox'></input>");
        elem.prop("checked", data.applying);
        elem.click( function () {
          data.checkboxCallback(elem.prop("checked"));
        } );
        elem.attr("id",data.id+"Checkbox");
        $(nTd).empty();
        $(nTd).prepend(elem);
      }
  };

  // Name of the rule
  // First mandatory row, so do general thing on the row ( line css, description tooltip ...)
  var name = {
      "mDataProp": "name"
    , "sWidth": "28%"
    , "sTitle": "Name"
    , "fnCreatedCell" : function (nTd, sData, oData, iRow, iCol) {
        var data = oData;
<<<<<<< HEAD
        var action = "showForm";
        if (! needActions) {
          action = "showEditForm";
=======

        var action = "showForm"
        if (! actionsColumn) {
          action = "showEditForm"
>>>>>>> c4361e99
        }
        // Define the elem and its callback
        var elem = callbackElement(oData, action);
        elem.text(data.name);

        // Row parameters
        var parent = $(nTd).parent();
        // Add Class on the row, and id
        if(!isPopup){
            parent.addClass(data.trClass);
        }
        parent.attr("id",data.id);

        // Description tooltip over the row
        if ( data.description.length > 0) {
          var tooltipId = data.id+"-description";
          parent.attr("tooltipid",tooltipId);
          parent.attr("title","");
          parent.addClass("tooltip tooltipabletr");
          var tooltip= $("<div></div>");
          var toolTipContainer = $("<div><h3>"+data.name+"</h3></div>");
          toolTipContainer.addClass("tooltipContent");
          toolTipContainer.attr("id",tooltipId);
          tooltip.text(data.description);
          toolTipContainer.append(tooltip);
          elem.append(toolTipContainer);
        }

        // Append the content to the row
        $(nTd).empty();
        $(nTd).prepend(elem);
        $(nTd).addClass('tw-bs');
        var badge = createBadgeAgentPolicyMode('rule',data.policyMode, data.explanation);
        $(nTd).prepend(badge);
      }
  };

  // Rule Category
  var category =
    { "mDataProp": "category"
    , "sWidth": "12%"
    , "sTitle": "Category"
    };

  // Status of the rule (disabled) add reason tooltip if needed
  var status= {
      "mDataProp": "status"
    , "sWidth": "10%"
    , "sTitle": "Status"
    , "sClass" : "statusCell"
    , "fnCreatedCell" : function (nTd, sData, oData, iRow, iCol) {
        var data = oData;
        $(nTd).empty();
        var elem = $("<span></span>");
        elem.text(data.status);
        // If there a reasons field, add the tooltip
        if ("reasons" in data) {
          var tooltipId = data.id+"-status";
          elem.attr("tooltipid",tooltipId);
          elem.attr("title","");
          elem.addClass("tooltip tooltipable");
          var tooltip= $("<div></div>");
          var toolTipContainer = $("<div><h3>Reason(s)</h3></div>");
          toolTipContainer.addClass("tooltipContent");
          toolTipContainer.attr("id",tooltipId);
          tooltip.text(data.reasons);
          toolTipContainer.append(tooltip);
          $(nTd).prepend(toolTipContainer);
        }
        $(nTd).prepend(elem);
      }
  };

  // Compliance, with link to the edit form
  var compliance = {
      "mDataProp": "name"
    , "sWidth": "25%"
    , "sTitle": "Compliance"
    , "sSortDataType": "compliance"
    , "sType" : "numeric"
    , "fnCreatedCell" : function (nTd, sData, oData, iRow, iCol) {
        var elem = callbackElement(oData, "showForm");
        if (oData.status === "In application" || oData.status === "Partially applied" ) {
          elem.append('<div id="compliance-bar-'+oData.id+'"><center><img height="26" width="26" src="'+contextPath+'/images/ajax-loader.gif" /></center></div>');
        }
        $(nTd).empty();
        $(nTd).prepend(elem);
      }
  };

  // recent changes as graph, with link to the edit form
  var recentChanges = {
      "mDataProp": "name"
    , "sWidth": "10%"
    , "sTitle": "Recent changes"
    , "sSortDataType": "changes"
    , "sType" : "numeric"
    , "fnCreatedCell" : function (nTd, sData, oData, iRow, iCol) {
        var elem = callbackElement(oData, "showRecentChanges");
        var id = "Changes-"+oData.id;
        elem.append('<div id="'+id+'"><center><img height="26" width="26" src="'+contextPath+'/images/ajax-loader.gif" /></center></div>');
        $(nTd).empty();
        $(nTd).prepend(elem);
      }
  };

  // Action buttons, use id a dataprop as its is always present
  var actions = {
      "mDataProp": "id"
    , "sWidth": "5%"
    , "bSortable" : false
    , "sClass" : "parametersTd"
    , "fnCreatedCell" : function (nTd, sData, oData, iRow, iCol) {
        $(nTd).addClass('tw-bs');
        var data = oData;
        var elem = $("<buton></button>");
        elem.button();
        elem.addClass("btn btn-default btn-xs");
        elem.click( function() {
          data.callback("showEditForm");
        } );
        elem.text("Edit");
        $(nTd).empty();
        $(nTd).prepend(elem);
      }
  };

  // Choose which columns should be included
  var columns = [];
  if (checkboxColumn) {
    columns.push(checkbox);
  }
  columns.push(name);
  columns.push(category);
  columns.push(status);
  if (complianceColumn) {
    columns.push(compliance);
    columns.push(recentChanges);
  }
  if (actionsColumn) {
    columns.push(actions);
  }

  var params = {
      "bFilter" : true
    , "bPaginate" : true
    , "bLengthChange": true
    , "sPaginationType": "full_numbers"
    , "oLanguage": {
          "sZeroRecords": "No matching rules!"
        , "sSearch": ""
      }
    , "fnDrawCallback": function( oSettings ) {
      $('.rudder-label').bsTooltip();
      var rows = this._('tr', {"page":"current"});
       $.each(rows, function(index,row) {
         var id = "Changes-"+row.id;
         // Display compliance progress bar if it has already been computed
         var compliance = ruleCompliances[row.id]
         if (compliance !== undefined) {
           $("#compliance-bar-"+row.id).html(buildComplianceBar(compliance));
         }
         if (recentChangesGraph) {
           var changes = recentGraphs[row.id]
           if (changes !== undefined) {
             $("#"+id).html(changes.element);
           } else {
             generateRecentGraph(row.id,recentChangesGraph);
           }
         } else {
           generateRecentGraph(row.id,recentChangesGraph);
         }
       })
      }
    , "aaSorting": [[ 0, "asc" ] , [ sortingDefault, "asc" ]]
    , "sDom": '<"dataTables_wrapper_top newFilter"f<"dataTables_refresh">>rt<"dataTables_wrapper_bottom"lip>'
  }

  var table = createTable(gridId,data,columns, params, contextPath, refresh, "rules", isPopup);
  table.search("").columns().search("");
  if(isPopup){
    $('#'+gridId).addClass("table table-hover table-striped table-bordered");   
  }

  // Add callback to checkbox column
  $("#checkAll").prop("checked", false);
  $("#checkAll").click( function () {
      var checked = $("#checkAll").prop("checked");
      allCheckboxCallback(checked);
  } );

}

////////////////////////////////////////////////////////////////
///////////////////  Rule compliance details ///////////////////
////////////////////////////////////////////////////////////////


/*
 * We have 3 ways of displaying compliance details:
 *
 *  1/ for ONE node, by rules -> directives -> components -> values status with messages
 *  2/ for ONE rule, by directives -> components -> values compliance
 *  3/ for ONE rule, by nodes -> directives -> components -> values status with messages
 *
 *  For 1/ and 3/, the value line looks like: [ VALUE | MESSAGES | STATUS ]
 *  For 2/, they looks like: [ VALUE | COMPLIANCE ]
 */

/*
 *   The table of rules compliance for a node (in the node details
 *   page, reports tab)
 *
 *   Javascript object containing all data to create a line in the DataTable
 *   { "rule" : Rule name [String]
 *   , "id" : Rule id [String]
 *   , "compliance" : array of number of reports by compliance status [Array[Float]]
 *   , "compliancePercent" : Compliance percentage [Float]
 *   , "details" : Details of Directives contained in the Rule [Array of Directive values]
 *   , "jsid"    : unique identifier for the line [String]
 *   , "isSystem" : Is it a system Rule? [Boolean]
 *   }
 */
function createRuleComplianceTable(gridId, data, contextPath, refresh) {
  var columns = [ {
      "sWidth": "75%"
    , "mDataProp": "rule"
    , "sTitle": "Rule"
    , "fnCreatedCell" : function (nTd, sData, oData, iRow, iCol) {
        $(nTd).addClass("listopen tw-bs");
        $(nTd).empty();
        $(nTd).text(oData.rule);
        if (! oData.isSystem) {
          var editLink = $("<a />");
          editLink.attr("href",contextPath + '/secure/configurationManager/ruleManagement#{"ruleId":"'+oData.id+'"}');
          var editIcon = $("<img />");
          editIcon.attr("src",contextPath + "/images/icPen.png");
          editLink.click(function(e) {e.stopPropagation();});
          editLink.append(editIcon);
          editLink.addClass("reportIcon");
          $(nTd).append(editLink);
          $(nTd).prepend(createBadgeAgentPolicyMode('rule', oData.policyMode, oData.explanation));
        }
      }
  } , {
    "sWidth": "25%"
      , "mDataProp": "compliancePercent"
      , "sTitle": "Status"
      , "fnCreatedCell" : function (nTd, sData, oData, iRow, iCol) {
          var elem = $("<a></a>");
          elem.addClass("noExpand");
          elem.attr("href","javascript://");
          elem.append(buildComplianceBar(oData.compliance));
          elem.click(function() {oData.callback()});
          $(nTd).empty();
          $(nTd).append(elem);
        }
    } ];

  var params = {
      "bFilter" : true
    , "bPaginate" : true
    , "bLengthChange": true
    , "sPaginationType": "full_numbers"
    , "oLanguage": {
        "sSearch": ""
      }
    , "aaSorting": [[ 0, "asc" ]]
    , "fnDrawCallback" : function( oSettings ) {
        createInnerTable(this, createDirectiveTable(false, true, contextPath), contextPath, "rule");
        $('.rudder-label').bsTooltip();
      }
    , "sDom": '<"dataTables_wrapper_top newFilter"f<"dataTables_refresh">>rt<"dataTables_wrapper_bottom"lip>'
  };

  createTable(gridId,data,columns, params, contextPath, refresh);

}

/**
 *
 * This is the expected report table that we display on node details, for
 * reports, when we don't have relevant information for compliance
 * (for example when we get reports for the wrong configuration id).
 *
 * The parameters are the same than for the above "createRuleComplianceTable"
 * method, and more preciselly, the whole implementation is a simplified
 * version of that method, where only the first(s) column are kept.
 *
 */
function createExpectedReportTable(gridId, data, contextPath, refresh) {
  var defaultParams = {
      "bFilter" : false
    , "bPaginate" : false
    , "bLengthChange": false
    , "bInfo" : false
    , "aaSorting": [[ 0, "asc" ]]
  };

  var localNodeComponentValueTable = function() {
    var columns = [ {
        "mDataProp": "value"
      , "sTitle"   : "Value"
    } ];
    return function (gridId,data) {createTable(gridId, data, columns, defaultParams, contextPath); createTooltip();$('.rudder-label').bsTooltip();}
  };

  var localComponentTable = function() {
    var columns = [ {
        "mDataProp": "component"
      , "sTitle"   : "Component"
      , "fnCreatedCell" : function (nTd, sData, oData, iRow, iCol) {
            $(nTd).addClass("listopen");
        }
    } ];

    var params = jQuery.extend({"fnDrawCallback" : function( oSettings ) {
      createInnerTable(this, localNodeComponentValueTable());
    }}, defaultParams);
    return function (gridId,data) {createTable(gridId,data,columns, params, contextPath);}
  };

  var localDirectiveTable = function() {
    var columns = [ {
        "mDataProp": "directive"
      , "sTitle": "Directive"
      , "fnCreatedCell" : function (nTd, sData, oData, iRow, iCol) {
          $(nTd).addClass("listopen tw-bs");
          var tooltipIcon = $("<img />");
          tooltipIcon.attr("src",contextPath + "/images/ic_question_14px.png");
          tooltipIcon.addClass("reportIcon");
          var tooltipId = oData.jsid+"-tooltip";
          tooltipIcon.attr("tooltipid",tooltipId);
          tooltipIcon.attr("title","");
          tooltipIcon.addClass("tooltip tooltipable");
          var toolTipContainer= $("<div>Directive '<b>"+sData+"</b>' is based on technique '<b>"+oData.techniqueName+"</b>' (version "+oData.techniqueVersion+")</div>");
          toolTipContainer.addClass("tooltipContent");
          toolTipContainer.attr("id",tooltipId);

          $(nTd).append(tooltipIcon);
          $(nTd).append(toolTipContainer);
          if (! oData.isSystem) {
            var editLink = $("<a />");
            editLink.attr("href",contextPath + '/secure/configurationManager/directiveManagement#{"directiveId":"'+oData.id+'"}');
            var editIcon = $("<img />");
            editIcon.attr("src",contextPath + "/images/icPen.png");
            editLink.click(function(e) {e.stopPropagation();});
            editLink.append(editIcon);
            editLink.addClass("reportIcon");
            var policyMode = oData.policyMode ? oData.policyMode : "";
            $(nTd).prepend(createBadgeAgentPolicyMode('directive', policyMode, oData.explanation));
            $(nTd).append(editLink);
          }
        }
    } ];

    var params = jQuery.extend({"fnDrawCallback" : function( oSettings ) {
      createInnerTable(this, localComponentTable(), contextPath, "directive");
    }}, defaultParams);


    return function (gridId, data, refresh) {
      createTable(gridId, data, columns, params, contextPath, refresh);
      createTooltip();$('.rudder-label').bsTooltip();
    }
  };

  var ruleColumn = [ {
    "mDataProp": "rule"
  , "sTitle"   : "Rule"
  , "fnCreatedCell" : function (nTd, sData, oData, iRow, iCol) {
      $(nTd).addClass("listopen tw-bs");
      $(nTd).text(oData.rule);
      if (! oData.isSystem) {
        var editLink = $("<a />");
        editLink.attr("href",contextPath + '/secure/configurationManager/ruleManagement#{"ruleId":"'+oData.id+'"}');
        var editIcon = $("<img />");
        editIcon.attr("src",contextPath + "/images/icPen.png");
        editLink.click(function(e) {e.stopPropagation();});
        editLink.append(editIcon);
        editLink.addClass("reportIcon");
        $(nTd).append(editLink);
        $(nTd).prepend(createBadgeAgentPolicyMode('rule', oData.policyMode, oData.explanation));
      }
    }
  } ];
  var params = jQuery.extend({"fnDrawCallback" : function( oSettings ) {
        createInnerTable(this, localDirectiveTable(), contextPath, "rule");
        $('.rudder-label').bsTooltip();
      }
    , "sDom": '<"dataTables_wrapper_top newFilter"f<"dataTables_refresh">>rt<"dataTables_wrapper_bottom"lip>'
  }
  , defaultParams);

  createTable(gridId,data, ruleColumn, params, contextPath, refresh);

}


/*
 *   Create a table of compliance for a Directive.
 *   Used in the compliance details for a Rule, and in the
 *   node details page, in report tab.
 *
 *   Javascript object containing all data to create a line in the DataTable *   Javascript object containing all data to create a line in the DataTable
 *   { "directive" : Directive name [String]
 *   , "id" : Directive id [String]
 *   , "techniqueName": Name of the technique the Directive is based upon [String]
 *   , "techniqueVersion" : Version of the technique the Directive is based upon  [String]
 *   , "compliance" : array of number of reports by compliance status [Array[Float]]
 *   , "compliancePercent" : Compliance percentage [Float]
 *   , "details" : Details of components contained in the Directive [Array of Component values]
 *   , "jsid"    : unique identifier for the line [String]
 *   , "isSystem" : Is it a system Directive? [Boolean]
 *   }
 */
function createDirectiveTable(isTopLevel, isNodeView, contextPath) {
  if (isTopLevel) {
    var complianceWidth = "25%";
    var directiveWidth = "75%";
  } else {
    var complianceWidth = "26.3%";
    var directiveWidth = "73.7%";
  }

  var columns = [ {
     "sWidth": directiveWidth
    , "mDataProp": "directive"
    , "sTitle": "Directive"
    , "fnCreatedCell" : function (nTd, sData, oData, iRow, iCol) {
        $(nTd).empty();
        $(nTd).append(document.createTextNode(oData.directive));
        $(nTd).addClass("listopen tw-bs");
        var tooltipIcon = $("<img />");
        tooltipIcon.attr("src",contextPath + "/images/ic_question_14px.png");
        tooltipIcon.addClass("reportIcon");
        var tooltipId = oData.jsid+"-tooltip";
        tooltipIcon.attr("tooltipid",tooltipId);
        tooltipIcon.attr("title","");
        tooltipIcon.addClass("tooltip tooltipable");
        var toolTipContainer= $("<div>Directive '<b>"+sData+"</b>' is based on technique '<b>"+oData.techniqueName+"</b>' (version "+oData.techniqueVersion+")</div>");
        toolTipContainer.addClass("tooltipContent");
        toolTipContainer.attr("id",tooltipId);
        $(nTd).append(tooltipIcon);
        $(nTd).append(toolTipContainer);
        if (! oData.isSystem) {
          var editLink = $("<a />");
          editLink.attr("href",contextPath + '/secure/configurationManager/directiveManagement#{"directiveId":"'+oData.id+'"}');
          var editIcon = $("<img />");
          editIcon.attr("src",contextPath + "/images/icPen.png");
          editLink.click(function(e) {e.stopPropagation();});
          editLink.append(editIcon);
          editLink.addClass("reportIcon");
          $(nTd).append(editLink);
          var policyMode = oData.policyMode ? oData.policyMode : policyMode ;
          $(nTd).prepend(createBadgeAgentPolicyMode('directive', policyMode, oData.explanation));
        }
      }
  } , {
      "sWidth": complianceWidth
    , "mDataProp": "compliancePercent"
    , "sTitle": "Status"
    , "fnCreatedCell" : function (nTd, sData, oData, iRow, iCol) {
        var elem = buildComplianceBar(oData.compliance);
        $(nTd).empty();
        $(nTd).append(elem);
      }
  } ];

  var params = {
      "bFilter" : isTopLevel
    , "bPaginate" : isTopLevel
    , "bLengthChange": isTopLevel
    , "bInfo" : isTopLevel
    , "sPaginationType": "full_numbers"
    , "aaSorting": [[ 0, "asc" ]]
    , "fnDrawCallback" : function( oSettings ) {
        createInnerTable(this, createComponentTable(isTopLevel, isNodeView, contextPath), contextPath, "directive");
        $('.rudder-label').bsTooltip();
      }
  };

  if (isTopLevel) {
    var sDom = {
        "sDom" : '<"dataTables_wrapper_top newFilter"f<"dataTables_refresh">>rt<"dataTables_wrapper_bottom"lip>'
      , "oLanguage": {
          "sSearch": ""
        }
    };
    $.extend(params,sDom);
  }

  return function (gridId, data, refresh) {
    createTable(gridId, data, columns, params, contextPath, refresh);
    createTooltip();$('.rudder-label').bsTooltip();
  }
}

/*
 *   Create the table with the list of nodes, used in
 *   the pop-up from rule compliance details.
 *
 *   Javascript object containing all data to create a line in the DataTable
 *   { "node" : Node name [String]
 *   , "id" : Node id [String]
 *   , "compliance" : array of number of reports by compliance status [Array[Float]]
 *   , "compliancePercent" : Compliance percentage [Float]
 *   , "details" : Details of Directive applied by the Node [Array of Directive values ]
 *   , "jsid"    : unique identifier for the line [String]
 *   }
 */
function createNodeComplianceTable(gridId, data, contextPath, refresh) {

  var columns = [ {
      "sWidth": "75%"
    , "mDataProp": "node"
    , "sTitle": "Node"
    , "fnCreatedCell" : function (nTd, sData, oData, iRow, iCol) {
        $(nTd).addClass("listopen tw-bs");
        var editLink = $("<a />");
        editLink.attr("href",contextPath +'/secure/nodeManager/searchNodes#{"nodeId":"'+oData.id+'"}');
        var editIcon = $("<img />");
        editIcon.attr("src",contextPath + "/images/icMagnify-right.png");
        editLink.click(function(e) {e.stopPropagation();});
        editLink.append(editIcon);
        editLink.addClass("reportIcon");
        $(nTd).append(editLink);
        $(nTd).prepend(createBadgeAgentPolicyMode('node', oData.policyMode, oData.explanation));
      }
  } , {
      "sWidth": "25%"
    , "mDataProp": "compliancePercent"
    , "sTitle": "Status"
    , "fnCreatedCell" : function (nTd, sData, oData, iRow, iCol) {
        var elem = $("<a></a>");
        elem.addClass("noExpand");
        elem.attr("href","javascript://");
        elem.append(buildComplianceBar(oData.compliance));
        elem.click(function() {oData.callback()});
        $(nTd).empty();
        $(nTd).append(elem);
      }
  } ];

  var params = {
      "bFilter" : true
    , "bPaginate" : true
    , "bLengthChange": true
    , "sPaginationType": "full_numbers"
    , "oLanguage": {
        "sSearch": ""
      }
    , "aaSorting": [[ 0, "asc" ]]
    , "fnDrawCallback" : function( oSettings ) {
        createInnerTable(this,createDirectiveTable(false, true, contextPath),"node");
        $('.rudder-label').bsTooltip();
      }
    , "sDom": '<"dataTables_wrapper_top newFilter"f<"dataTables_refresh">>rt<"dataTables_wrapper_bottom"lip>'
  };

  createTable(gridId, data, columns, params, contextPath, refresh);

  createTooltip();$('.rudder-label').bsTooltip();
}

/*
 *   Details of a component. Used on all tables.
 *
 *   Javascript object containing all data to create a line in the DataTable
 *   { "component" : component name [String]
 *   , "compliance" : array of number of reports by compliance status [Array[Float]]
 *   , "compliancePercent" : Compliance percentage [Float]
 *   , "details" : Details of values contained in the component [ Array of Component values ]
 *   , "noExpand" : The line should not be expanded if all values are "None" [Boolean]
 *   }
 */
function createComponentTable(isTopLevel, isNodeView, contextPath) {

  if (isTopLevel) {
    var complianceWidth = "26.3%";
  } else {
    var complianceWidth = "27.9%";
    var componentSize = "72.4%";
  }
  var columns = [ {
      "sWidth": componentSize
    , "mDataProp": "component"
    , "sTitle": "Component"
    , "fnCreatedCell" : function (nTd, sData, oData, iRow, iCol) {
        if(! oData.noExpand || isNodeView ) {
          $(nTd).addClass("listopen");
        } else {
          $(nTd).addClass("noExpand");
        }
      }
  } , {
      "sWidth": complianceWidth
    , "mDataProp": "compliancePercent"
    , "sTitle": "Status"
    , "fnCreatedCell" : function (nTd, sData, oData, iRow, iCol) {
        var elem = buildComplianceBar(oData.compliance);
        $(nTd).empty();
        $(nTd).append(elem);
      }
  } ];

  var params = {
      "bFilter" : false
    , "bPaginate" : false
    , "bLengthChange": false
    , "bInfo" : false
    , "aaSorting": [[ 0, "asc" ]]
    , "fnDrawCallback" : function( oSettings ) {
        if(isNodeView) {
          createInnerTable(this, createNodeComponentValueTable(contextPath));
        } else {
          createInnerTable(this, createRuleComponentValueTable(contextPath));
        }
      }
  }

  return function (gridId,data) {createTable(gridId,data,columns, params, contextPath);}
}


/*   Details of a value for a node
 *
 *   Javascript object containing all data to create a line in the DataTable
 *   { "value" : value of the key [String]
 *   , "status" : Worst status of the Directive [String]
 *   , "statusClass" : Class to use on status cell [String]
 *   , "messages" : Message linked to that value, only used in message popup [ Array[String] ]
 *   , "jsid"    : unique identifier for the line [String]
 *   }
 */
function createNodeComponentValueTable(contextPath) {

  var columns = [ {
      "sWidth": "20%"
    , "mDataProp": "value"
    , "sTitle": "Value"
  } , {
      "sWidth": "62.4%"
    , "mDataProp": "messages"
    , "sTitle": "Messages"
    , "fnCreatedCell" : function (nTd, sData, oData, iRow, iCol) {
        var list = $("<ul></ul>");
        for (index in sData) {
          var elem = $("<li></li>");
          if(sData.length > 1) {
            elem.text('['+ sData[index].status+'] '+ sData[index].value);
          } else {
            elem.text(sData[index].value);
          }
          list.append(elem);
        }
        $(nTd).empty();
        $(nTd).append(list);
      }
  } , {
      "sWidth": "17.6%"
    , "mDataProp": "status"
    , "sTitle": "Status"
    , "fnCreatedCell" : function (nTd, sData, oData, iRow, iCol) {
        $(nTd).addClass("center "+oData.statusClass);
      }
  } ];

  var params = {
      "bFilter" : false
    , "bPaginate" : false
    , "bLengthChange": false
    , "bInfo" : false
    , "aaSorting": [[ 0, "asc" ]]
  }

  return function (gridId,data) {createTable(gridId, data, columns, params, contextPath); createTooltip();$('.rudder-label').bsTooltip();}

}

/*   Details of a value for component in a directive in a rule details.
 *   We don't have a status, but a compliance (composite values)
 *
 *   Javascript object containing all data to create a line in the DataTable
 *   { "value" : value of the key [String]
 *   , "compliance" : array of number of reports by compliance status [Array[Float]]
 *   , "compliancePercent" : Compliance percentage [Float]
 *   , "status" : Worst status of the Directive [String]
 *   , "statusClass" : Class to use on status cell [String]
 *   , "messages" : Message linked to that value, only used in message popup [ Array[String] ]
 *   , "jsid"    : unique identifier for the line [String]
 *   }
 */
function createRuleComponentValueTable (contextPath) {

  var complianceWidth = "27.7%";
  var componentSize = "72.3%";

  var columns = [ {
      "sWidth": componentSize
    , "mDataProp": "value"
    , "sTitle": "Value"
  } , {
        "sWidth": complianceWidth
      , "mDataProp": "compliancePercent"
      , "sTitle": "Status"
      , "fnCreatedCell" : function (nTd, sData, oData, iRow, iCol) {
          var elem = buildComplianceBar(oData.compliance);
          $(nTd).empty();
          $(nTd).append(elem);
        }
  } ];

  var params = {
      "bFilter" : false
    , "bPaginate" : false
    , "bLengthChange": false
    , "bInfo" : false
    , "aaSorting": [[ 0, "asc" ]]
  }

  return function (gridId,data) {createTable(gridId, data, columns, params, contextPath); createTooltip();$('.rudder-label').bsTooltip();}

}


///////////////////////////////////////////////////
///////////////////  Nodes list ///////////////////
///////////////////////////////////////////////////


/*
 *  Table of nodes
 *
 *   Javascript object containing all data to create a line in the DataTable
 *   { "name" : Node hostname [String]
 *   , "id" : Node id [String]
 *   , "machineType" : Node machine type [String]
 *   , "osName" : Node OS name [String]
 *   , "osVersion" : Node OS version [ String ]
 *   , "servicePack" : Node OS service pack [ String ]
 *   , "lastReport" : Last report received about that node [ String ]
 *   , "callBack" : Callback on Node, if missing, replaced by a link to nodeId [ Function ]
 *   }
 */
function createNodeTable(gridId, data, contextPath, refresh) {
  //base element for the clickable cells
  function callbackElement(oData, displayCompliance) {
    var elem = $("<a></a>");
    if("callback" in oData) {
        elem.click(function(e) {
          oData.callback(displayCompliance);
          e.stopPropagation();
          $('#query-search-content').toggle(400);
          $('#querySearchSection').toggleClass('unfoldedSectionQuery');
        });
        elem.attr("href","javascript://");
    } else {
        elem.attr("href",contextPath+'/secure/nodeManager/searchNodes#{"nodeId":"'+oData.id+'","displayCompliance":'+displayCompliance+'}');
    }
    return elem;
  }
  var columns = [ {
      "sWidth": "25%"
    , "mDataProp": "name"
    , "sTitle": "Node name"
    , "fnCreatedCell" : function (nTd, sData, oData, iRow, iCol) {
        var link = callbackElement(oData, false)
        var icon = $("<img />");
        icon.attr("src",contextPath + "/images/icMagnify-right.png");
        link.append(icon);
        link.addClass("reportIcon");
        $(nTd).append(link);
      }
  } , {
      "sWidth": "10%"
    , "mDataProp": "machineType"
    , "sTitle": "Machine type"
  } , {
      "sWidth": "10%"
    , "mDataProp": "osName"
    , "sTitle": "OS name"
  } , {
      "sWidth": "5%"
    , "mDataProp": "osVersion"
    , "sTitle": "OS version"
  } , {
      "sWidth": "5%"
    , "mDataProp": "servicePack"
    , "sTitle": "OS SP"
  } , {
      "mDataProp": "agentPolicyMode"
    , "sWidth": "8%"
    , "sTitle": "Policy Mode"
    , "fnCreatedCell" : function (nTd, sData, oData, iRow, iCol) {
        $(nTd).empty();
        $(nTd).addClass('tw-bs');
        $(nTd).prepend(createTextAgentPolicyMode(true,oData.agentPolicyMode,oData.explanation));
      }
  } , {
      "mDataProp": "name"
    , "sWidth": "25%"
    , "sTitle": "Compliance"
    , "sSortDataType": "node-compliance"
    , "sType" : "numeric"
    , "fnCreatedCell" : function (nTd, sData, oData, iRow, iCol) {
        var link = callbackElement(oData, true)
        var complianceBar = '<div id="compliance-bar-'+oData.id+'"><center><img height="26" width="26" src="'+contextPath+'/images/ajax-loader.gif" /></center></div>';
        link.append(complianceBar)
        $(nTd).empty();
        $(nTd).prepend(link);
      }
  } , {
      "sWidth": "12%"
    , "mDataProp": "lastReport"
    , "sTitle": "Last seen"
  } ];

  var params = {
      "bFilter" : true
    , "bPaginate" : true
    , "bLengthChange": true
    , "sPaginationType": "full_numbers"
    , "oLanguage": {
        "sSearch": ""
    }
    , "fnDrawCallback": function( oSettings ) {
        $('[data-toggle="tooltip"]').bsTooltip();
        var rows = this._('tr', {"page":"current"});
        $.each(rows, function(index,row) {
          // Display compliance progress bar if it has already been computed
          var compliance = nodeCompliances[row.id]
          if (compliance !== undefined) {
            $("#compliance-bar-"+row.id).html(buildComplianceBar(compliance));
          }
        })
        $('.rudder-label').bsTooltip();
      }
    , "aaSorting": [[ 0, "asc" ]]
    , "sDom": '<"dataTables_wrapper_top newFilter"f<"dataTables_refresh">>rt<"dataTables_wrapper_bottom"lip>'
  };

  createTable(gridId,data, columns, params, contextPath, refresh, "nodes");
}

/*
 *  Table of changes requests
 *
 *   Javascript object containing all data to create a line in the DataTable
 *   { "name" : Change request name [String]
 *   , "id" : Change request id [String]
 *   , "step" : Change request validation step [String]
 *   , "creator" : Name of the user that has created the change Request [String]
 *   , "lastModification" : date of last modification [ String ]
 *   }
 */
function createChangeRequestTable(gridId, data, contextPath, refresh) {

  var columns = [ {
      "sWidth": "5%"
    , "mDataProp": "id"
    , "sTitle": "#"
    , "fnCreatedCell" : function (nTd, sData, oData, iRow, iCol) {
        $(nTd).empty();
        $(nTd).addClass("link");
        var svg = '<svg xmlns="http://www.w3.org/2000/svg" xmlns:xlink="http://www.w3.org/1999/xlink" version="1.1" id="Capa_1" x="0px" y="0px" viewBox="0 0 493.356 493.356" xml:space="preserve"><g><path d="M490.498,239.278l-109.632-99.929c-3.046-2.474-6.376-2.95-9.993-1.427c-3.613,1.525-5.427,4.283-5.427,8.282v63.954H9.136 c-2.666,0-4.856,0.855-6.567,2.568C0.859,214.438,0,216.628,0,219.292v54.816c0,2.663,0.855,4.853,2.568,6.563 c1.715,1.712,3.905,2.567,6.567,2.567h356.313v63.953c0,3.812,1.817,6.57,5.428,8.278c3.62,1.529,6.95,0.951,9.996-1.708 l109.632-101.077c1.903-1.902,2.852-4.182,2.852-6.849C493.356,243.367,492.401,241.181,490.498,239.278z"/></g><g></g><g></g><g></g><g></g><g></g><g></g><g></g><g></g><g></g><g></g><g></g><g></g><g></g><g></g><g></g></svg>';
        var editLink = $("<a />");
        var iconNext =  $(svg);
        editLink.attr("href",contextPath +'/secure/utilities/changeRequest/'+sData);
        editLink.text(sData);
        editLink.append(iconNext);
        $(nTd).append(editLink);
      }
  } , {
      "sWidth": "10%"
    , "mDataProp": "step"
     , "sTitle": "Status"
  } , {
      "sWidth": "65%"
    , "mDataProp": "name"
    , "sTitle": "Name"
  } , {
      "sWidth": "10%"
    , "mDataProp": "creator"
    , "sTitle": "Creator"
  } , {
      "sWidth": "10%"
    , "mDataProp": "lastModification"
    , "sTitle": "Last Modification"
  } ];

  var params = {
      "bFilter" : true
    , "bPaginate" : true
    , "bLengthChange": true
    , "sPaginationType": "full_numbers"
    , "oLanguage": {
        "sSearch": ""
    }
    , "aaSorting": [[ 0, "asc" ]]
    , "sDom": '<"dataTables_wrapper_top newFilter"f<"dataTables_refresh">>rt<"dataTables_wrapper_bottom"lip>'
  };

  createTable(gridId,data, columns, params, contextPath, refresh, "change_requests");
}

/*
 *   Javascript object containing all data to create a line in the DataTable
 *   { "executionDate" : Date report was executed [DateTime]
 *   , "severity" : Report severity [String]
 *   , "ruleName" : Rule name [String]
 *   , "directiveName": Directive name [String]
 *   , "component" : Report component [String]
 *   , "value" : Report value [String]
 *   , "message" : Report message [String]
 *   }
 */
function createTechnicalLogsTable(gridId, data, contextPath, refresh, pickEventLogsInInterval) {

  var columns = [ {
      "sWidth": "10%"
    , "mDataProp": "executionDate"
    , "sTitle": "Execution date"
  } , {
      "sWidth": "8%"
    , "mDataProp": "severity"
    , "sTitle": "Severity"
  } , {
      "sWidth": "17%"
    , "mDataProp": "ruleName"
    , "sTitle": "Rule"
  } , {
      "sWidth": "17%"
    , "mDataProp": "directiveName"
    , "sTitle": "Directive"
  } , {
      "sWidth": "12%"
    , "mDataProp": "component"
    , "sTitle": "Component"
  } , {
      "sWidth": "12%"
    , "mDataProp": "value"
    , "sTitle": "Value"
  } , {
      "sWidth": "24%"
    , "mDataProp": "message"
    , "sTitle": "Message"
  } ];

  var params = {
      "bFilter" : true
    , "bPaginate" : true
    , "bLengthChange": true
    , "sPaginationType": "full_numbers"
    , "oLanguage": {
        "sSearch": ""
    }
    , "aaSorting": [[ 0, "desc" ]]
    , "sDom": '<"dataTables_wrapper_top newFilter"f<"dataTables_refresh"><"dataTables_pickdates"><"dataTables_pickend"><"dataTables_pickstart">'+
      '>rt<"dataTables_wrapper_bottom"lip>'
  };

  createTable(gridId,data, columns, params, contextPath, refresh, "technical_logs", false, pickEventLogsInInterval);

}

/*
 *   Javascript object containing all data to create a line in the DataTable
 *   { "executionDate" : Date report was executed [DateTime]
 *   , "node": node hostname [String]
 *   , "directiveName": Directive name [String]
 *   , "directiveId": Directive id [String]
 *   , "component" : Report component [String]
 *   , "value" : Report value [String]
 *   , "message" : Report message [String]
 *   }
 */
function createChangesTable(gridId, data, contextPath, refresh) {
  var columns = [ {
      "sWidth": "8%"
      , "mDataProp": "executionDate"
      , "sTitle": "Execution Date"
  } , {
      "sWidth": "10%"
    , "mDataProp": "nodeName"
    , "sTitle": "Node"
  } , {
      "sWidth": "17%"
    , "mDataProp": "directiveName"
    , "sTitle": "Directive"
  } , {
      "sWidth": "12%"
    , "mDataProp": "component"
    , "sTitle": "Component"
  } , {
      "sWidth": "12%"
    , "mDataProp": "value"
    , "sTitle": "Value"
  } , {
      "sWidth": "24%"
    , "mDataProp": "message"
    , "sTitle": "Message"
  } ];

  var params = {
      "bFilter" : true
    , "bPaginate" : true
    , "bLengthChange": true
    , "sPaginationType": "full_numbers"
    , "oLanguage": {
        "sSearch": ""
    }
    , "aaSorting": [[ 0, "asc" ]]
    , "sDom": '<"dataTables_wrapper_top newFilter"f>rt<"dataTables_wrapper_bottom"lip>'
  };

  createTable(gridId,data, columns, params, contextPath, refresh, "recent_changes");

}

/*
 *   Javascript object containing all data to create a line in the DataTable
 *   { "id" : Event log id [Int]
 *   , "date": date the event log was produced [Date/String]
 *   , "actor": Name of the actor making the event [String]
 *   , "type" : Type of the event log [String]
 *   , "description" : Description of the event [String]
 *   , "details" : function/ajax call, setting the details content, takes the id of the element to set [Function(String)]
 *   , "hasDetails" : do our event needs to display details (do we need to be able to open the row [Boolean]
 *   }
 */
function createEventLogTable(gridId, data, contextPath, refresh, pickEventLogsInInterval) {

  var columns = [ {
      "sWidth": "10%"
      , "mDataProp": "id"
      , "sTitle": "Id"
      , "sClass" : "eventId"
      , "fnCreatedCell" : function (nTd, sData, oData, iRow, iCol) {
        if( oData.hasDetails ) {
          $(nTd).addClass("listopen");
        }
      }
  } , {
      "sWidth": "20%"
    , "mDataProp": "date"
    , "sTitle": "Date"
  } , {
      "sWidth": "10%"
    , "mDataProp": "actor"
    , "sTitle": "Actor"
  } , {
      "sWidth": "30%"
    , "mDataProp": "type"
    , "sTitle": "Type"
  } , {
      "sWidth": "30%"
    , "mDataProp": "description"
    , "sTitle": "Description"
  } ];

  var params = {
      "bFilter" : true
    , "bPaginate" : true
    , "bLengthChange": true
    , "sPaginationType": "full_numbers"
    , "oLanguage": {
        "sSearch": ""
    }
    , "aaSorting": [[ 0, "desc" ]]
    , "fnDrawCallback" : function( oSettings ) {
        var myTable = this;
        var lines = $(myTable.fnGetNodes());
          lines.each( function () {
          var tableRow = $(this);
          var fnData = myTable.fnGetData( this );
          tableRow.attr("id",fnData.id);
          if (fnData.hasDetails) {
            tableRow.addClass("curspoint");
            // Remove all previously added callbacks on row or you will get problems
            tableRow.unbind();
            // Add callback to open the line
            tableRow.click( function (e) {
              e.stopPropagation();
              // Chack if our line is opened/closed
              var IdTd = tableRow.find("td.eventId");
              if (IdTd.hasClass("listclose")) {
                myTable.fnClose(this);
              } else {
                // Set details
                var detailsId =  'details-'+fnData.id;
                // First open the row an d set the id
                var openedRow = $(myTable.fnOpen(this,'',detailsId));
                var detailsTd = $("."+detailsId);
                detailsTd.attr("id",detailsId);
                // Set data in the open row with the details function from data
                fnData.details(detailsId);
                // Set final css
                var color = 'color1';
                if(tableRow.hasClass('color2'))
                  color = 'color2';
                openedRow.addClass(color + ' eventLogDescription');
              }
              // toggle list open / close classes
              IdTd.toggleClass('listopen');
              IdTd.toggleClass('listclose');
            } );
          }
        } );
      }
    , "sDom": '<"dataTables_wrapper_top newFilter"f<"dataTables_refresh"><"dataTables_pickdates"><"dataTables_pickend"><"dataTables_pickstart">'+
      '>rt<"dataTables_wrapper_bottom"lip>'
  };

  createTable(gridId,data, columns, params, contextPath, refresh, "event_logs", false, pickEventLogsInInterval);
}

/*
 * A function that build a compliance bar with colored zone for compliance
 * status cases based on Twitter Bootstrap: http://getbootstrap.com/components/#progress
 *
 * Await a JSArray:
 * (pending, success, repaired, error, noAnswer, notApplicable)
 *
 */
function buildComplianceBar(compliance, minPxSize) {

  function compliancePercentValue(complianceValue ) {
    var value = Number((complianceValue).toFixed(0));
    if (value == 0) {
      return "<1";
    } else {
      return value;
    }
  }
  var content = $('<div class="tw-bs progress"></div>');

  // set the default minimal size of array if not defined
  if (minPxSize === undefined) minPxSize = 20;
  // Correct compliance array, if sum is over 100, fix it y removing the excedent amount to the max value
  var sum = compliance.reduce(function(pv, cv) { return pv + cv; }, 0);

  if (sum > 100) {
    var max_of_array = Math.max.apply(Math, compliance);
    var index = compliance.indexOf(max_of_array);
    var toRemove = sum - 100
    compliance[index] = compliance[index] - toRemove;
  }

  var reportsDisabled      = compliance[0];
  var enforceNotApplicable = compliance[1];
  var enforceSuccess       = compliance[2];
  var repaired             = compliance[3];
  var enforceError         = compliance[4];
  var pending              = compliance[5];
  var noreport             = compliance[6];
  var missing              = compliance[7];
  var unknown              = compliance[8];
  var auditNotApplicable   = compliance[9];
  var compliant            = compliance[10];
  var nonCompliant         = compliance[11];
  var auditError           = compliance[12];
  var badPolicyMode        = compliance[13];

  var notApplicable = enforceNotApplicable + auditNotApplicable;
  var success = enforceSuccess + compliant;
  var okStatus = success + repaired + notApplicable;
  var unexpected = missing + unknown + badPolicyMode;
  var error = enforceError + auditError;
  
  var widthArr = getWidthProgressBar([
                     /*0*/ okStatus
                   , /*1*/ nonCompliant
                   , /*2*/ error
                   , /*3*/ unexpected
                   , /*4*/ pending
                   , /*5*/ reportsDisabled
                   , /*6*/ noreport
                 ], minPxSize);

  if(okStatus != 0) {
    var text = []
    if (enforceSuccess != 0) {
      text.push("Success (enforce): "+enforceSuccess+"% <br> ");
    }
    if (compliant != 0) {
      text.push("Compliant: "+compliant+"% <br> ");
    }
    if (repaired != 0) {
      text.push("Repaired: "+repaired+"% <br> ");
    }
    if (enforceNotApplicable != 0) {
      text.push("Not applicable (enforce): "+enforceNotApplicable+"% <br> ");
    }
    if (auditNotApplicable != 0) {
      text.push("Not applicable (audit): "+auditNotApplicable+"% <br> ");
    }
    var value = compliancePercentValue(okStatus);
    content.append('<div class="progress-bar progress-bar-success" style="width:'+widthArr[0]+'" title="'+text.join("\n")+'">'+value+'%</div>');
  }
  if(nonCompliant != 0) {
    var text = []
    text.push("Non compliance: "+nonCompliant+"% <br> ");
    var value = compliancePercentValue(nonCompliant);
    content.append('<div class="progress-bar progress-bar-audit-noncompliant" style="width:'+widthArr[1]+'" title="'+text.join("\n")+'">'+value+'%</div>');
  }
  if(error != 0) {
    var text = []
    if (enforceError != 0) {
      text.push("Errors (enforce): "+enforceError+"% <br> ");
    }
    if (unknown != 0) {
      text.push("Errors (audit): "+auditError+"% <br> ");
    }
    var value = compliancePercentValue(error);
    content.append('<div class="progress-bar progress-bar-error" style="width:'+widthArr[2]+'" title="'+text.join("\n")+'">'+value+'%</div>');
  }
  if(unexpected != 0) {
    var text = []
    if (missing != 0) {
      text.push("Missing reports: "+missing+"% <br> ");
    }
    if (unknown != 0) {
      text.push("Unknown reports: "+unknown+"% <br> ");
    }
    if (badPolicyMode != 0) {
      text.push("Not supported mixed mode on directive from same Technique: "+badPolicyMode+"% <br> ");
    }
    var value = compliancePercentValue(unexpected);
    content.append('<div class="progress-bar progress-bar-unknown progress-bar-striped" style="width:'+widthArr[3]+'" title="'+text.join("\n")+'">'+value+'%</div>');
  }
  if(pending != 0) {
    var value = compliancePercentValue(pending);
    content.append('<div class="progress-bar progress-bar-pending progress-bar-striped" style="width:'+widthArr[4]+'" title="Applying: '+pending+'%">'+value+'%</div>');
  }

  if(reportsDisabled != 0) {
    var value = compliancePercentValue(reportsDisabled);
    content.append('<div class="progress-bar progress-bar-reportsdisabled" style="width:'+widthArr[5]+'" title="Reports Disabled: '+reportsDisabled+'%">'+value+'%</div>')
  }

  if(noreport != 0) {
    var value = compliancePercentValue(noreport);
    content.append('<div class="progress-bar progress-bar-no-report" style=" width:'+widthArr[6]+'" title="No report: '+noreport+'%">'+value+'%</div>');
  }

  return content

}

function getWidthProgressBar(arr, minPxSize){
  var finalWidth = [];

  //Recalculate the compliance bars size only on a Node Details page.
  //If it isn't the case, this function does nothing.
  if((Math.min.apply(Math,arr)<9)){
    var totalSmallBarsPercent = totalSmallBarsPx = 0;
    // Minimum given size (in px) of a bar
    var barWitdh;
    //We calculate the total percentage of the bars which are less than 5%.
    //Then we calculate the total size taken by them after have been resized.
    $(arr).each(function(index,compliancePercent) {
      if((compliancePercent<9)&&(compliancePercent>0)){
        totalSmallBarsPercent += compliancePercent;
        totalSmallBarsPx += minPxSize;
      }
    });
    //Here, we set the new width for each bar.
    $(arr).each(function(index,compliancePercent){
      if(compliancePercent<9){
        barWitdh = minPxSize+"px";
      }else{
        //We calculate the remaining free space of the Compliance Bar
        var baseSize = "(100% - " + totalSmallBarsPx + "px)";
        //Then we calculate the percentage of each bar with respect to this space.
        var percentBar = compliancePercent / (100 - totalSmallBarsPercent );
        barWitdh = "calc( "+baseSize+" * "+percentBar+")";
      }
      finalWidth.push(barWitdh);
    });
  }else{
    $(arr).each(function(index,compliancePercent){
      finalWidth.push(compliancePercent+"%");
    });
  }
  return finalWidth;
}

function refreshTable (gridId, data) {
  var table = $('#'+gridId).DataTable({"retrieve": true});
  table.clear();
  table.rows.add(data);
  table.draw();
}

function selectInterval(interval, element){
  $("#selectedPeriod").text(interval);
  $(".c3-bar-highlighted").each(function() {
    this.classList.remove("c3-bar-highlighted");
  });
  element.classList.add("c3-bar-highlighted");
}
function changeCursor(clickable){
  if(clickable){
    $('body').toggleClass('cursorPointer');
  }
}
/*
 * Function to define opening of an inner table
 */
function createInnerTable(myTable,  createFunction, contextPath, kind) {

  var plusTd = $(myTable.fnGetNodes());
  plusTd.each( function () {
    $(this).unbind();
    $(this).click( function (e) {
      if ($(e.target).hasClass('noExpand')) {
        return false;
      } else {
        var fnData = myTable.fnGetData( this );
        var i = $.inArray( this, anOpen );
        var detailsId = fnData.jsid ;
        if (kind !== undefined) {
          detailsId += "-"+kind
        }
        detailsId += "-details";
        if ( i === -1 ) {
          $(this).find("td.listopen").removeClass("listopen").addClass("listclose");
          var table = $("<table></table>");
          var tableId = fnData.jsid;
          if (kind !== undefined) {
            tableId += "-"+kind;
          }
          tableId += "-table";
          table.attr("id",tableId);
          table.attr("cellspacing",0);
          table.addClass("noMarginGrid");
          var div = $("<div></div>");
          div.addClass("innerDetails");
          div.attr("id",detailsId);
          div.append(table);
          var nDetailsRow = myTable.fnOpen( this, div, 'details' );
          var res = createFunction(tableId, fnData.details);
          $('div.dataTables_wrapper:has(table.noMarginGrid)').addClass('noMarginGrid');
          $('#'+detailsId).slideDown(300);
          anOpen.push( this );
        } else {
          $(this).find("td.listclose").removeClass("listclose").addClass("listopen");
          $('#'+detailsId).slideUp(300, function () {
            myTable.fnClose( this );
            anOpen.splice( i, 1 );
          } );
        }
      }
    } );
  } );
}

// Create a table from its id, data, columns, custom params, context patch and refresh function
function createTable(gridId,data,columns, customParams, contextPath, refresh, storageId, isPopup, pickEventLogsInInterval) {

  var defaultParams = {
      "asStripeClasses": [ 'color1', 'color2' ]
    , "bAutoWidth": false
    , "aoColumns": columns
    , "aaData": data
    , "bJQueryUI": true
    , "lengthMenu": [ [10, 25, 50, 100, 500, 1000, -1], [10, 25, 50, 100, 500, 1000, "All"] ]
    , "pageLength": 25
    , "retrieve" : true
  };

  if (storageId !== undefined) {
    var storageParams = {
        "bStateSave" : true
      , "fnStateSave": function (oSettings, oData) {
          localStorage.setItem( 'DataTables_'+storageId, JSON.stringify(oData) );
        }
      , "fnStateLoad": function (oSettings) {
          return JSON.parse( localStorage.getItem('DataTables_'+storageId) );
        }
    }

    $.extend(defaultParams,storageParams);
  }

  var params = $.extend({},defaultParams,customParams);
  var table = $('#'+gridId).DataTable( params );

  $('#'+gridId+' thead tr').addClass("head");
  if (!( typeof refresh === 'undefined')) {
    var refreshButton = $("<button><img src='"+contextPath+"/images/icRefresh.png'/></button>");
    refreshButton.button();
    refreshButton.attr("title","Refresh");
    refreshButton.click( function() { refresh(); } );
    refreshButton.addClass("refreshButton");
    $("#"+gridId+"_wrapper .dataTables_refresh").append(refreshButton);
  }

  $("#"+gridId+"_wrapper .dataTables_refresh button").tooltip({position:{my:"left+40 bottom-10",collision: "flipfit"}});

  $('.dataTables_filter input').attr("placeholder", "Filter");
  $('.tw-bs .modal .dataTables_filter input').addClass("form-control"); 
  $('#grid_remove_popup_grid').parent().addClass("table-responsive");
  $('#grid_remove_popup_grid').parents('.modal-dialog').addClass("modal-lg");
  

  $('.dataTables_filter input').css("background","white url("+contextPath+"/images/icMagnify.png) left center no-repeat");

  if (!( typeof pickEventLogsInInterval === 'undefined')) {
    $('#filterLogs').removeClass('hide');
    //Initialize the two datepickers
    $('#filterLogs .pickStartInput, #filterLogs .pickEndInput').datetimepicker({dateFormat:'yy-mm-dd', timeFormat: 'HH:mm:ss', timeInput: true});
    $('#filterLogsButton').click(pickEventLogsInInterval);
  }

  return table;
}



/**
 * The set of option that allows to configure chart js to be used as a sparkline.
 */
function chartjsSparklineOption() {
  return {
      // Boolean - Whether to animate the chart
      animation: false //true
      // Number - Number of animation steps
    , animationSteps: 60
      // String - Animation easing effect
    , animationEasing: "easeOutQuart"
      // Boolean - If we should show the scale at all
    , showScale: false //true
      // Boolean - If we want to override with a hard coded scale
    , scaleOverride: false
      // ** Required if scaleOverride is true **
      // Number - The number of steps in a hard coded scale
    , scaleSteps: null
      // Number - The value jump in the hard coded scale
    , scaleStepWidth: null
      // Number - The scale starting value
    , scaleStartValue: null
      // String - Colour of the scale line
    , scaleLineColor: "rgba(0,0,0,.1)"
      // Number - Pixel width of the scale line
    , scaleLineWidth: 1
      // Boolean - Whether to show labels on the scale
    , scaleShowLabels: false //true
      // Interpolated JS string - can access value
    , scaleLabel: "<%=value%>"
      // Boolean - Whether the scale should stick to integers, not floats even if drawing space is there
    , scaleIntegersOnly: true
      // Boolean - Whether the scale should start at zero, or an order of magnitude down from the lowest value
    , scaleBeginAtZero: false
      // String - Scale label font declaration for the scale label
    , scaleFontFamily: "'Helvetica Neue', 'Helvetica', 'Arial', sans-serif"
      // Number - Scale label font size in pixels
    , scaleFontSize: 12
      // String - Scale label font weight style
    , scaleFontStyle: "normal"
      // String - Scale label font colour
    , scaleFontColor: "#666"
      // Boolean - whether or not the chart should be responsive and resize when the browser does.
    , responsive: false
      // Boolean - whether to maintain the starting aspect ratio or not when responsive, if set to false, will take up entire container
    , maintainAspectRatio: true
      // Boolean - Determines whether to draw tooltips on the canvas or not
    , showTooltips: true
      // Array - Array of string names to attach tooltip events
    , tooltipEvents: ["mousemove", "mouseout"]
      // String - Tooltip background colour
    , tooltipFillColor: "rgba(0,0,0,0.8)"
      // String - Tooltip label font declaration for the scale label
    , tooltipFontFamily: "'Helvetica Neue', 'Helvetica', 'Arial', sans-serif"
      // Number - Tooltip label font size in pixels
    , tooltipFontSize: 10 //14
      // String - Tooltip font weight style
    , tooltipFontStyle: "normal"
      // String - Tooltip label font colour
    , tooltipFontColor: "#fff"
      // String - Tooltip title font declaration for the scale label
    , tooltipTitleFontFamily: "'Helvetica Neue', 'Helvetica', 'Arial', sans-serif"
      // Number - Tooltip title font size in pixels
    , tooltipTitleFontSize: 10 //14
      // String - Tooltip title font weight style
    , tooltipTitleFontStyle: "bold"
      // String - Tooltip title font colour
    , tooltipTitleFontColor: "#fff"
      // Number - pixel width of padding around tooltip text
    , tooltipYPadding: 2 //6
      // Number - pixel width of padding around tooltip text
    , tooltipXPadding: 2 //6
      // Number - Size of the caret on the tooltip
    , tooltipCaretSize: 2 //8
      // Number - Pixel radius of the tooltip border
    , tooltipCornerRadius: 6
      // Number - Pixel offset from point x to tooltip edge
    , tooltipXOffset: 2 //10
      // String - Template string for single tooltips
    , tooltipTemplate: "<%if (label){%><%=label%>: <%}%><%= value%> changes"
      // String - Template string for single tooltips
    , multiTooltipTemplate: "<%= value %>"
      // Function - Will fire on animation progression.
    , onAnimationProgress: function(){}
      // Function - Will fire on animation completion.
    , onAnimationComplete: function(){}

      ///// bar specific /////


    //Boolean - Whether the scale should start at zero, or an order of magnitude down from the lowest value
    , scaleBeginAtZero : true

    //Boolean - Whether grid lines are shown across the chart
    , scaleShowGridLines : false

    //String - Colour of the grid lines
    , scaleGridLineColor : "rgba(0,0,0,.05)"

    //Number - Width of the grid lines
    , scaleGridLineWidth : 1

    //Boolean - If there is a stroke on each bar
    , barShowStroke : true

    //Number - Pixel width of the bar stroke
    , barStrokeWidth : 1

    //Number - Spacing between each of the X value sets
    , barValueSpacing : 0

    //Number - Spacing between data sets within X values
    , barDatasetSpacing : 0

      //String - A legend template
    , legendTemplate : "" //"<ul class=\"<%=name.toLowerCase()%>-legend\"><% for (var i=0; i<datasets.length; i++){%><li><span style=\"background-color:<%=datasets[i].lineColor%>\"></span><%if(datasets[i].label){%><%=datasets[i].label%><%}%></li><%}%></ul>"
  };
}<|MERGE_RESOLUTION|>--- conflicted
+++ resolved
@@ -204,12 +204,8 @@
  *   , "reasons": Reasons why a Rule is a not applied, empty if there is no reason [ String ]
  *   }
  */
-<<<<<<< HEAD
-function createRuleTable(gridId, data, needCheckbox, needActions, needCompliance, addRecentChanges, allCheckboxCallback, contextPath, refresh, isPopup) {
-=======
-function createRuleTable(gridId, data, checkboxColumn, actionsColumn, complianceColumn, recentChangesGraph, allCheckboxCallback, contextPath, refresh) {
-
->>>>>>> c4361e99
+function createRuleTable(gridId, data, checkboxColumn, actionsColumn, complianceColumn, recentChangesGraph, allCheckboxCallback, contextPath, refresh, isPopup) {
+
   //base element for the clickable cells
   function callbackElement(oData, action) {
     var elem = $("<a></a>");
@@ -233,14 +229,9 @@
   var checkbox = {
       "mDataProp": "applying"
     , "sTitle" : "<input id='checkAll' type='checkbox'></input>"
-<<<<<<< HEAD
-    , "sWidth": "30px"
+    , "sWidth": "5%"
     , "bSortable": true
     , "orderDataType": "dom-checkbox"
-=======
-    , "sWidth": "5%"
-    , "bSortable": false
->>>>>>> c4361e99
     , "fnCreatedCell" : function (nTd, sData, oData, iRow, iCol) {
         var data = oData;
         var elem = $("<input type='checkbox'></input>");
@@ -262,16 +253,9 @@
     , "sTitle": "Name"
     , "fnCreatedCell" : function (nTd, sData, oData, iRow, iCol) {
         var data = oData;
-<<<<<<< HEAD
         var action = "showForm";
-        if (! needActions) {
-          action = "showEditForm";
-=======
-
-        var action = "showForm"
         if (! actionsColumn) {
           action = "showEditForm"
->>>>>>> c4361e99
         }
         // Define the elem and its callback
         var elem = callbackElement(oData, action);
