--- conflicted
+++ resolved
@@ -318,9 +318,10 @@
  *   Javascript object containing all data to create a line in the DataTable
  *   { "rule" : Rule name [String]
  *   , "id" : Rule id [String]
- *   , "status" : Worst status of the Directive [String]
- *   , "statusClass" : Class to use on status cell [String]
- *   , "details" : Details of components contained in the Directive [Array of Component values ]
+ *   , "compliance" : array of number of reports by compliance status [Array[Float]]
+ *   , "details" : Details of Directives contained in the Rule [Array of Directive values]
+ *   , "jsid"    : unique identifier for the line [String]
+ *   , "isSystem" : Is it a system Rule? [Boolean]
  *   }
  */
 function createRuleComplianceTable(gridId, data, contextPath, refresh) {
@@ -332,15 +333,17 @@
     , "fnCreatedCell" : function (nTd, sData, oData, iRow, iCol) {
         $(nTd).addClass("listopen");
 
-        var editLink = $("<a />");
-        editLink.attr("href",contextPath + '/secure/configurationManager/ruleManagement#{"ruleId":"'+oData.id+'"}')
-        var editIcon = $("<img />");
-        editIcon.attr("src",contextPath + "/images/icPen.png");
-        editLink.click(function(e) {e.stopPropagation();})
-        editLink.append(editIcon);
-        editLink.addClass("reportIcon");
-
-        $(nTd).append(editLink);
+        if (! oData.isSystem) {
+          var editLink = $("<a />");
+          editLink.attr("href",contextPath + '/secure/configurationManager/ruleManagement#{"ruleId":"'+oData.id+'"}')
+          var editIcon = $("<img />");
+          editIcon.attr("src",contextPath + "/images/icPen.png");
+          editLink.click(function(e) {e.stopPropagation();})
+          editLink.append(editIcon);
+          editLink.addClass("reportIcon");
+
+          $(nTd).append(editLink);
+        }
       }
   } , {
     "sWidth": "25%"
@@ -384,20 +387,15 @@
  *   Used in the compliance details for a Rule, and in the
  *   node details page, in report tab.
  *   
- *   Javascript object containing all data to create a line in the DataTable
+ *   Javascript object containing all data to create a line in the DataTable *   Javascript object containing all data to create a line in the DataTable
  *   { "directive" : Directive name [String]
  *   , "id" : Directive id [String]
- *   , "compliance" : compliance percent as String [String]
  *   , "techniqueName": Name of the technique the Directive is based upon [String]
  *   , "techniqueVersion" : Version of the technique the Directive is based upon  [String]
- *   , "status" : Worst status of the Directive [String]
- *   , "statusClass" : Class to use on status cell [String]
- *   , "details" : Details of components contained in the Directive [Array of Directive values ]
-<<<<<<< HEAD
-=======
- *   , "callback" : Function to when clicking on compliance percent [ Function ]
+ *   , "compliance" : array of number of reports by compliance status [Array[Float]]
+ *   , "details" : Details of components contained in the Directive [Array of Component values]
+ *   , "jsid"    : unique identifier for the line [String]
  *   , "isSystem" : Is it a system Directive? [Boolean]
->>>>>>> 29b10b3b
  *   }
  */
 function createDirectiveTable(isTopLevel, isNodeView, contextPath) {
@@ -488,12 +486,11 @@
  *   the pop-up from rule compliance details.
  * 
  *   Javascript object containing all data to create a line in the DataTable
- *   { "node" : Directive name [String]
- *   , "id" : Rule id [String]
- *   , "status" : Worst status of the Rule [String]
- *   , "statusClass" : Class to use on status cell [String]
- *   , "details" : Details of directives contained in the Rule [Array of Directives ]
- *   , "isSystem" : is it a system Rule? [Boolean]
+ *   { "node" : Node name [String]
+ *   , "id" : Node id [String]
+ *   , "compliance" : array of number of reports by compliance status [Array[Float]]
+ *   , "details" : Details of Directive applied by the Node [Array of Directive values ]
+ *   , "jsid"    : unique identifier for the line [String]
  *   }
  */
 function createNodeComplianceTable(gridId, data, contextPath, refresh) {
@@ -504,9 +501,8 @@
     , "sTitle": "Node"
     , "fnCreatedCell" : function (nTd, sData, oData, iRow, iCol) {
         $(nTd).addClass("listopen");
-        if (! oData.isSystem) {
+
         var editLink = $("<a />");
-<<<<<<< HEAD
         editLink.attr("href",contextPath +'/secure/nodeManager/searchNodes#{"nodeId":"'+oData.id+'"}')
         var editIcon = $("<img />");
         editIcon.attr("src",contextPath + "/images/icMagnify-right.png");
@@ -515,17 +511,6 @@
         editLink.addClass("reportIcon");
 
         $(nTd).append(editLink);
-=======
-          editLink.attr("href",contextPath + '/secure/configurationManager/ruleManagement#{"ruleId":"'+oData.id+'"}')
-          var editIcon = $("<img />");
-          editIcon.attr("src",contextPath + "/images/icPen.png");
-          editLink.click(function(e) {e.stopPropagation();})
-          editLink.append(editIcon);
-          editLink.addClass("reportIcon");
-
-          $(nTd).append(editLink);
-        }
->>>>>>> 29b10b3b
       }
   } , {
       "sWidth": "25%"
@@ -569,19 +554,15 @@
  * 
  *   Javascript object containing all data to create a line in the DataTable
  *   { "component" : component name [String]
- *   , "id" : id generated about that component [String]
- *   , "compliance" : compliance percent as String, not used in message popup [String]
- *   , "status" : Worst status of the Directive [String]
- *   , "statusClass" : Class to use on status cell [String]
+ *   , "compliance" : array of number of reports by compliance status [Array[Float]]
  *   , "details" : Details of values contained in the component [ Array of Component values ]
- *   , "noExpand" : The line should not be expanded if all values are "None", not used in message popup [Boolean]
+ *   , "noExpand" : The line should not be expanded if all values are "None" [Boolean]
  *   }
  */
 function createComponentTable(isTopLevel, isNodeView, contextPath) {
 
   if (isTopLevel) {
     var complianceWidth = "26.3%";
-    var componentSize = "73.7%";
   } else {
     var complianceWidth = "27.9%";
     var componentSize = "72.4%";
@@ -631,9 +612,11 @@
  *   
  *   Javascript object containing all data to create a line in the DataTable
  *   { "value" : value of the key [String]
+ *   , "compliance" : array of number of reports by compliance status [Array[Float]]
  *   , "status" : Worst status of the Directive [String]
  *   , "statusClass" : Class to use on status cell [String]
  *   , "messages" : Message linked to that value, only used in message popup [ Array[String] ]
+ *   , "jsid"    : unique identifier for the line [String]
  *   }
  */
 function createNodeComponentValueTable(contextPath) {
@@ -642,22 +625,6 @@
       "sWidth": "20%"
     , "mDataProp": "value"
     , "sTitle": "Value"
-    , "fnCreatedCell" : function (nTd, sData, oData, iRow, iCol) {
-        if ("unexpanded" in oData) {
-          var tooltipIcon = $("<img />");
-          tooltipIcon.attr("src",contextPath+"/images/ic_question_14px.png");
-          tooltipIcon.addClass("reportIcon");
-          var tooltipId = oData.jsid+"-tooltip";
-          tooltipIcon.attr("tooltipid",tooltipId);
-          tooltipIcon.attr("title","");
-          tooltipIcon.addClass("tooltip tooltipable");
-          var toolTipContainer= $("<div>Value '<b>"+sData+"</b>' was expanded from the entry '<b>"+oData.unexpanded+"</b>'</div>");
-          toolTipContainer.addClass("tooltipContent");
-          toolTipContainer.attr("id",tooltipId);
-          $(nTd).append(tooltipIcon);
-          $(nTd).append(toolTipContainer);
-        }
-      }
   } , {
       "sWidth": "62.4%"
     , "mDataProp": "messages"
@@ -698,35 +665,22 @@
  *   
  *   Javascript object containing all data to create a line in the DataTable
  *   { "value" : value of the key [String]
- *   , "compliance" : compliance percent as String, not used in message popup [String]
+ *   , "compliance" : array of number of reports by compliance status [Array[Float]]
+ *   , "status" : Worst status of the Directive [String]
+ *   , "statusClass" : Class to use on status cell [String]
  *   , "messages" : Message linked to that value, only used in message popup [ Array[String] ]
+ *   , "jsid"    : unique identifier for the line [String]
  *   }
  */
 function createRuleComponentValueTable (contextPath) {
 
-  var complianceWidth = "29.4%";
-  var componentSize = "70.6%";
+  var complianceWidth = "27.7%";
+  var componentSize = "72.3%";
 
   var columns = [ {
       "sWidth": componentSize
     , "mDataProp": "value"
     , "sTitle": "Value"
-    , "fnCreatedCell" : function (nTd, sData, oData, iRow, iCol) {
-        if ("unexpanded" in oData) {
-          var tooltipIcon = $("<img />");
-          tooltipIcon.attr("src",contextPath+"/images/ic_question_14px.png");
-          tooltipIcon.addClass("reportIcon");
-          var tooltipId = oData.jsid+"-tooltip";
-          tooltipIcon.attr("tooltipid",tooltipId);
-          tooltipIcon.attr("title","");
-          tooltipIcon.addClass("tooltip tooltipable");
-          var toolTipContainer= $("<div>Value '<b>"+sData+"</b>' was expanded from the entry '<b>"+oData.unexpanded+"</b>'</div>");
-          toolTipContainer.addClass("tooltipContent");
-          toolTipContainer.attr("id",tooltipId);
-          $(nTd).append(tooltipIcon);
-          $(nTd).append(toolTipContainer);
-        }
-      }
   } , {
         "sWidth": complianceWidth
       , "mDataProp": "compliance"
