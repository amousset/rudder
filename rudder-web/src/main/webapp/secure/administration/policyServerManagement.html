<lift:surround with="common-layout" at="content">

<head>
<title>Rudder - Management</title>

<style type="text/css">
  .deca input {
    width: auto;
  }
  .inner-portlet{
    float:left;
    width:100%;
    margin-bottom: 15px;
  }
  .page-title, .inner-portlet h3.page-title{
    color:#333;
    margin:15px 0 10px;
  }
  button.defaultButton {
    margin-top: -1px;
    margin-left: 15px;
    padding: 2px;
    width: 100px;
  }
  select.twoCol {
    width:auto
  }
  select {
    min-width:50px
  }
  .defaultButton span.ui-button-text {
    padding: 0;
  }
</style>
<script type="text/javascript" data-lift="with-cached-resource" src="/javascript/rudder/angular/auditMode.js"></script>
<script type="text/javascript" data-lift="with-cached-resource" src="/javascript/rudder/authorizedNetworks.js"></script>
</head>
<div class="portlet tw-bs">
    <div class="inner-portlet">
      <h3 class="page-title">Client-server communication</h3>
      <div class="portlet-content">
        <div class="col-xs-12 callout-fade callout-warning">
          <div class="marker">
            <span class="glyphicon glyphicon-info-sign"></span>
          </div>
          <p>
            Configure the networks from which nodes are allowed
            to connect to the Rudder policy servers to get their updated
            configuration policy.
          </p>
          <p>
            You can add as many networks as you want, the expected
            format is: <b>NetworkIP/mask</b>, for example
            "42.42.0.0/16".
          </p>
        </div>
        <div class="lift:administration.EditPolicyServerAllowedNetwork.render">
          <div id="allowedNetworksForm" class="allowedNetworksContainer">
            <div id="policyServerDetails"></div>
            <div id="policyServerText"></div>
            <form class="lift:form.ajax">
              <label class="col-xs-12">Allowed networks</label>
              <div id="allowNetworkFields" class="networkFieldsContainer">
                <div class="network-group col-lg-4 col-sm-6 col-xs-12">
                  <div class="input-group">
                    <input name="network" class="networkField form-control input-sm"/>
                    <span class="input-group-btn">
                      <lift:authz role="administration_write">
                        <button class="deleteNetwork btn btn-danger btn-sm" type="submit" title="Remove this network"></button>
                      </lift:authz>
                    </span>
                  </div>
                  <div id="errorNetworkField"></div>
                  <div class="warningNetworkField" style="display:none;">Invalid IP address.</div>
                </div>
              </div>
<<<<<<< HEAD
=======
              <hr class="spacer"/>
              <lift:authz role="administration_write">
                <span class="tw-bs">
                  <input type="submit" value="[save]" id="relaySynchronizationSubmit"/>
                </span>
                <span class="lift:Msg?id=updateRelaySynchronization">[messages]</span>
              </lift:authz>
            </form>
          </div>
        </div>


        <hr class="spacer" />
        <div class="deca">
          <h3>Security</h3>
          <div class="lift:administration.PropertiesManagement.denyBadClocks" id="denyBadClocksForm">
            <form class="lift:form.ajax">
              <div class="wbBaseField">
                    <label class="threeCol textight" style="font-weight:bold;width: 50%;">
                      <span style="float:left">Require time synchronization between nodes and policy server: </span>
                      <span id="denyBadClocksTooltip"></span>
                    </label>
                    <input id="denyBadClocks" type="text"/>
              </div>
              <hr class="spacer"/>
              <div class="wbBaseField">
                    <label class="threeCol textright" style="font-weight:bold;width: 50%;">
                      <span style="float:left">Use reverse DNS lookups on nodes to reinforce authentication to policy server: </span>
                      <span id="skipIdentifyTooltip"></span>
                    </label>
                    <input id="skipIdentify" type="text"/>
              </div>
              <hr class="spacer"/>
              <lift:authz role="administration_write">
                <span class="tw-bs">
                  <input type="submit" value="[save]" id="cfserverNetworkSubmit"/>
                </span>
                <span class="lift:Msg?id=updateCfserverNetwork">[messages]</span>
              </lift:authz>
            </form>
          </div>
        </div>
        <hr class="spacer" />
        <div class="deca">
          <h3>Protocol</h3>
          <div class="lift:administration.PropertiesManagement.networkProtocolSection" id="networkProtocolForm">
            <form class="lift:form.ajax">
              <div class="wbBaseField">
                    <label for="reportProtocol" class="threeCol textight" style="font-weight:bold;width: 50%;">
                      <span >Use UDP (default) in place of TCP for syslog communication between node and servers:
                        <span class="tw-bs tooltipable" tooltipid="reportProtocolTooltip" title=""><span class="glyphicon glyphicon-info-sign info"></span></span>
                      </span>
                     <div class="tooltipContent" id="reportProtocolTooltip">
                     Rudder uses syslog to transfer report messages from nodes to relay and servers.
                     <ul>
                       <li><b>UDP (default):</b> the syslog never stalls an a non responsive connection, which could also stale other services on the node which use the same syslog.</li>
                       <li><b>TCP:</b> Using TCP allows to minimize the loss in reports and the resulting compliance errors.</li>
                     </ul>
                     This settings is ignored on clients that don't support TCP (AIX, sysklogd, ...)
                     </div>
                    </label>
                    <input id="reportProtocol" type="text"/>
              </div>
              <hr class="spacer"/>
              <lift:authz role="administration_write">
                <span class="tw-bs">
                  <input type="submit" value="[save]" id="networkProtocolSubmit"/>
                </span>
                <span class="lift:Msg?id=updateNetworkProtocol">[messages]</span>
              </lift:authz>
            </form>
          </div>
        </div>
        <hr class="spacer" />


      </div>
    </div>
    <div id="agentPolicyMode" class="lift:administration.PropertiesManagement.agentPolicyMode"></div>
    <div id="complianceMode" class="lift:administration.PropertiesManagement.complianceMode"></div>

    <div class="inner-portlet">
      <div class="page-title">Unexpected reports interpretation</div>
      <div class="portlet-content">
        <div class="lift:administration.PropertiesManagement.unexpectedReportInterpretation" id="unexpectedReportInterpretation">
        <div class="tw-bs">
        <form class="lift:form.ajax form-horizontal tw-bs" >
          <div class="col-lg-12 callout-fade callout-warning">
            <div class="marker">
              <span class="glyphicon glyphicon-info-sign"></span>
            </div>
            The two following settings affect the interpretation given to some type of unexpected reports when computing compliance.

            These options will take effects when the next reports are received from a node or if you "clear caches" below.
          </div>
          <div class="col-lg-12 callout-fade callout-warning">
            <div class="marker">
              <span class="glyphicon glyphicon-info-sign"></span>
            </div>
            <dl>
              <dt>Duplicated reports</dt>
              <dd>
                Due to the underlying protocol used to send compliance reports back to the policy server (syslog),
                it may happen that some reports, for an unitary control point, are duplicated. In that case, compliance for
                the corresponding element will be "unexpected": Rudder was awaiting one report, but it got two.
                The risk to have a real error reported as a duplicated messages is very low, as messages need to have the
                same timestamp and information message to be considered duplicated on a given node.
                <br>That option will ignore the duplicated message in compliance computation and log an information level
                message about that duplication. A double duplication will still be ignored but with a warning log, and more
                duplicates will lead to an error log and an unexpected compliance.
                <br/>It is safe to ignore duplicated reports and you should check that option.
              </dd>
            </dl>
          </div>
          <div class="wbBaseField">
            <label class="threeCol textright" style="font-weight:bold;width: 20%;">Ignore duplicated compliance report:</label><input id="allowsDuplicate" type="checkbox">
          </div>
          <hr class="spacer"/>
          <div class="col-lg-12 callout-fade callout-warning">
            <div class="marker">
              <span class="glyphicon glyphicon-info-sign"></span>
            </div>
            <dl>
              <dt>Unbounded reports by elements when a variable is used</dt>
              <dd>
                Rudder await exactly one compliance report for each configuration point of control. If it gets more than one,
                the leftover reports will be considered as unexpected. This is not what one want in the case where:
                <ul>
                  <li>
                    the point of control is parametrized by a variable,
                  </li>
                  <li>
                    that variable is multivalued.
                  </li>
                </ul>
                For example, if you build a technique in editor with the generic method "Variable iterator" to define a list of
                packages and you use the resulting variable in "Package present" generic method for the "name" parameter,
                it is normal and expected to get several compliance reports, one for each configuration value.
                <br>
                That option allows to increase the number of expected reports to the number of configuration values and so
                it avoids to get and "unexpected" compliance in that case.
                <br>Unless it is more important for you to get "unexpected" compliance than the actual compliance of each
                configuration value, you should check that option.
              </dd>
            </dl>
          </div>
          <div class="wbBaseField">
            <label class="threeCol textright" style="font-weight:bold;width: 20%;">Allows multiple reports for configuration based on a multivalued variable:</label><input id="unboundVarValues" type="checkbox">
          </div>

          <hr class="spacer"/>
          <lift:authz role="administration_write">
            <span class="tw-bs">
               <input type="submit" value="[save]" id="unexpectedReportInterpretationFormSubmit"/>
            </span>
            <div id="unexpectedReportInterpretationFormMessage" class="pull-right control-label">
              <span class="lift:Msg?unexpectedReportInterpretationFormMessage">[messages]</span>
            </div>
          </lift:authz>
        </form>
        </div>
        </div>
      </div>
    </div>


    <div id="cfagentSchedule" class="lift:administration.PropertiesManagement.cfagentSchedule"></div>

    <div class="inner-portlet">
      <div class="page-title">Change audit logs</div>
      <div class="portlet-content">

        <div class="lift:administration.PropertiesManagement.changeMessage" id="changeMessageForm">
          <div class="tw-bs">
             <div class="col-lg-12 callout-fade callout-warning">
               <div class="marker">
                 <span class="glyphicon glyphicon-info-sign"></span>
               </div>
               <p>
                 If enabled, prompt users to enter a message explaining the reason for each configuration change they make.<br/>
                 These messages will be stored in each <a href="/secure/utilities/eventLogs">Event log</a> and as the commit message for the underlying git repository in
                 <i><strong><span id="configurationRepoPath"></span></strong></i>
               </p>
             </div>
           </div>

          <hr class="spacer" />
          <div class="deca">
            <form class="lift:form.ajax">

              <div class="wbBaseField">
                <label class="threeCol textight" style="font-weight:bold;width: 20%;">Enable change audit logs:</label><input id="enabled" type="checkbox"/>
              </div>
              <hr class="spacer"/>
              <div class="wbBaseField">
                    <label class="threeCol textight" style="font-weight:bold;width: 20%;"><span style="float:left">Make message mandatory: </span><span id="mandatoryTooltip"></span></label><input id="mandatory" type="checkbox"/>
              </div>
              <hr class="spacer"/>
            <div class="wbBaseField">
                    <label class="threeCol textight" style="font-weight:bold;width: 20%;"><span style="float:left">Explanation to display: </span><span id="explanationTooltip"></span></label>
                    <input id="explanation" type="text"/>
                    <lift:authz role="administration_write">
                      <span class="tw-bs">
                        <input id="restoreExplanation" type="button"/>
                      </span>
                    </lift:authz>
               </div>
              <hr class="spacer"/>
>>>>>>> 953b8fc2
              <lift:authz role="administration_write">
                <div class="col-xs-12">
                  <label>Add a network</label>
                  <div class="input-group" id="addNetwork">
                    <input class="form-control input-sm" id="addaNetworkfield"/>
                    <span class="input-group-btn">
                      <button class="btn btn-success btn-sm" id="addNetworkButton" disabled type="submit" title="Add a network"></button>
                    </span>
                  </div>
                  <div id="warningNetworkField" class="warningNetworkField" style="display:none;">Invalid IP address.</div>
                  <input id="submitAllowedNetwork" type="submit" value="Submit"/>
                </div>
              </lift:authz>
            </form>
          </div>
        </div>
      </div>
    </div>
    <div class="inner-portlet">
      <h3 class="page-title">Relay synchronization method</h3>
        <div class="tw-bs">
          <div class="col-lg-12 callout-fade callout-warning">
            <div class="marker">
              <span class="glyphicon glyphicon-info-sign"></span>
            </div>
            <p>
              Configure the method used to synchronize files between Relay servers and the Rudder server.
            </p>
            <p>
              The <b>classic</b> method doesn't require any setup and use the standard protocol. However, it does not scale beyond 1000 nodes per relay.
            </p>
            <p>
              The <b>rsync</b> method triggers <i>rsync</i> synchronization between each Relay and the Rudder server, for the selected resources (policies and/or shared files). It is more efficient, but you need to manually set up rsync on the Relay servers, and proceed with the SSH key exchange. Note that ressources not selected below won't be synchronized.
            </p>
            <p>
              Finally, the <b>manual</b> method disable all synchronization of policies and shared files between the Relay servers and the Rudder server; you will need to manually set up a transfer method.
            </p>

          </div>
        </div>


        <div class="lift:administration.PropertiesManagement.relaySynchronizationMethod" id="relaySynchronizationMethodForm">
          <form class="lift:form.ajax">
            <div class="tw-bs">
              <label>Synchronization method from Relay servers</label>
            </div>
            <div id="relaySyncMethod"></div>

            <div id="relayRsyncSynchronizeFiles">
	          <ul>
	            <li class="rudder-form">
	              <div class="input-group">
	                <label class="input-group-addon" for="denyBadClocks">
	                  <input id="relaySyncPromises" type="checkbox">
	                  <label for="relaySyncPromises" class="label-radio">
	                    <span class="ion ion-checkmark-round"></span>
	                  </label>
	                  <span class="ion ion-checkmark-round check-icon"></span>
	                </label>
	                <label class="form-control" for="relaySyncPromises">
	                  Synchronize policies using rsync
	                  <span id="relaySyncPromisesTooltip"></span>
	                </label>
	              </div>
	            </li>
	            <li class="rudder-form">
	              <div class="input-group">
	                <label class="input-group-addon" for="relaySyncSharedFiles">
	                  <input id="relaySyncSharedFiles" type="checkbox">
	                  <label for="relaySyncSharedFiles" class="label-radio">
	                    <span class="ion ion-checkmark-round"></span>
	                  </label>
	                  <span class="ion ion-checkmark-round check-icon"></span>
	                </label>
	                <label class="form-control" for="relaySyncSharedFiles">
	                  Synchronize shared files using rsync
	                  <span id="relaySyncSharedFilesTooltip"></span>
	                </label>
	              </div>
	            </li>
	          </ul>
            </div>
            <lift:authz role="administration_write">
              <span class="tw-bs">
                <input type="submit" value="[save]" id="relaySynchronizationSubmit"/>
              </span>
              <span class="lift:Msg?id=updateRelaySynchronization">[messages]</span>
            </lift:authz>
          </form>
        </div>
      
    </div>
    <div class="inner-portlet">
      <h3 class="page-title">Security</h3>
      <div class="lift:administration.PropertiesManagement.denyBadClocks" id="denyBadClocksForm">
        <form class="lift:form.ajax">
          <ul>
            <li class="rudder-form">
              <div class="input-group">
                <label class="input-group-addon" for="denyBadClocks">
                  <input id="denyBadClocks" type="checkbox">
                  <label for="denyBadClocks" class="label-radio">
                    <span class="ion ion-checkmark-round"></span>
                  </label>
                  <span class="ion ion-checkmark-round check-icon"></span>
                </label>
                <label class="form-control" for="denyBadClocks">
                  Require time synchronization between nodes and policy server
                  <span id="denyBadClocksTooltip"></span>
                </label>
              </div>
            </li>
            <li class="rudder-form">
              <div class="input-group">
                <label class="input-group-addon" for="skipIdentify">
                  <input id="skipIdentify" type="checkbox">
                  <label for="skipIdentify" class="label-radio">
                    <span class="ion ion-checkmark-round"></span>
                  </label>
                  <span class="ion ion-checkmark-round check-icon"></span>
                </label>
                <label class="form-control" for="skipIdentify">
                  Use reverse DNS lookups on nodes to reinforce authentication to policy server (for older nodes only ( < <b>4.1</b>))
                  <span id="skipIdentifyTooltip"></span>
                </label>
              </div>
            </li>
          </ul>
          <lift:authz role="administration_write">
            <input type="submit" value="[save]" id="cfserverNetworkSubmit"/>
            <span class="lift:Msg?id=updateCfserverNetwork">[messages]</span>
          </lift:authz>
        </form>
      </div>
    </div>
    <div class="inner-portlet">
      <h3 class="page-title">Protocol</h3>
      <div class="lift:administration.PropertiesManagement.networkProtocolSection" id="networkProtocolForm">
        <form class="lift:form.ajax">
          <ul>
            <li class="rudder-form">
              <div class="input-group">
                <label class="input-group-addon" for="reportProtocol">
                  <input id="reportProtocol" type="checkbox">
                  <label for="reportProtocol" class="label-radio">
                    <span class="ion ion-checkmark-round"></span>
                  </label>
                  <span class="ion ion-checkmark-round check-icon"></span>
                </label>
                <label class="form-control" for="reportProtocol">
                  Use UDP (default) in place of TCP for syslog communication between node and servers
                  <span class="tooltipable" tooltipid="reportProtocolTooltip" title="">
                    <span class="glyphicon glyphicon-info-sign info"></span>
                  </span>
                  <div class="tooltipContent" id="reportProtocolTooltip">
                    Rudder uses syslog to transfer report messages from nodes to relay and servers.
                    <ul>
                      <li><b>UDP (default):</b> the syslog never stalls an a non responsive connection, which could also stale other services on the node which use the same syslog, but packets could be lost.</li>
                      <li><b>TCP:</b> Reports and the resulting compliance errors wil be never lost.</li>
                    </ul>
                    This settings is ignored on clients that don't support TCP (AIX, sysklogd, ...)
                  </div>
                </label>
              </div>
            </li>
          </ul>
          <lift:authz role="administration_write">
            <input type="submit" value="[save]" id="networkProtocolSubmit"/>
            <span class="lift:Msg?id=updateNetworkProtocol">[messages]</span>
          </lift:authz>
        </form>
      </div>
    </div>

    <div id="agentPolicyMode" class="lift:administration.PropertiesManagement.agentPolicyMode"></div>

    <div id="complianceMode" class="lift:administration.PropertiesManagement.complianceMode"></div>

    <div id="cfagentSchedule" class="lift:administration.PropertiesManagement.cfagentSchedule"></div>

    <div class="inner-portlet">
      <h3 class="page-title">Change audit logs</h3>
      <div class="portlet-content">
        <div class="lift:administration.PropertiesManagement.changeMessage" id="changeMessageForm">
          <div class="col-xs-12 callout-fade callout-warning">
            <div class="marker">
              <span class="glyphicon glyphicon-info-sign"></span>
            </div>
            <p>
              If enabled, prompt users to enter a message explaining the reason for each configuration change they make.<br/>
              These messages will be stored in each <a href="/secure/utilities/eventLogs" target="_blank">Event log</a> and as the commit message for the underlying git repository in
              <i><strong><span id="configurationRepoPath"></span></strong></i>
            </p>
          </div>
          <form class="lift:form.ajax">
            <ul>
              <li class="rudder-form">
                <div class="input-group">
                  <label class="input-group-addon" for="enabled">
                    <input id="enabled" type="checkbox">
                    <label for="enabled" class="label-radio">
                      <span class="ion ion-checkmark-round"></span>
                    </label>
                    <span class="ion ion-checkmark-round check-icon"></span>
                  </label>
                  <label class="form-control" for="enabled">
                    Enable change audit logs
                  </label>
                </div>
              </li>
              <li class="rudder-form">
                <div class="input-group">
                  <label class="input-group-addon" for="mandatory">
                    <input id="mandatory" type="checkbox">
                    <label for="mandatory" class="label-radio">
                      <span class="ion ion-checkmark-round"></span>
                    </label>
                    <span class="ion ion-checkmark-round check-icon"></span>
                  </label>
                  <label class="form-control" for="mandatory">
                    Make logs message mandatory
                    <span id="mandatoryTooltip"></span>
                  </label>
                </div>
              </li>
            </ul>
            <div class="form-group">
              <label>Explanation to display<span id="explanationTooltip"></span></label>
              <div class="input-group">
                <input id="explanation" type="text"/>
                <lift:authz role="administration_write">
                  <span class="input-group-btn">
                    <input id="restoreExplanation" type="button"/>
                  </span>
                </lift:authz>
              </div>
            </div>
            <lift:authz role="administration_write">
              <input type="submit" value="Reload" id="changeMessageSubmit"/>
              <span class="lift:Msg?id=updateChangeMsg;errorClass=bs-text-danger;">[messages]</span>
            </lift:authz>
          </form>
        </div>
      </div>
    </div>

    <div class="inner-portlet">
      <div class="page-title">Change Requests (validation workflow)</div>
      <div class="portlet-content">
        <div class="col-xs-12 callout-fade callout-warning">
          <div class="marker">
            <span class="glyphicon glyphicon-info-sign"></span>
          </div>
          <p>
            If enabled, all changes to configuration (Directives, Rules, Groups and Parameters) will be submitted for validation via a Change Request. <br/>
            A new Change Request will enter the <b>Pending validation</b> status, then can be moved to <b>Pending deployment</b> (approved but not yet deployed) or <b>Deployed</b> (approved and deployed) statuses.
          </p>
          <p>
            Only users with the <b>validator</b> or <b>deployer</b> roles are authorized to perform these steps (see <i><strong>/opt/rudder/etc/rudder-users.xml</strong></i>).
          </p>
          <p>
            If disabled, all changes to configuration will be immediately deployed.
          </p>
        </div>
        <div class="lift:administration.PropertiesManagement.workflow" id="workflowForm">
          <form class="lift:form.ajax">
            <ul>
              <li class="rudder-form">
                <div class="input-group">
                  <label class="input-group-addon" for="workflowEnabled">
                    <input id="workflowEnabled" type="checkbox">
                    <label for="workflowEnabled" class="label-radio">
                      <span class="ion ion-checkmark-round"></span>
                    </label>
                    <span class="ion ion-checkmark-round check-icon"></span>
                  </label>
                  <label class="form-control" for="workflowEnabled">
                    Enable Change Requests
                  </label>
                </div>
              </li>
              <li class="rudder-form">
                <div class="input-group">
                  <label class="input-group-addon" for="selfVal">
                    <input id="selfVal" type="checkbox">
                    <label for="selfVal" class="label-radio">
                      <span class="ion ion-checkmark-round"></span>
                    </label>
                    <span class="ion ion-checkmark-round check-icon"></span>
                  </label>
                  <label class="form-control" for="selfVal">
                    Allow self validation
                    <span id="selfValTooltip"></span>
                  </label>
                </div>
              </li>
              <li class="rudder-form">
                <div class="input-group">
                  <label class="input-group-addon" for="selfDep">
                    <input id="selfDep" type="checkbox">
                    <label for="selfDep" class="label-radio">
                      <span class="ion ion-checkmark-round"></span>
                    </label>
                    <span class="ion ion-checkmark-round check-icon"></span>
                  </label>
                  <label class="form-control" for="selfDep">
                    Allow self deployment
                    <span id="selfDepTooltip"></span>
                  </label>
                </div>
              </li>
            </ul>
            <lift:authz role="administration_write">
              <input type="submit" value="Reload" id="workflowSubmit"/>
              <span class="lift:Msg?id=updateWorkflow">[messages]</span>
            </lift:authz>
          </form>
        </div>
      </div>
    </div>

    <div class="inner-portlet">
      <h3 class="page-title">Modified files</h3>
      <div class="portlet-content">
        <div class="col-xs-12 callout-fade callout-warning">
          <div class="marker">
            <span class="glyphicon glyphicon-info-sign"></span>
          </div>
          <p>Every time Rudder modifies a file (by file editing or copying from a remote source), a <strong>backup</strong> is created on the agent under <i><strong>/var/rudder/modified-files/</strong></i>.</p>
        </div>
        <div class="lift:administration.PropertiesManagement.cfengineGlobalProps" id="cfengineGlobalPropsForm">
          <form class="lift:form.ajax">
            <div class="form-group">
              <label>Number of days to retain modified files</label>
              <input id="modifiedFilesTtl" type="number"/>
            </div>
            <lift:authz role="administration_write">
              <input type="submit" value="[save]" id="cfengineGlobalPropsSubmit"/>
              <span class="lift:Msg?id=updateCfengineGlobalProps;errorClass=bs-text-danger;">[messages]</span>
            </lift:authz>
          </form>
        </div>
      </div>
    </div>

    <div class="inner-portlet">
      <h3 class="page-title">Logging</h3>
      <div class="portlet-content">
        <div class="lift:administration.PropertiesManagement.loggingConfiguration" id="storeAllLogsForm">
          <div class="col-xs-12 callout-fade callout-warning">
            <div class="marker">
              <span class="glyphicon glyphicon-info-sign"></span>
            </div>
            <p>All nodes in Rudder send reports via syslog to this Rudder root server. These logs are stored in an SQL database in order to determine compliance information displayed in this web interface. However, it can be useful to also store this information in a plain text log file, for example for statistics or debugging purposes. The option below enables this.</p>
            <p>
              Also, the full output from each agent run is stored in a file under <i><strong>/var/rudder/cfengine-community/outputs/</strong></i>.
              These files are automatically removed to save on disk space. You can configure the retention time (Time To Live) they are kept for here.
            </p>
          </div>
          <form class="lift:form.ajax">
          <ul>
            <li class="rudder-form">
              <div class="input-group">
                <label class="input-group-addon" for="storeAllLogsOnFile">
                  <input id="storeAllLogsOnFile" type="checkbox">
                  <label for="storeAllLogsOnFile" class="label-radio">
                    <span class="ion ion-checkmark-round"></span>
                  </label>
                  <span class="ion ion-checkmark-round check-icon"></span>
                </label>
                <label class="form-control" for="storeAllLogsOnFile">
                  Log all reports received to /var/log/rudder/reports/all.log
                </label>
              </div>
            </li>
          </ul>
          <div class="form-group">
            <label>Number of days to retain agent log files</label>
            <input id="cfengineOutputsTtl" type="number"/>
          </div>
          <lift:authz role="administration_write">
            <input type="submit" value="[save]" id="loggingConfigurationSubmit"/>
            <span class="lift:Msg?id=loggingConfiguration">[messages]</span>
          </lift:authz>
          </form>
        </div>
      </div>
    </div>

    <div class="inner-portlet">
      <h3 class="page-title">Usage survey participation</h3>
      <div class="portlet-content">
        <div class="lift:administration.PropertiesManagement.sendMetricsConfiguration" id="sendMetrics">
          <div class="col-xs-12 callout-fade callout-warning">
            <div class="marker">
              <span class="glyphicon glyphicon-info-sign"></span>
            </div>
            <p>To help the Rudder team continue to improve this software day after day, we are running a survey to collect usage statistics.</p>
            <p>These statistics are submitted <b>anonymously</b>, and include overall statistics about your instance of Rudder
               (number of Rules, Directives, Nodes, etc). No potentially-sensitive data is included
               (only stock Rudder-provided techniques are examined, no hostnames, etc).
               We highly value your privacy, as we do our own, so we will never share individual submissions (only globally compiled statistics).
            </p>
            <p>
              If you want to check the information that is sent, just run <span class="pre">/opt/rudder/bin/rudder-metrics-reporting -v</span> on your Rudder server. This won't send any information without your consent.
            </p>
            <p>
              This information is very valuable to the development team, as it helps us focus on the features that matter most and better understand what our users care about.
              Please consider participating in the survey!
            </p>
          </div>
          <form class="lift:form.ajax">
            <ul>
              <li class="rudder-form">
                <div class="input-group">
                  <label class="input-group-addon" for="sendMetricsCheckbox">
                    <input id="sendMetricsCheckbox" type="checkbox">
                    <label for="sendMetricsCheckbox" class="label-radio">
                      <span class="ion ion-checkmark-round"></span>
                    </label>
                    <span class="ion ion-checkmark-round check-icon"></span>
                  </label>
                  <label class="form-control" for="sendMetricsCheckbox">
                    Send anonymous usage statistics
                  </label>
                </div>
              </li>
            </ul>
            <lift:authz role="administration_write">
              <input type="submit" value="Reload" id="sendMetricsSubmit"/>
              <span class="lift:Msg?id=sendMetricsMsg">[messages]</span>
            </lift:authz>
          </form>
        </div>
      </div>
    </div>

    <div class="inner-portlet">
      <div class="page-title">Display compliance and recent changes columns on rule summary</div>
      <div class="portlet-content tw-bs">
        <div class="lift:administration.PropertiesManagement.displayRuleColumnConfiguration" id="displayColumns">
          <div class="col-xs-12 callout-fade callout-warning">
            <div class="marker">
              <span class="glyphicon glyphicon-info-sign"></span>
            </div>
            <div>
<<<<<<< HEAD
              In directive configuration page, we have the possibility to choose rules for the directive. The rule 
              are presented in a summary table which look alike the one in rule page. For performance on aesthetic
              reason, you may want to hide compliance and recent changes columns on that table. 
=======
              In directive configuration page, we have the possibility to choose rules for the directive. The rule
              are presented in a summary table which look alike the one in rule page. For performance on ascetic
              reason, you may want to hide compliance and recent changes columns on that table.
>>>>>>> 953b8fc2
              The column will still be displayed on the rule page.
            </div>
          </div>
          
          <form class="lift:form.ajax">
            <ul>
              <li class="rudder-form">
                <div class="input-group">
                  <label class="input-group-addon" for="displayColumnsCheckbox">
                    <input id="displayColumnsCheckbox" type="checkbox">
                    <label for="displayColumnsCheckbox" class="label-radio">
                     <span class="ion ion-checkmark-round"></span>
                    </label>
                    <span class="ion ion-checkmark-round check-icon"></span>
                  </label>
                  <label class="form-control" for="displayColumnsCheckbox">
                    Display rule compliance columns
                  </label>
                </div>
              </li>
            </ul>
            <lift:authz role="administration_write">
              <input type="submit" value="Save Changes" id="displayColumnsSubmit"/>
              <span class="lift:Msg?id=displayColumnsMsg">[messages]</span>
            </lift:authz>
          </form>
        </div>
      </div>
    </div>

    <div class="inner-portlet">
      <h3 class="page-title">Display changes graphs</h3>
      <div class="portlet-content">
        <div class="lift:administration.PropertiesManagement.displayGraphsConfiguration" id="displayGraphs">
          <div class="col-xs-12 callout-fade callout-warning">
            <div class="marker">
              <span class="glyphicon glyphicon-info-sign"></span>
            </div>
            <p>In Rules table, we display a graph for each Rule showing its activity (number of repaired reports).</p>
            <p>Unfortunately, some browsers (especially Firefox) have trouble displaying them and make Rule pages almost unusable.</p>
            <p>If you experience slow loading of Rules pages, you can disable this feature here.</p>
          </div>
          <form class="lift:form.ajax">
            <ul>
              <li class="rudder-form">
                <div class="input-group">
                  <label class="input-group-addon" for="displayGraphsCheckbox">
                    <input id="displayGraphsCheckbox" type="checkbox">
                    <label for="displayGraphsCheckbox" class="label-radio">
                      <span class="ion ion-checkmark-round"></span>
                    </label>
                    <span class="ion ion-checkmark-round check-icon"></span>
                  </label>
                  <label class="form-control" for="displayGraphsCheckbox">
                    Display changes graphs
                  </label>
                </div>
              </li>
            </ul>
            <lift:authz role="administration_write">
              <input type="submit" value="Save Changes" id="displayGraphsSubmit"/>
              <lift:Msg id="displayGraphsMsg">[messages]</lift:Msg>
            </lift:authz>
          </form>
        </div>
      </div>
    </div>

    <div class="inner-portlet">
      <h3 class="page-title">Enable script evaluation in Directives</h3>
      <div class="portlet-content">
        <div class="lift:administration.PropertiesManagement.directiveScriptEngineConfiguration" id="directiveScriptEngine">
          <div class="col-xs-12 callout-fade callout-warning">
            <div class="marker">
              <span class="glyphicon glyphicon-info-sign"></span>
            </div>
              If enabled, all password fields can contain a JavaScript expression.
              These expressions are evaluated during promise generation, and can therefore provide unique values for each node.
              Read the <a href="/rudder-doc/_javascript_evaluation_in_directives.html" target="_blank">script documentation</a> for more information.
          </div>
          <form class="lift:form.ajax">
            <ul>
              <li class="rudder-form">
                <div class="input-group">
                  <label class="input-group-addon" for="directiveScriptEngineCheckbox">
                    <input id="directiveScriptEngineCheckbox" type="checkbox">
                    <label for="directiveScriptEngineCheckbox" class="label-radio">
                      <span class="ion ion-checkmark-round"></span>
                    </label>
                    <span class="ion ion-checkmark-round check-icon"></span>
                  </label>
                  <label class="form-control" for="directiveScriptEngineCheckbox">
                    Enable script evaluation in Directives
                  </label>
                </div>
              </li>
            </ul>
            <lift:authz role="administration_write">
              <input type="submit" value="Save Changes" id="directiveScriptEngineSubmit"/>
              <lift:Msg id="directiveScriptEngineMsg">[messages]</lift:Msg>
            </lift:authz>
          </form>
        </div>
      </div>
    </div>

    <div class="inner-portlet">
      <h3 class="page-title">Clear policy caches</h3>
      <div class="portlet-content">
        <div class="col-xs-12 callout-fade callout-warning">
          <div class="marker">
            <span class="glyphicon glyphicon-info-sign"></span>
          </div>
          <p>
            Clear cached data. This
            will trigger a full policy update, and regenerate
            all promise files.
          </p>
        </div>
        <div class="lift:administration.ClearCache.render" id="clearCacheForm">
          <lift:authz role="administration_write">
            <form class="lift:form.ajax">
              <input id="clearCacheButton" type="submit" value="[Clear cache]" />
              <span class="lift:Msg?id=clearCacheNotice">[error]</span>
            </form>
          </lift:authz>
        </div>
      </div>
    </div>

    <div class="inner-portlet">
      <h3 class="page-title">Manage dynamic groups</h3>
      <div class="portlet-content">
        <div class="col-xs-12 callout-fade callout-warning">
          <div class="marker">
            <span class="glyphicon glyphicon-info-sign"></span>
          </div>
          <p>Groups in Rudder can be static (fixed list of nodes) or dynamic (the list of nodes is built from a search query).</p>
          <p>To take into account new nodes and changes to their inventory, dynamic groups must be reloaded regularly.</p>
          <p>Currently, Rudder will automatically do this reload every <b id="dynGroupUpdateInterval">5</b> minutes (see <i><strong>/opt/rudder/etc/rudder-web.properties</strong></i>).</p>
        </div>
        <div class="lift:administration.DyngroupReloading.render"
          id="dyngroupReloadingForm">
          <lift:authz role="administration_write">
            <form class="lift:form.ajax">
              <input id="dyngroupReloadingButton" type="submit" value="[Reload dyngroups]" />
              <span class="lift:msg?id=dyngroupReloadingNotice&errorClass=error">[error]</span>
            </form>
          </lift:authz>
        </div>
      </div>
    </div>

    <div class="inner-portlet">
      <h3 class="page-title">Manage Technique library</h3>
      <div class="portlet-content">
        <div class="col-xs-12 callout-fade callout-warning">
          <div class="marker">
            <span class="glyphicon glyphicon-info-sign"></span>
          </div>
          <p>Techniques in Rudder are read from the filesystem (in <i><strong>/var/rudder/configuration-repository/techniques</strong></i>).</p>
          <p>To take into account new Techniques and changes, the Technique library must be updated regularly.</p>
          <p>Currently, Rudder will automatically do this update every <b id="techniqueLibraryUpdateInterval">5</b> minutes (see <i><strong>/opt/rudder/etc/rudder-web.properties</strong></i>).</p>
        </div>
        <div class="technique-settings">
          <lift:authz role="administration_write">
            <div class="lift:administration.TechniqueLibraryManagement.reloadTechniqueButton" id="reloadTechniqueLibForm"></div>
            <span id="updateLib"></span>
          </lift:authz>
        </div>
      </div>
    </div>
  </div>
  <div class="lift:administration.PropertiesManagement.onloadScript"></div>
</lift:surround><|MERGE_RESOLUTION|>--- conflicted
+++ resolved
@@ -74,217 +74,6 @@
                   <div class="warningNetworkField" style="display:none;">Invalid IP address.</div>
                 </div>
               </div>
-<<<<<<< HEAD
-=======
-              <hr class="spacer"/>
-              <lift:authz role="administration_write">
-                <span class="tw-bs">
-                  <input type="submit" value="[save]" id="relaySynchronizationSubmit"/>
-                </span>
-                <span class="lift:Msg?id=updateRelaySynchronization">[messages]</span>
-              </lift:authz>
-            </form>
-          </div>
-        </div>
-
-
-        <hr class="spacer" />
-        <div class="deca">
-          <h3>Security</h3>
-          <div class="lift:administration.PropertiesManagement.denyBadClocks" id="denyBadClocksForm">
-            <form class="lift:form.ajax">
-              <div class="wbBaseField">
-                    <label class="threeCol textight" style="font-weight:bold;width: 50%;">
-                      <span style="float:left">Require time synchronization between nodes and policy server: </span>
-                      <span id="denyBadClocksTooltip"></span>
-                    </label>
-                    <input id="denyBadClocks" type="text"/>
-              </div>
-              <hr class="spacer"/>
-              <div class="wbBaseField">
-                    <label class="threeCol textright" style="font-weight:bold;width: 50%;">
-                      <span style="float:left">Use reverse DNS lookups on nodes to reinforce authentication to policy server: </span>
-                      <span id="skipIdentifyTooltip"></span>
-                    </label>
-                    <input id="skipIdentify" type="text"/>
-              </div>
-              <hr class="spacer"/>
-              <lift:authz role="administration_write">
-                <span class="tw-bs">
-                  <input type="submit" value="[save]" id="cfserverNetworkSubmit"/>
-                </span>
-                <span class="lift:Msg?id=updateCfserverNetwork">[messages]</span>
-              </lift:authz>
-            </form>
-          </div>
-        </div>
-        <hr class="spacer" />
-        <div class="deca">
-          <h3>Protocol</h3>
-          <div class="lift:administration.PropertiesManagement.networkProtocolSection" id="networkProtocolForm">
-            <form class="lift:form.ajax">
-              <div class="wbBaseField">
-                    <label for="reportProtocol" class="threeCol textight" style="font-weight:bold;width: 50%;">
-                      <span >Use UDP (default) in place of TCP for syslog communication between node and servers:
-                        <span class="tw-bs tooltipable" tooltipid="reportProtocolTooltip" title=""><span class="glyphicon glyphicon-info-sign info"></span></span>
-                      </span>
-                     <div class="tooltipContent" id="reportProtocolTooltip">
-                     Rudder uses syslog to transfer report messages from nodes to relay and servers.
-                     <ul>
-                       <li><b>UDP (default):</b> the syslog never stalls an a non responsive connection, which could also stale other services on the node which use the same syslog.</li>
-                       <li><b>TCP:</b> Using TCP allows to minimize the loss in reports and the resulting compliance errors.</li>
-                     </ul>
-                     This settings is ignored on clients that don't support TCP (AIX, sysklogd, ...)
-                     </div>
-                    </label>
-                    <input id="reportProtocol" type="text"/>
-              </div>
-              <hr class="spacer"/>
-              <lift:authz role="administration_write">
-                <span class="tw-bs">
-                  <input type="submit" value="[save]" id="networkProtocolSubmit"/>
-                </span>
-                <span class="lift:Msg?id=updateNetworkProtocol">[messages]</span>
-              </lift:authz>
-            </form>
-          </div>
-        </div>
-        <hr class="spacer" />
-
-
-      </div>
-    </div>
-    <div id="agentPolicyMode" class="lift:administration.PropertiesManagement.agentPolicyMode"></div>
-    <div id="complianceMode" class="lift:administration.PropertiesManagement.complianceMode"></div>
-
-    <div class="inner-portlet">
-      <div class="page-title">Unexpected reports interpretation</div>
-      <div class="portlet-content">
-        <div class="lift:administration.PropertiesManagement.unexpectedReportInterpretation" id="unexpectedReportInterpretation">
-        <div class="tw-bs">
-        <form class="lift:form.ajax form-horizontal tw-bs" >
-          <div class="col-lg-12 callout-fade callout-warning">
-            <div class="marker">
-              <span class="glyphicon glyphicon-info-sign"></span>
-            </div>
-            The two following settings affect the interpretation given to some type of unexpected reports when computing compliance.
-
-            These options will take effects when the next reports are received from a node or if you "clear caches" below.
-          </div>
-          <div class="col-lg-12 callout-fade callout-warning">
-            <div class="marker">
-              <span class="glyphicon glyphicon-info-sign"></span>
-            </div>
-            <dl>
-              <dt>Duplicated reports</dt>
-              <dd>
-                Due to the underlying protocol used to send compliance reports back to the policy server (syslog),
-                it may happen that some reports, for an unitary control point, are duplicated. In that case, compliance for
-                the corresponding element will be "unexpected": Rudder was awaiting one report, but it got two.
-                The risk to have a real error reported as a duplicated messages is very low, as messages need to have the
-                same timestamp and information message to be considered duplicated on a given node.
-                <br>That option will ignore the duplicated message in compliance computation and log an information level
-                message about that duplication. A double duplication will still be ignored but with a warning log, and more
-                duplicates will lead to an error log and an unexpected compliance.
-                <br/>It is safe to ignore duplicated reports and you should check that option.
-              </dd>
-            </dl>
-          </div>
-          <div class="wbBaseField">
-            <label class="threeCol textright" style="font-weight:bold;width: 20%;">Ignore duplicated compliance report:</label><input id="allowsDuplicate" type="checkbox">
-          </div>
-          <hr class="spacer"/>
-          <div class="col-lg-12 callout-fade callout-warning">
-            <div class="marker">
-              <span class="glyphicon glyphicon-info-sign"></span>
-            </div>
-            <dl>
-              <dt>Unbounded reports by elements when a variable is used</dt>
-              <dd>
-                Rudder await exactly one compliance report for each configuration point of control. If it gets more than one,
-                the leftover reports will be considered as unexpected. This is not what one want in the case where:
-                <ul>
-                  <li>
-                    the point of control is parametrized by a variable,
-                  </li>
-                  <li>
-                    that variable is multivalued.
-                  </li>
-                </ul>
-                For example, if you build a technique in editor with the generic method "Variable iterator" to define a list of
-                packages and you use the resulting variable in "Package present" generic method for the "name" parameter,
-                it is normal and expected to get several compliance reports, one for each configuration value.
-                <br>
-                That option allows to increase the number of expected reports to the number of configuration values and so
-                it avoids to get and "unexpected" compliance in that case.
-                <br>Unless it is more important for you to get "unexpected" compliance than the actual compliance of each
-                configuration value, you should check that option.
-              </dd>
-            </dl>
-          </div>
-          <div class="wbBaseField">
-            <label class="threeCol textright" style="font-weight:bold;width: 20%;">Allows multiple reports for configuration based on a multivalued variable:</label><input id="unboundVarValues" type="checkbox">
-          </div>
-
-          <hr class="spacer"/>
-          <lift:authz role="administration_write">
-            <span class="tw-bs">
-               <input type="submit" value="[save]" id="unexpectedReportInterpretationFormSubmit"/>
-            </span>
-            <div id="unexpectedReportInterpretationFormMessage" class="pull-right control-label">
-              <span class="lift:Msg?unexpectedReportInterpretationFormMessage">[messages]</span>
-            </div>
-          </lift:authz>
-        </form>
-        </div>
-        </div>
-      </div>
-    </div>
-
-
-    <div id="cfagentSchedule" class="lift:administration.PropertiesManagement.cfagentSchedule"></div>
-
-    <div class="inner-portlet">
-      <div class="page-title">Change audit logs</div>
-      <div class="portlet-content">
-
-        <div class="lift:administration.PropertiesManagement.changeMessage" id="changeMessageForm">
-          <div class="tw-bs">
-             <div class="col-lg-12 callout-fade callout-warning">
-               <div class="marker">
-                 <span class="glyphicon glyphicon-info-sign"></span>
-               </div>
-               <p>
-                 If enabled, prompt users to enter a message explaining the reason for each configuration change they make.<br/>
-                 These messages will be stored in each <a href="/secure/utilities/eventLogs">Event log</a> and as the commit message for the underlying git repository in
-                 <i><strong><span id="configurationRepoPath"></span></strong></i>
-               </p>
-             </div>
-           </div>
-
-          <hr class="spacer" />
-          <div class="deca">
-            <form class="lift:form.ajax">
-
-              <div class="wbBaseField">
-                <label class="threeCol textight" style="font-weight:bold;width: 20%;">Enable change audit logs:</label><input id="enabled" type="checkbox"/>
-              </div>
-              <hr class="spacer"/>
-              <div class="wbBaseField">
-                    <label class="threeCol textight" style="font-weight:bold;width: 20%;"><span style="float:left">Make message mandatory: </span><span id="mandatoryTooltip"></span></label><input id="mandatory" type="checkbox"/>
-              </div>
-              <hr class="spacer"/>
-            <div class="wbBaseField">
-                    <label class="threeCol textight" style="font-weight:bold;width: 20%;"><span style="float:left">Explanation to display: </span><span id="explanationTooltip"></span></label>
-                    <input id="explanation" type="text"/>
-                    <lift:authz role="administration_write">
-                      <span class="tw-bs">
-                        <input id="restoreExplanation" type="button"/>
-                      </span>
-                    </lift:authz>
-               </div>
-              <hr class="spacer"/>
->>>>>>> 953b8fc2
               <lift:authz role="administration_write">
                 <div class="col-xs-12">
                   <label>Add a network</label>
@@ -464,6 +253,92 @@
 
     <div id="complianceMode" class="lift:administration.PropertiesManagement.complianceMode"></div>
 
+    <div class="inner-portlet">
+      <div class="page-title">Unexpected reports interpretation</div>
+      <div class="portlet-content">
+        <div class="lift:administration.PropertiesManagement.unexpectedReportInterpretation" id="unexpectedReportInterpretation">
+        <div class="tw-bs">
+        <form class="lift:form.ajax form-horizontal tw-bs" >
+          <div class="col-lg-12 callout-fade callout-warning">
+            <div class="marker">
+              <span class="glyphicon glyphicon-info-sign"></span>
+            </div>
+            The two following settings affect the interpretation given to some type of unexpected reports when computing compliance.
+
+            These options will take effects when the next reports are received from a node or if you "clear caches" below.
+          </div>
+          <div class="col-lg-12 callout-fade callout-warning">
+            <div class="marker">
+              <span class="glyphicon glyphicon-info-sign"></span>
+            </div>
+            <dl>
+              <dt>Duplicated reports</dt>
+              <dd>
+                Due to the underlying protocol used to send compliance reports back to the policy server (syslog),
+                it may happen that some reports, for an unitary control point, are duplicated. In that case, compliance for
+                the corresponding element will be "unexpected": Rudder was awaiting one report, but it got two.
+                The risk to have a real error reported as a duplicated messages is very low, as messages need to have the
+                same timestamp and information message to be considered duplicated on a given node.
+                <br>That option will ignore the duplicated message in compliance computation and log an information level
+                message about that duplication. A double duplication will still be ignored but with a warning log, and more
+                duplicates will lead to an error log and an unexpected compliance.
+                <br/>It is safe to ignore duplicated reports and you should check that option.
+              </dd>
+            </dl>
+          </div>
+          <div class="wbBaseField">
+            <label class="threeCol textright" style="font-weight:bold;width: 20%;">Ignore duplicated compliance report:</label><input id="allowsDuplicate" type="checkbox">
+          </div>
+          <hr class="spacer"/>
+          <div class="col-lg-12 callout-fade callout-warning">
+            <div class="marker">
+              <span class="glyphicon glyphicon-info-sign"></span>
+            </div>
+            <dl>
+              <dt>Unbounded reports by elements when a variable is used</dt>
+              <dd>
+                Rudder await exactly one compliance report for each configuration point of control. If it gets more than one,
+                the leftover reports will be considered as unexpected. This is not what one want in the case where:
+                <ul>
+                  <li>
+                    the point of control is parametrized by a variable,
+                  </li>
+                  <li>
+                    that variable is multivalued.
+                  </li>
+                </ul>
+                For example, if you build a technique in editor with the generic method "Variable iterator" to define a list of
+                packages and you use the resulting variable in "Package present" generic method for the "name" parameter,
+                it is normal and expected to get several compliance reports, one for each configuration value.
+                <br>
+                That option allows to increase the number of expected reports to the number of configuration values and so
+                it avoids to get and "unexpected" compliance in that case.
+                <br>Unless it is more important for you to get "unexpected" compliance than the actual compliance of each
+                configuration value, you should check that option.
+              </dd>
+            </dl>
+          </div>
+          <div class="wbBaseField">
+            <label class="threeCol textright" style="font-weight:bold;width: 20%;">Allows multiple reports for configuration based on a multivalued variable:</label><input id="unboundVarValues" type="checkbox">
+          </div>
+
+          <hr class="spacer"/>
+          <lift:authz role="administration_write">
+            <span class="tw-bs">
+               <input type="submit" value="[save]" id="unexpectedReportInterpretationFormSubmit"/>
+            </span>
+            <div id="unexpectedReportInterpretationFormMessage" class="pull-right control-label">
+              <span class="lift:Msg?unexpectedReportInterpretationFormMessage">[messages]</span>
+            </div>
+          </lift:authz>
+        </form>
+        </div>
+        </div>
+      </div>
+    </div>
+
+
+
     <div id="cfagentSchedule" class="lift:administration.PropertiesManagement.cfagentSchedule"></div>
 
     <div class="inner-portlet">
@@ -732,15 +607,9 @@
               <span class="glyphicon glyphicon-info-sign"></span>
             </div>
             <div>
-<<<<<<< HEAD
               In directive configuration page, we have the possibility to choose rules for the directive. The rule 
               are presented in a summary table which look alike the one in rule page. For performance on aesthetic
               reason, you may want to hide compliance and recent changes columns on that table. 
-=======
-              In directive configuration page, we have the possibility to choose rules for the directive. The rule
-              are presented in a summary table which look alike the one in rule page. For performance on ascetic
-              reason, you may want to hide compliance and recent changes columns on that table.
->>>>>>> 953b8fc2
               The column will still be displayed on the rule page.
             </div>
           </div>
