/*
*************************************************************************************
* Copyright 2011 Normation SAS
*************************************************************************************
*
* This program is free software: you can redistribute it and/or modify
* it under the terms of the GNU Affero General Public License as
* published by the Free Software Foundation, either version 3 of the
* License, or (at your option) any later version.
*
* In accordance with the terms of section 7 (7. Additional Terms.) of
* the GNU Affero GPL v3, the copyright holders add the following
* Additional permissions:
* Notwithstanding to the terms of section 5 (5. Conveying Modified Source
* Versions) and 6 (6. Conveying Non-Source Forms.) of the GNU Affero GPL v3
* licence, when you create a Related Module, this Related Module is
* not considered as a part of the work and may be distributed under the
* license agreement of your choice.
* A "Related Module" means a set of sources files including their
* documentation that, without modification of the Source Code, enables
* supplementary functions or services in addition to those offered by
* the Software.
*
* This program is distributed in the hope that it will be useful,
* but WITHOUT ANY WARRANTY; without even the implied warranty of
* MERCHANTABILITY or FITNESS FOR A PARTICULAR PURPOSE. See the
* GNU Affero General Public License for more details.
*
* You should have received a copy of the GNU Affero General Public License
* along with this program. If not, see <http://www.gnu.org/licenses/agpl.html>.
*
*************************************************************************************
*/


/**********************************
 *Node inventory details
 **********************************/
.hostnamecurs{
  cursor:pointer;
  text-decoration:underline;
}
.querylinecolor{
  color:#EEEEEE;
}
.sInventory {
  margin: 0px;
  padding: 0px;
}

.sInventory div {
  margin: 0px;
  padding: 0px;
}

.details {
  margin: 0px;
  padding: 0px;
}

.sInventory table {
  margin: 0px;
  padding: 0px;
}

.overflow_auto {
  overflow: auto;
}
div.innerDetails { display: none }

/**********************************
 * Node details
 **********************************/

fieldset.crTree {
  margin: 2px;
  padding: 5px;
  vertical-align: top;
}

fieldset.nodeIndernal {
  margin: 2px;
  padding: 5px;
  vertical-align: top;
}

.nodeSummary {

}

table.nomargin {
 margin: 0px;
 width: 100%;
}
td.crTree {
  border-top: 0px;
  width: 32%;
  vertical-align: top;
}

td.nodeIndernal {
  border-top: 0px;
  width: 56%;
  vertical-align: top;
}

.showParameters {
  margin-top:5px;
  margin-bottom:3px;
}

/**********************************
 *          formulaire            *
 **********************************/

.directiveTechnicalInfo{
	padding-top: 12px;
	margin-left:10px;
}

.portlet-header .ui-icon {
   float: right;
   cursor: pointer;
}

.inner-portlet div.intro {
   margin: 5px 0px 0px 0px !important;
}

div.intro {
   margin: 0px 0px 0px 0px;
   padding: 0px;
   width: 100%;
   font-size: 1.1em;
   line-height: 1.5em;
   color: #414141;
   background-color: #FFF9E1;
   z-index: 1;
}

div.intro div {
  padding: 5px 5px 5px 15px;
}

div.intro div ul {
   padding: 0 0 0 20px;
}

form a {
   color: #f79d10;
}
form h2 {
   padding: 0 10px;
   font-size: 1.2em;
   line-height: 1.5em;
   font-weight: bold;
}
form h3 {
   padding: 0 15px;
   font-size: 1.1em;
   line-height: 1.5em;
   font-weight: bold;
}
form p {
   margin: 15px 0;
   padding: 0 10px;
   font-size: 1.1em;
}

.directiveInfo{
   margin-left:10px;
}

form hr {
   margin: 0 15px;
   width: 95%;
   clear: both;
}
form select {
   width: 130px;
   padding: 2px;
   background-color: #f8f8f8;
   border: 1px solid #b4b3a8;
}
form label.champ {
   float: left;
   padding-right: 20px;
   width: 25%;
   text-align: right;
}
form input {
   width: 130px;
   padding: 2px;
   background-color: #f8f8f8;
   border: 1px solid #b4b3a8;
}

td.directiveVarValue > input {
  width: 500px;
}

form input[type=checkbox] {
   width:auto;
   padding:0px;
}

form textarea {
  padding: 2px;
  border: 1px solid #b4b3a8;
}

form input.radio {
  width: auto;
  border: 0px;
}

.compositionCheckbox input {
  margin-left : 5px;
  vertical-align: middle;
  margin-bottom: 2px;
}

.composition input {
  vertical-align: middle;
}

form button {
   width: 130px;
   padding: 0.2em;
   background-color: #f8f8f8;
   border: 1px solid #b4b3a8;
}

button.ui-state-default {
   width: 130px;
   
}

.dangerButton {
	color: #990000 !important;
}

.dangerButton:hover {
	background-color: #B33630 !important;
    background-image: linear-gradient(#DC5F59, #B33630) !important;
    background-repeat: repeat-x !important;
    border-color: #CD504A !important;
    color: #FFFFFF !important;
    text-shadow: 0 -1px 0 rgba(0, 0, 0, 0.3) !important;
}

button.largeButton {
  width:250px !important;
}

.popupButton button {
   background: linear-gradient(#FAFAFA, #EAEAEA) repeat scroll 0 0 transparent;
   border: 1px solid #b4b3a8;
   transition: none 0s ease 0s;
   margin: 2px 0px 2px 0px;
}

.popupButton button:hover {
   background-color: #EEEBE7;
   font-weight: bold;
   color: #000;
   background: none;
   border-color: #FBCB09;
}

.popupButton input {
   background-color: #f8f8f8;
   border: 1px solid #b4b3a8;
}

.bottomButton span button {
   padding: 0.2em;
   background-color: #f8f8f8;
   border: 1px solid #b4b3a8;
}


form .center input {
   color: #000;
   background-color: #fba511;
   border: 1px solid #ff7200;
}
form span.inputDetail {
   color: #666;
   font-weight: 500;
}
form input.button {
   margin: 10px 0;
   padding: 10px; 
   color: #fff;
   font-weight: bold;
   border: none;
   background: url(../images/fdBtnUpdate.jpg) no-repeat left 50%;
}
form div.entete {
   margin: 10px;
   background-color: #fff3c9;
}
form .entete p {
   float: left;
   margin: 5px;
   padding: 0 5px;
}
form p.search {
   float: right;
}
form input.btnSearch {
   width: 22px;
   height: 20px;
   background: url(../images/icLoupe.jpg) no-repeat;
   border: none;
}


#searchControl { 
  margin-top:10px; 
}
#searchControl span {
  margin-left: 10px;
  margin-right: 10px;
}

form select.selectComparator {
   width: 150px;
}

form select.selectField {
   width: 180px;
}

input.queryInputValue, select.queryInputValue {
  width:160px !important;
  margin: 0px !important;
  padding: 0px !important;
  
}

.cursor{
  cursor:pointer;
}

.listEmpty{
  padding-left: 15px;
}

.listopen:before{
  content:url('../images/tableau/flecheDroiteGris.png');
  padding-right: 3px;
}

.listclose:before{
  content:url('../images/tableau/flecheBasGris.png');
  padding-right: 3px;
}

input.hasDatepicker {
  width:90px !important;
}

button.ui-datepicker-trigger {
  width: 25px !important;
}

form input.removeLineButton {
   padding: 0em 0.3em;
   width:18px !important;
}

input.deleteNetwork * {
       padding: 0 !important;
}
#lift__noticesContainer___notice ul {
  padding: 10px 20px;
}

/**************************************
Tableau
**************************************/
#acceptNodeGrid {
  width:100%;
  border-left: 1px solid #B4B3A8;
  border-right: 1px solid #B4B3A8;
}
#pending_server_history {
  width:100%;
  border-left: 1px solid #B4B3A8;
  border-right: 1px solid #B4B3A8;
}

.sgridbph{
  border:0; 
  padding:0;
  height:200px;
}

.titleId{
  padding-left: 15px;
}

.tablewidth{
  width:100%;
}

.reportTableTitleWidth{
  width:auto;
}

.reportbiggerWidth{
    width:110px;
}
.reportTitleWidth{
  width:92px;
}
.autotablewidth{
  width:auto;
}
.tablepadding{
  padding-left:15px;
  padding-top:5px;
}
.tablemargin{
  margin-top:5px;
}

table {
   width: 98%;
}

.dataTables_wrapper table {
  width:100%;	
  border-right: 1px solid #B4B3A8;
  border-left: 1px solid #B4B3A8;
}

#grid_rules_grid_zone {
  width:100%; 
}

#acceptNodeGrid_wrapper {
  margin: 10px; 
}

caption {
   display: none;
}

th, tr, td {
   padding: 4px 3px;
   text-align: left;
}
tr.head, tr.foot {
   color: #fff;
   font-weight: bold;
}
tr.foot {
   background: url(../images/tableau/cCentrebas.jpg) bottom left;
}
tr.head {
  background-image: -webkit-linear-gradient(top, #888, #555);
  background-image: -moz-linear-gradient(top, #888, #555);
  background-color: #666;
}
.head th.first {
   padding: 5px 10px;
   background: url(../images/tableau/cGhaut.jpg) no-repeat top left;
}
.head th.last {
   background: url(../images/tableau/cDhaut.jpg) no-repeat top right;
}
.foot td.first {
   padding: 5px 10px;
   background: url(../images/tableau/cGbas.jpg) no-repeat bottom left;
}
.foot td.last {
   background: url(../images/tableau/cDbas.jpg) no-repeat bottom right;
}
th a {
   color: #fff;
   font-weight: bold;
   text-decoration: none;
}
tr.color1 {
   background-color: #eee;
}
tr.color2 {
   background-color: #fff;
}

tr.eventLogDescription {
  border-bottom: 1px solid #ABABAB;
}

.dataTables_wrapper td {
  border-top: none;
  border-bottom: 1px solid #ababab;
}

td {
  border-top: 1px solid #ababab;
}

.warning {
   color: #c00;
}

a.warning {
   color: #c00;
   padding-left: 30px;
}
#contenu table td img, #contenu table th img {
   float: none;
   margin: 0;
   padding: 2px 0 0 0;
}
.openDetail {
   border: none;
   background: none;
   text-decoration: underline;
   color: #000;
   cursor: pointer;
}
.openDetail:hover {
   text-decoration: none;
}
div#Detail {
   height: auto;
   min-height: 100%;
   background: url(../images/popin/fdLoginFootG.png) no-repeat left bottom;
   display: block;
   min-height: 107px; 
}
#Detail div {
   padding: 10px;
}

.head th input, .foot td input {
   padding: 0.1em;
   background-color: #f8f8f8;
   border: 1px solid #b4b3a8;
}

.field_errors, .error, .errors {
  color: red;  
}

.field_errors {
  margin-top:4px;   
}

.field_errors li {
  list-style-position:inside;   
}



/**********************
* Custom for DataTable
***********************/

.dataTables_filter {
  text-align: right;
  width:50%;
  float:right;
}

.dataTables_filter input {
  border: 1px solid #B4B3A8;
  padding: 2px;
}

.dataTables_length select {
  padding: 1px;
  border: 1px solid #B4B3A8;
}

.dataTables_length {
  widht:40%;
  float:left;
}

.paginate {
  width : 50%;
  align:left;
  height:20px;
}

.paginateBold {
  width : 50%;
  align:left;
  height:20px;
  font-weight:bold;
}

.sorting span,.sorting_asc span,.sorting_desc span   {
  float:right;  
  width:14px;
}
.sorting {
  cursor: pointer; 
}
.sorting_asc { 
  cursor: pointer; 
}
.sorting_desc { 
  cursor: pointer; 
}

.sorting_asc span:after {
  content:url("../images/tableau/flecheHaut.png");
}

.sorting_desc span:after {
  content:url("../images/tableau/flecheBas.png");
}

/**********************************
 * Pagination nested 
 **********************************/
 
.dataTables_paginate {
  float: right;
  text-align: right;
}

.dataTables_info {
  float: left;
  width: 30%;
  padding: 3px 0px 3px 0px;
}

.dataTables_wrapper {
  margin: 10px 10px 0px 5px;
}


table.noMarginGrid {
	border-left : 0 ;
    border-right : 0 ;
}
.noMarginGrid {
  margin: 0;
}
#reportsGrid_wrapper {
  margin: 0;
}

.dataTables_wrapper_top {
  padding: 6px;
  overflow: hidden;
  display: block; 
  border-top: 1px solid #B4B3A8;
  border-left: 1px solid #B4B3A8;
  border-right: 1px solid #B4B3A8;
  border-top-left-radius: 4px;
  border-top-right-radius: 4px;
}

.dataTables_wrapper_bottom {
  padding: 6px;
  overflow: hidden;
  display: inline-block; 
  display: block;
  border-bottom: 1px solid #B4B3A8;
  border-left: 1px solid #B4B3A8;
  border-right: 1px solid #B4B3A8;
  border-bottom-left-radius: 4px;
  border-bottom-right-radius: 4px;
}

#grid_rules_grid_zone {
  border-right: 1px solid #B4B3A8;
  width: 100%;
}
 
.paginate_disabled_previous, .paginate_enabled_previous, .paginate_disabled_next, .paginate_enabled_next {
  height: 19px;
  width: 19px;
  margin-left: 3px;
  float: right;

}

.paginate_disabled_previous {
  background-image: url('../images/back_disabled.jpg');
}

.paginate_enabled_previous {
  background-image: url('../images/back_enabled.jpg');
}

.paginate_disabled_next {
  background-image: url('../images/forward_disabled.jpg');
}

.paginate_enabled_next {
  background-image: url('../images/forward_enabled.jpg');
}


/********************
* Directive display
********************/
.inlineml{
  display:inline;
  margin-left:3px;
}
.inlinenotop{
  display:inline;
  padding-top:0px;
}
.cpiefsave{
  float:right;
}
.pimversionspad{
  padding:20px;
}
.wbBaseField * {
  vertical-align: middle;
}

.wbBaseField {
  vertical-align: middle;
  margin-top: 7px;
}

.wbBaseFieldLabel {
  margin-top: 5px;
}
.policyDisplay {
  font-size: 12px;
  font-family: Trebuchet MS,Tahoma,Verdana,Arial,sans-serif;
}
.greytooltip{
  border-bottom:dotted 1 px grey;
}
.policyDisplay * {
  font-size: 12px;
  font-family: Trebuchet MS,Tahoma,Verdana,Arial,sans-serif;
}

.variableDefinition {
  margin: 3px;
  padding:3px;
  font-size: 12px;
  font-family: Trebuchet MS,Tahoma,Verdana,Arial,sans-serif;
}

.variableDefinition span {
  display: table-cell;
  padding-right: 10px;
}

.variableDefinition td {
  border-bottom:dotted 1 px lightgrey;
  
}

.variableDefinition span,
.variableDefinition td,
.variableDefinition input {
  font-size: 12px;
  font-family: Trebuchet MS,Tahoma,Verdana,Arial,sans-serif;
  vertical-align: baseline;
}

.variableDefinition sup {
  font-size: 10px;
}

.policyVariables {
  width:75%;
  display:table;
  border-bottom : solid 1px;
}


.policyReports {
  padding:0;
  margin:0;
  width:20%;
  float:right;
}

.policyReports img {
  padding:0;
  margin:0;
}
.policyField {
  width:75%;
}

/**********************************
 *define the group/section table
 **********************************/
 
table.directiveSectionDef {
  border-bottom: dotted 1px grey;
}

table.directiveSectionDisplay {

}

table.directiveGroupDef {

}

table.directiveGroupDisplay {

}

div.directiveGroup {

}

fieldset.sectionFieldset {
  padding: 1px 10px 1px 10px;
}

fieldset.groupFieldset {
  padding: 1px 10px 1px 10px;
}

fieldset.techniqueDetailsFieldset {
  margin: 10px;
  padding: 1px 10px 1px 10px;
}

div.foldableSection div.inner-portlet-header-lower {
  cursor: pointer;
}

div.unfoldedSection div.inner-portlet-header-lower:before {
  content: url("../images/tableau/flecheBasGris.png");
  padding-right: 3px;
}

div.foldedSection div.inner-portlet-header-lower:before {
  content: url("../images/tableau/flecheDroiteGris.png");
  padding-right: 3px;
}


.foldedSection table, .foldedSection div {
  display:none;
}

.foldedSection div.inner-portlet-header-lower {
  display:block;
}

/**********************************
 *add / remove group 
 **********************************/

.lopaddscala{
  padding:0px
}
.createitem{
  text-align: right;
}

div.directiveDeleteGroup {
  float:right;
  margin-right: 5px;
  margin-top: -10px;
}

div.directiveAddGroup {
  float:right;
  margin-right: 5px;
  margin-top: -10px;
}


td.directiveVarLabel {
  width:30%;
  margin-right:2px;
  text-align: left;
  font-size: 12px;
  font-family: Trebuchet MS,Tahoma,Verdana,Arial,sans-serif;
  vertical-align: middle;
}

td.directiveVarLabel span {
  font-size: 12px;
  font-family: Trebuchet MS,Tahoma,Verdana,Arial,sans-serif;
}

td.directiveVarValue  {
  width:50%;
  margin-right:2px;
}

.textareaField {
  height: 300px;
}

/**********************************
 * Temporal information
 *********************************/

.executionPlanning div.planningDetail {
  margin: 3px;
  padding:3px;
}
.executionPlanningTitle {
  font-size: 1.1em;
  font-weight: bold;
}

form .executionPlanningTitle {
padding:0 20px;
}


#weeklyPeriod {
  padding:0 20px;
}

.variableDefinition td {
   border-top: 0px;
}


/*
.variableDefinitionTitle {
  font-size: 1.1em;
  font-weight: bold;
  padding:0 20px;
}
*/

/*********************************
* Search servers
*********************************/

.nodeheader {
    font-weight: bold;
    font-size: medium;
    text-align: center;
}

.nodeheadercontent {
    color: #FFFFFF;
    display: inline-block;
     padding : 3px 10px;
     background-color: #2E2D2D;
}
}
.paddscala{
  padding: 0px 0px 0px 15px;
}
.catdelete{
  font-size:0.9em; 
  margin-left: 5px;
}
.margins{
  margin: 15px 0px 8px 0px;
}
.spacerscala{
  float:right;
}
.paginatescala{
  float:left;
  margin-top: 4px;
}
.notify{
  text-align:center;
}
.nserverrmargin{
  margin-right:5px;
}
.rmargin{
  float:right; 
  margin:10px;
}
table.searchNodes {
  width: 750px;
  margin: 0;
}

table.searchNodes tbody td.first {
  border-left: solid 1px #ABABAB;
}

table.searchNodes tbody td.last {
  border-right: solid 1px #ABABAB;
}

fieldset.searchNodes {
  padding:5px;
  width: 545px;
  clear: both;
}

.reasonNode {
  padding:8px;
  margin:5px;
  width: 550px;
  clear: both;
}

fieldset.searchNodesAction {
  padding:5px;
  margin:5px;
  width: 530px;
  clear: both;
}


fieldset.groupCategoryUpdateComponent {
  padding:5px;
  margin:5px;
  width: 580px;
  
}
fieldset.groupUpdateComponent {
  padding:8px;
  margin:5px;
  width: 580px; 
}

tr.query_line, .query_line td {
  padding: 4px 1px;
  text-align: center;
}

.composition {
  padding: 5px 0px 0px 5px;
  margin: 0px 0px 0px 0px;
  width: 743px;
  vertical-align: middle;
  border-left: solid 1px #ABABAB;
  border-top: 1px solid #ABABAB;
  border-right: 1px solid #ABABAB;
}

.composition span {
  display: inline-block;
}

.compositionRadio {
  display: table-row-group !important;
  text-align:left;
}

table#serverGrid {
  width: 750px;
  
}

table#serverGrid tbody td {
  border-left: solid 1px #ABABAB;
  border-bottom: solid 1px #ABABAB;
  border-top: 0px;
}

#serverGrid_wrapper {
  width: 750px;
  margin: 0;
}

#serverGrid_wrapper table {
  margin:0;
}


.desactivatedGrid {
  color: #AAAAAA;
}

.dataTables_scrollHeadInner table {
  margin:0px;
}

.dataTables_scrollHeadInner {
  background:url("../images/tableau/fdTaboHead.jpg") repeat-x scroll left top transparent;
}

.dataTables_scrollBody table {
  margin:0px;
}

#serverGrid_paginate_area {
  float:left;
}
div.dataTables_scroll {
  clear: both; 
}

#serverGrid_info_area {
  margin:0 0 0 5px;
}

#serverGrid_info_area div {
  display:inline-block;
}

#serverGrid_tooManyResult {
  width: 748px;
  margin:0 0 0 10px;
  border: solid 1px #ABABAB;
}


.paginate_button {
  padding: 2px 6px;
  margin: 0;
  cursor: pointer;
  font-size:12px;
}

.paginate_button:hover {
  background-color: #FFF3C9;
  text-decoration: underline;
}

.paginate_button_disabled {
  padding: 2px 6px;
  margin: 0;
}

.paginate_active {
  padding: 1px 5px 2px 5px;
  margin: 0;
  color: #333333;
  font-size:13px;
}


/************************
 * Search groups
 ************************/

fieldset.hierarchy {
  width:300px;
  margin:5px;
  padding:5px;
  /*float: left;*/
  display: inline-block; 
  vertical-align: top;
}

fieldset.groupCategory {
  width:600px;
  margin:5px;
  padding:5px;
  float: left;
  
}

.nodeGroupSubmitSearch {
   width:748px;
   border-left: 1px solid #ABABAB;
   border-right: 1px solid #ABABAB;
   margin: 0 ;
   padding: 5px 0 5px 0;
}


fieldset.crEditHierarchy {
  width:45%;
  margin:5px;
  padding:5px;
  display: inline-block;
  vertical-align: top;
}
/* Firefox specific behavior cause bug https://bugzilla.mozilla.org/show_bug.cgi?id=504622 https://bugzilla.mozilla.org/show_bug.cgi?id=261037 */
@-moz-document url-prefix() { 
  fieldset.crEditHierarchy {
    display: table-column;
  }
}

div.hierarchySpacer {
  width:5%;
  display: inline-block;
}
/*

*/
* {
   margin:0;
   padding: 0;
   list-style: none;
}
body {
   font-size: 11px;
   font-family: Tahoma, Geneva, Arial, Helvetica, sans-serif;
   background: #1f1e1e url(../images/fondBody.jpg) repeat-x top left; 
}

html, body {
   margin:0;
   padding:0;
   height:100%;
}

img {
   border: none;
}
a:focus {
   border: none;
   outline: none;
}

/**************************************
structure
**************************************/
.subContainerReasonField {
    padding: 0 4px 0 4px;    
}

div#prelude {
   display: none;
}
div#container {
   background: #1f1e1e url(../images/fondBody.jpg) repeat-x top left; 
/*       padding:10px; */
   padding-bottom:40px;   /* Height of the footer */
}

#bodyContainer {
  min-height:100%;
  position:relative;
}

div#contenuInfos {
   overflow: hidden;
   Background-color: #2E2D2D;
}
div#navigation {
   float: left;
   background-color: #1e1e1e;
   border-top-right-radius: 10px;
   border-bottom-right-radius: 10px;
}
div#logo {
   padding: 5px 50px 2px 0;
   height: 113px;
   display: inline;
}

#deploymentStatus {
  float:right;
  width:200px;
  padding:10px;
  padding-right:25px;
  font-size:0.9em;
  color:white;
}

#deploymentLastStatus  {
  margin-bottom:10px;
}

div.pendingModificationStatus {
  float:right;
  width:200px;
  padding-bottom:10px;
}

div.pendingModificationStatus a {
  font-size:1.1em;
  color:white;
}

/**************************************
header - haut de page
**************************************/
.logoutbutwidth{
  width:130px;
}
div#infosUser {
   padding: 10px 5px;
   height: 30px;
   color: #f79d10;
}
#infosUser p {
   float: left;
}
#infosUser .whoUser {
   margin-left: 30px;
   font-size: 1.4em;
   font-weight: bold;
   color: #f79d10;
}
*html #infosUser .whoUser {
   margin-left: 20px;
}
#infosUser .detailsUser {
   padding-top: 0.2em;
   font-size: 1.1em;
   color: #999;
}
#infosUser .whoUser a {
   margin: 0;
   padding: 0;
   color: #f79d10;
   text-decoration: underline;
}
#infosUser .detailsUser a {
   margin: 0;
   padding: 0;
   font-weight: normal;
   color: #999;
   text-decoration: underline;
   cursor: pointer;
}

#documentation {
  float: right;
  font-size: 14px;
  font-weight: bold;  
  padding-right: 20px;
}

#documentation a {
    color: #999; 
}


.automaticCleanDetail {
	padding : 5px 5px 0;
} 
#create-user {
   border: none;
   font-size: 1em;
   font-weight: normal;
   color: #f79d10;
   text-decoration: none;
}
span.ui-button-text {
   background: none;
   border: none;
}
#opener {
   border: none;
   background: none;
   text-decoration: underline;
   color: #999;
   cursor: pointer;
}
#opener:hover {
   text-decoration: none;
}
#openerAccount {
   border: none;
   background: none;
   text-decoration: underline;
   color: #f79d10;
   cursor: pointer;
}
#openerAccount:hover {
   text-decoration: none;
}

.deploymentButton {
  background: #DDDDDD !important;
}

.modificationsDisplayer {
  float:right;
  margin-right: 50px;
  margin-top: 10px;
}

.modificationsDisplayer span {
  margin-right: 30px;
  padding: 0;
  font-weight: normal;
  color: #FFFFFF;
  font-size: 14px;
  font-weight: bold;
  clear : both;
  float : left;
}
.modificationsDisplayer a{
  text-decoration: underline;
  cursor: pointer;
}

/**************************************
menu principal
**************************************/

div#menu {
   padding-top :7px;
   padding-top/*\**/: 3px\9;
   height: 55px;
   color: #000;
   background: #2e2d2d url(../images/fondMenu.jpg) repeat-x;
}
*html div#menu {
   margin: 0;
   padding-top: 0;
}
#menu ul {
   margin: 0 0 0 30px;
   padding: 0;
   height: 50px;
   display: block;
}
#menu li {
   padding: 0 12px 55px 0;
   font-size: 1.4em;
   font-weight: 800;
   display: inline;
   vertical-align: middle;
}
#menu a {
   padding: 7px 10px 30px 10px;
   height: 30px;
   color: #000;
   text-decoration: none;
}
#menu a:hover {
   padding: 7px 0 30px 0;
   color: #f79d10;
   background: url(../images/menuFdDroite.jpg) no-repeat top right;
}
#menu a:hover span {
   padding: 7px 10px 30px 10px;
   background: url(../images/menuFdGauche.jpg) no-repeat top left;
}

#menu .onMenu a {
   padding: 7px 0 30px 0;
   background: url(../images/menuFdDroite.jpg) no-repeat top right;
}
#menu .onMenu span {
   padding: 7px 10px 30px 10px;
   color: #f79d10;
   background: url(../images/menuFdGauche.jpg) no-repeat top left;
}
#menu a, #menu a:hover, #menu a:hover span, #menu .onMenu a, #menu .onMenu span {
   padding-top/*\**/: 0\9;
}

*html #menu a, *html #menu a:hover, *html #menu a:hover span, *html #menu .onMenu, *html #menu .onMenu span {
   padding-top: 0;
}

#menu ul li ul {
  display: none;
}

/**************************************
menu secondaire
**************************************/

#contenu.maximized {
   width: 94%;
   padding-right: 1%;
}
#navigation.minimized {
   width: 2%;
   border-radius: 0 0 0 0;
}
}
*html #navigation.minimized #slickbox {
   width: 10px;
}
*html #contenu.maximized {
   margin-left: 30px;
   width: 85%;
}
#navigation.minimized ul, #navigation.minimized h2 {
   display: none;
}
div#slickbox {
   margin-bottom: 20px;
   width: 186px;
   height: 100%;
   background-color: #2e2d2d;
}
#slickbox h2 {
   padding-top: 7px;
   padding-left: 12px;
   height: 36px;
   color: #fff;
   font-size: 1.5em;
   background: url(../images/fondTitMenu.jpg) no-repeat;
}
#slickbox h2 a {
   color: #f79d10;
   text-decoration: none;
}
#slickbox a {
   color: #f79d10;
   text-decoration: none;
   display: block;
}
#slickbox a:hover {
   text-decoration: underline;
}
#slickbox ul {
   width: 186px;
   background-color: #1f1e1e;
   border-bottom: 1px solid #2d2d2d;
}
#slickbox .niv1 a {
   padding: 10px 0 10px 24px;
   height: 20px;
   color: #f79d10;
   font-size: 1.2em;
   border-top: 1px solid #2d2d2d;
   background: url(../images/puceMenuGrise.jpg) no-repeat left top;
}
#slickbox .niv1 a:hover {
   height: 20px;
   background: #585757 url(../images/puceFlecheHoverNiv1.jpg) no-repeat right center;
}
#slickbox span :not(.niv1) {
   padding: 10px 0 10px 24px;
   color: #fff;
   font-size: 1.2em;
   border-top: 1px solid #2d2d2d;
   background: url(../images/puceMenuGrise.jpg) no-repeat left top;
   display: block;
}
#slickbox .niv2 a {
   padding: 10px 0 10px 36px;
   height: 20px;
   color: #f79d10;
   font-size: 1.2em;
   border-top: 1px solid #2d2d2d;
   background: url(../images/puceNiv2.jpg) no-repeat left top;   
}
#slickbox .niv2 a:hover {
   height: 20px;
   background: #585757 url(../images/puceFlecheHover.jpg) no-repeat right center;
}
.menuHide img {
   float: left;
   padding-right: 10px;
   vertical-align: middle;
   border: none;
   text-decoration: none;
}
a.menuHide {
   color: #f79d10;
   padding: 12px 0;
   display: block;
   border-top-right-radius: 10px;
}
div.minimized a.menuHide {
margin: 0;
padding: 0;
}
a:focus.menuHide, a:active.menuHide {
   border: none;
}

/**************************************
contenu
**************************************/

div#contenu {
   margin: 0 auto;
   position: relative;
   float: left;
   width: 77%;
   padding-left: 30px;
   background-color: #2e2d2d;
}
#contenu h1 {
   margin: 0 0 5px 0;
   color: #fff;
}
p#filAriane {
   padding: 0 5px 10px 0;
   font-size: 1em;
   color: #f79d10;
   background-color: #2e2d2d;
}
#filAriane a {
   color: #f79d10;
}

/**************************************
Home portlet
**************************************/

.column {
   width: 50%;
   float: left;
}
.portlet {
   margin: 0 1em 1em 0;
   background-color: #fff;
   background:  url(../images/fondPortlet.jpg) repeat-x\9;
}
*html .portlet {
   background: url(../images/fondPortlet.jpg) repeat-x;
}
*html .portlet-content {
   background: #fff url(../images/fondPortlet.jpg) repeat-x;
}
.portlet a {
   color: #f79d10;
}
.portlet a:hover {
   color: #000;
   text-decoration: none;
}
.portlet img {
   float: left;
   margin: 0px 20px 20px 10px;
}

p img {
   float: none !important;
   margin: 0px !important;
}

.evlogviewpad {
   margin-left: 15px;
}

*html .portlet ul {
   padding: 20px 0 15px 0;
}
.portlet li {
   list-style-type: none;
}

.portlet-header {
   padding: 5px 0 5px 15px;
   font-size: 1.4em;
   font-weight: bold;
   cursor: default;
   background: none;
}

.inner-portlet-header {
  font-size: 1.3em;
  font-weight: bold;
  cursor: default;
  background: none;
  border-bottom: 1px solid #F79D10;
  padding: 5px 0 2px 5px;
}

.inner-portlet-header-lower {
  font-size: 1.3em;
  cursor: default;
  background: none;
  border-bottom: 1px solid #F79D10;
  padding: 5px 0 2px 5px;
}

.inner-portlet-content {
  padding: 5px 0 2px 5px;
}

.arrondishaut {
  border-top-left-radius: 4px;
  border-top-right-radius: 4px;
}

*html .portlet-header {
}

.inner-portlet {
   margin: 7px 10px 18px 10px;
   background-color: #fff;
   background:  url(../images/fondPortlet.jpg) repeat-x\9;
}

.portlet-header .ui-icon {
   float: right;
   cursor: pointer;
}
.portlet-content {
   background-color: #fff;
}
.ui-sortable-placeholder {
   border: 1px dotted black;
   visibility: visible !important;
   height: 50px !important;
}
.ui-sortable-placeholder * {
   visibility: hidden;
   visibility: hidden;
}

/**************************************
popin
**************************************/

div#login, 
div#account, 
#addPopupContent {
   height: auto;
   background: url(../images/popin/fdLoginFootG.png) no-repeat left bottom;
   display: block;
   min-height: 107px; 
}

div#refusePopup {
  background-color: #FFEEE0;
}

/********************
* Popup
********************/
#actions_zone{
  margin:10px 10px 0px 5px;
}
.popcurs{
  text-decoration: underline;
  cursor:pointer;
}
.curspoint{
  cursor:pointer;
}
.newservertable{
  max-height: 300px;
  overflow-y: scroll;
}
.newservercell{
  overflow:scroll; 
  max-height: 100px;
}

#ui-dialog-title-addPopup{
  height: 25px;
    width:90%;
    }

.ui-dialog-title, .ui-dialog-titlebar-close {
  height: 25px;
}

.popupButton {
  padding: 5px;
  float: right;
}

.popupButton span {
  float: none;
}
#succesConfirmationDialog{
    z-index : 9995;
}
/**************************************
popin Login
**************************************/

#dialogLogOut { 
  display:none; 
}

#dialogLogOut a:hover {
   text-decoration: underline;
}
#login {
   padding-right: 15px;
}
#login p {
   font-size: 1.2em;
   font-weight: 800;
   text-align: center;
}
#login a {
   color: #000;
}
#login a:hover {
   text-decoration: none;
}


/**************************************
popin Account
**************************************/
.userinfowidth{
  width:130px;
}
#account h2 {
   color: #f79d10;
   font-size: 2em;
   font-weight: 800;
}
#account div {
   padding: 10px 10px 20px 10px;
}
#account p {
   margin: 10px 0;
   font-size: 1.2em;
   font-weight: 800;
}
#account p.right {
   margin-right: 10px;
}
#account p.right a {
   font-size: 0.8em;
}
#account p.validateTips {
   margin: 15px 0;
}
#account label {
   float: left;
   padding: 5px 10px 0 0;
   width: 20%;
   text-align: right;
}
#account input {
   width: 210px;
   border: 1px solid #b4b3a8;
   background-color: #f8f8f8;
}
#account input#acSubmit {
   margin: 10px 0;
   padding: 10px; 
   color: #fff;
   font-weight: bold;
   border: none;
   background: url(../images/fdBtnUpdate.jpg) no-repeat 50% 50%;
}
#account textarea {
   margin-top: 5px;
   width: 465px;
   color: #666;
}
#account a {
   color: #000;
}
#account a:hover {
   text-decoration: none;
}
span.verifError {
   padding: 0 0 5px 40px;
   color: #c00;
   background: url(../images/icError.jpg) no-repeat;
}
span.verifValid {
   padding: 0 0 5px 40px;
   color: #b4b3a8;
   background: url(../images/icValid.jpg) no-repeat;
}

/**************************************
popin Alert
**************************************/

#dialogAlert {
  display:none;
  }
#simplemodal-container {
  color:#000000; 
  background-color:#FFFFFF; 
  border:4px solid #F79D10; 
  padding:0px;
  font-family: Trebuchet MS,Tahoma,Verdana,Arial,sans-serif;
    }
#simplemodal-container .simplemodal-data {
  padding:0px;
  }
#simplemodal-container .simplemodal-title hr {
 margin: 0px;
 width:100%;
}
#simplemodal-container .simplemodal-title h1 {
 margin: 4px 0 2px 10px;
}
#simplemodal-container .simplemodal-bottom {
  align: right;
}
#simplemodal-container .simplemodal-bottom button,
#simplemodal-container .simplemodal-bottom input {
  width:130px;
  text-align: center;
}

#simplemodal-container .simplemodal-bottom input.wideButton {
  width:190px;
  text-align: center;
}

#simplemodal-container .simplemodal-bottom hr {
 margin: 0px;
 width:100%;
}

#simplemodal-container .simplemodal-bottom p {
 margin: 3px 0px 3px -5px;
 padding:0px;
 width:100%;
}

#simplemodal-container .simplemodal-content {
  padding:10px;
  font-size: 1.1em;
}
#simplemodal-container .simplemodal-content-no-zoom {
  padding:6px;
}
#simplemodal-container code {
  background:#141414; 
  border-left:3px solid #65B43D; 
  color:#bbb; 
  display:block; 
  font-size:12px; 
  margin-bottom:12px; 
  padding:4px 6px 6px;
}
#simplemodal-container a.modalCloseImg {
  background:url("../images/popin/croix.png") no-repeat; 
  width:31px; 
  height:30px; 
  display:inline; 
  z-index:3200; 
  position:absolute; 
  top:-15px; 
  right:-16px; 
  cursor:pointer;
}
#simplemodal-overlay {
    background-color: #777777;
}


/*****************************************
* Popup creation groupe/category
******************************************/

.createContainer {
  height: 300px;
}
.createGroup {
  height: 400px;
}

#openAlert .ui-button-text{
  padding:0px !important;
  // this is because of the button()
}

#openAlert {
   border: none;
   background: none;
   text-decoration: underline;
   color: #999999;
   cursor: pointer;
   width: auto;
}
#openAlert:hover {
   text-decoration: none;
}
#Alerte p {
   font-size: 1.2em;
   font-weight: 800;
   text-align: center;
}
#Alerte a {
   color: #000;
}
#Alerte a:hover {
   text-decoration: none;
}
/*************************
*  plugins         *
**************************/

.pluginpadd{
  padding: 0 10px;
}

/*************************
*   Divers
**************************/

/*
 * Underlined, dotted grey: that text has a tooltip
 */
.tooltip {
    color: DimGray;
    padding-top: 0px;
}

.spacing-title {
  padding-top:0;
  margin-bottom:5px;
  margin-top:5px;
}

.tooltipable > .directiveVarValue {
  background-image: url("../images/icInfo.png");
  background-repeat: no-repeat;
  background-position: center right;
  padding-right: 18px;
}

#tooltip {
  position: absolute;
  z-index: 3000;
  border: 1px solid #666;
  background-color: #eee;
  padding: 5px;
  opacity: 0.85;
  padding: 4px;
}
#tooltip h3, #tooltip div { 
  margin: 0; 
}

/* tooltip styling.  */

.tooltipContent {
  display:none;
  
}

.red {
color: #FF0000 !important;
}

.smallButton {
  width: 40px !important;
  height: 22px !important;
  font-size : 11px !important;
  font-weight:100 !important;
}

.smallButton span {
  padding-top: 0px !important;	
  padding-bottom: 2px !important;	
  padding-left: 0px !important;	
  padding-right: 0px !important;	
}

td.complianceTd, td.parametersTd {
	text-align: center !important;
}

.smallButton img {
  height: 15px;	
}

.mediumButton {
  width: 65px !important;
  height: 22px !important;
}

.mediumButton span {
  padding-top: 0px !important;	
  padding-bottom: 0px !important;	
  padding-left: 0px !important;	
  padding-right: 0px !important;	
}

.mediumButton img {
  height: 15px;	
}
.autoWidthButton {
  width: auto !important;
}

/* others */

.errorscala{
  border-bottom:1px solid red;
  cursor:pointer;
}
.tree li.filteredNode { 
  display:none; 
}
.deca{
  padding: 10px;
}

.inline{
  display:inline;
}
.iconscala{
  float:left;
  margin-right:5px;
  margin-top:2px;
}

.err{
  padding-left: 50px;
}
.green{
  color:green;
  margin:5px; 
  font-style:italic; 
  font-size: 0.9em;
}
.warnicon{
  float:left;
  margin-right:9px;
}
.erroricon{
  float:left; 
  margin-right:10px;
}
.icon{
  float:left; 
  margin-right:20px;
}
.greenscala{
  color:green
}
.centertext{
  text-align:center;
}
.greyscala{
  color:grey; 
  border-bottom:1px dotted grey;
}
.checkbox{
  float:right;
  margin:0 30px 0 10px;
  height:20px;
}
.nodisplay{
  display:none;
}
.ajaxloader{
  position: fixed;
    top: 50%;
    left: 50%;
    text-align:center;
    padding:10px;
    margin-left: -50px;
    margin-top: -50px;
    z-index:9999;
    overflow: auto; 
    display:none;
}

/**************************************
footer - bas de page
**************************************/

div#footer {
   padding: 0px 5px 0px 30px;
   height: 40px;
   color: #999;
   font-size: 1.3em;
   background: #1f1e1e url(../images/fondBody.jpg) repeat-x top left; 
   position:absolute;
   bottom:0;
   width:100%;
}
#footer a {
   color: #999;
}

#footer p {
    padding-top: 11px
}
/**************************************
classes annexes
**************************************/

.right {
   float: right;
   margin: 0 0 5px 5px;
}
.center {
   text-align: center;
}
hr.spacer {
   visibility: hidden;
   clear: both;
}

.twoCol {
    float:left;
    width:67%;
}

.twoColPopup {
    float:left;
    width:66%;
}

.rudderBaseFieldClassName {
    width:99%;
}

.rudderBaseFieldSelectClassName {
    width:101%;
}

.twoColParentCategory {
    float:left;
    width:62%;
    margin-right: 2px;
}

.threeCol {
    float:left;
    width:30%; 
    margin-right: 4px;
}

.threeColReason {
    float:left;
    width:30%; 
    margin-right: 2px;
    margin-bottom: 5px;
}

.threeColErrors {
    float:left;
    margin-right: 2px;
}

.smallCol {
   float:left;
   margin-right: 2px;
   width:20%;
}
.largeCol {
   float:left;
   margin-right: 2px;
   width:60%; 
}

.align-radio span {
  display:inline-block;
  margin-right:5px;
}

.align-radio-generate-input span {
  display:inline-block;
}

.radioTextLabel {
  margin-right:6px;
  margin-left:3px;
}

.groupDiv {
   margin-top: 5px;
   margin-bottom: 10px;  
}

legend {
  padding-left: 5px;
  padding-right: 5px;
}

#createANewItem {
  margin: 5px 0px 9px 0px;
}

#createANewItemContentForm div {
/*   margin-top:3px; */
}

/************************************
Portlet content for object details
(for example, details about a Directive 
template, a Directive, etc)
************************************/

.object-details {
    padding:10px;
}

.object-details > * {
    margin:10px;
}

.object-details fieldset {
    padding-left: 2px;
    padding-right: 20px;
}


/************************************
Descriptions
************************************/

ul.descriptif li {
   padding: 0 12px 5px 5px;
  list-style-type: none;
}

.inform div {
  /*display:inline-block;*/ /* for some reason, it breaks the display in a popup?*/
  vertical-align: middle;
}
.inform div.inform_logo {
  width:64px;
  height:64px;
  background: url(../images/icOK.png) no-repeat;
}

.warn div {
  /*display:inline-block;*/
  vertical-align: middle;
}
.warn div.warn_logo {
  width:64px;
  height:64px;
  background: url(../images/icWarn.png) no-repeat;
}

div.serverDetail {
  font-weight:bold;
  text-align:center;
}


div.tabInform {
  padding:5px;
}

.errorInput {
  border-color: red;    
}

.reportLine {
    background: url("../images/tableau/fdTaboHead.jpg") repeat-x scroll left top transparent;
    color: #FFFFFF;
    float: left;
    margin-top: 4px;
    padding: 5px;
}

.filter {
	float : right;
	margin-right : 14px;
}
/***********************************
 *Directive display
************************************/

.policyTitle {
  font-size:1.3em;
  font-weight:bold;
  text-align:center;
}

.policyDescription {
   font-weight:bold;
}

#policyDetails {
  margin : 10px;
  padding : 5px;
  border: 1px solid #2d2d2d;
}

.directiveContainer {
  margin : 5px;
}

.directiveTitle {
  font-weight:bold;
}

#parameters {
/*   margin-top: 3px; */
/*   margin-left: 5px; */
}

tr.parametersDescription {
  border-bottom: 1px solid #ABABAB;
  border-top: 0px;
  height: 30px;
}

.parametersDescriptionDetails {
  padding:15px;
}
/***********************************
 *Reports display
************************************/
.evlogviewpad {
  padding:5px;
}

.emptyTd {
	border: 0pt none !important;
	background : #DEDEDE !important;
}

.reportTable {
border-bottom : 2pt ridge;
}

.detailReport {
    border: 0pt none;
}
.firstTd {

	border-left: 1px ridge #ABABAB !important;
}

td.nestedImg{
	padding: 0px 3px !important;
}
.evlogviewpad li{
  list-style-type: disc;
}
.evloglmargin{
  margin: 7px;  
}
.reportsList {
  margin : 10px;
  padding : 5px;
}

.reportsTitle {
  font-size:1.3em;
  font-weight:bold;
}

.reportsGroup {
  margin : 10px;
  padding : 5px;
  border: 1px solid #2d2d2d;
}

.reportsNode {
  margin : 10px;
  padding : 5px;
}

.reportsHeader {
   margin: 15px 0;
   padding: 0 10px;
   font-size: 1.1em;
}

.reportDetailsGroup {
   padding: 0 20px;
   border-left:1px dotted;
   border-right:1px dotted;
}

tr.Success {
  background-color:#CCFFCC;
}
tr.Applying {
  background-color:#CCCCCC;
}
tr.Repaired {
  background-color:#FFFA66;
}
tr.Warn {
  background-color:#FF9922;
}
tr.Unknown {
    background-color: #FFBB66;
}
tr.Error {
  background-color:#FF6655;
}
tr.NoAnswer {
  background-color:#BBAAAA;
}
tr.NotApplicable {
  background-color:#CFCFFF;
}

td.Success {
  background-color:#CCFFCC;
}
td.Applying {
  background-color:#CCCCCC;
}
td.Repaired {
  background-color:#FFFA66;
}
td.Warn {
  background-color:#FF9922;
}
td.Unknown {
    background-color: #FFBB66;
}
td.Error {
  background-color:#FF6655;
}
td.NoAnswer {
  background-color:#BBAAAA;
}
td.NotApplicable {
  background-color:#CFCFFF;
}

td.details{
	border:none;
}

li.eventLogUpdatePolicy {
  list-style-position: inside;  
  list-style-type: none;    
}

table.eventLogUpdatePolicy {
  width: 50%;
  margin-top: 0px;
  margin-left: 0px;
}



table.detailedReport {
  margin : 0;
  padding: 0 0 0 100px;
  width: 100%
}

span.detailedReportTitle {
    position:absolute;
}

table.fixedlayout{
    table-layout:fixed;
    word-wrap:break-word
    }

tr.detailedReportLine, td.detailedReportLine {
  padding: 0;
  margin: 0;
  border: 0;
}

td.severityWidth, th.severityWidth {
  width: 200px;
}

tr.unfoldable {
  cursor:pointer;
}

.diffOldValue {
    text-decoration:line-through;
}

/***********************************
 * Quicksearch
************************************/

.quicksearch {
  text-align: center;
  margin-top: 5px;	
}

/***********************************
 * Trees
************************************/

#categoryTree.jstree-rudder a {
  vertical-align: middle;
}

.treefilternodecursor{
  cursor:pointer;
  cursor:hand;
}

.treeGroupName , .treeDirective, .treeTechniqueName, .treeRuleName { 
  font-size:0.95em; 
}

.treeActiveTechniqueName , .treeActiveTechniqueCategoryName , .treeGroupCategoryName, .treeRuleCategoryName {
  font-weight: bold;
}


li.disableTreeNode > a {
  color: grey;
  font-style:italic;
}

tr.disabledRule > td {
  color: grey;
  font-style:italic;
}

tr.disabledRule a {
  color: grey;
}

ins.jstree-icon {
    float: left;
}

.jstree-default.jstree-focused {
    background: none repeat scroll 0 0 #FFFFFF !important;
}


a>.jstree-icon
{
    background-position: 0!important;
}

.homePageBlock {
  margin: 10px; 
}

.homePageBlock li {
  list-style-type: disc;
  list-style-position:inside;
}

del {
  text-decoration: none;
  background: #FFD6D6;
}
 
ins {
  text-decoration: none;
  background: #D6FFD6;
}

table thead th div.DataTables_sort_wrapper {
  position: relative;
  padding-right: 20px;
}
 
table thead th div.DataTables_sort_wrapper span {
  position: absolute;
  top: 50%;
  margin-top: -8px;
  right: 0;
}

table thead th {
  border-top: none !important; 
  border-right: none !important; 
}

.fg-button {
  border-top: 1px solid #B4B3A8; 
  border-right: none !important; 
  font-weight: normal !important;
}

.paginate_button_disabled, .paginate_button, .paginate_active {
  border-top: 1px solid #B4B3A8; 
  border-bottom: 1px solid #B4B3A8; 
  border-left: 1px solid #B4B3A8; 
  border-right: none; 
  display:inline-block;
}

.dataTables_paginate .ui-state-default {
  text-decoration: none !important;
}

.dataTables_wrapper table {
	border-collapse: collapse;
}

#serverGrid_wrapper .dataTables_wrapper_top {
  border-top-left-radius: 0px !important;
  border-top-right-radius: 0px !important;
}
.bottomButton {
  margin-left:10px;
}
#SearchNodes {
  margin: 0px 0px 0px 0px;
}

.dataTables_paginate .last {
  border-right: 1px solid #B4B3A8 !important;
}

#allowedNetworksForm {
  margin-top: -7px;	
}

.database-info-table {
  width: auto;
}

.database-info-table td {
  border: none !important;	
}

#reportFromDate, #archiveReports {
  margin-left: 7px;	
}

div.ac_results {
  width: 304px !important;	
}

.ac_over {
  background-color: #414141 !important;
  color: white !important;
}

fieldset {
  border: 1px solid #B4B3A8;
}

.note {
  color: #555555;	
  margin: 5px 0px 0px 0px; 
}

.groupCategoryUpdateComponent {
  width: 450px;	
}

#ajaxItemContainer {
  float:left;
}

/**
 * Rollback
 */

.rollbackFieldSet {
  float : right;
  padding : 10px 0px;
  width : 400px;
  text-align : center;
}

.rollbackFieldSet legend{
  margin-left : 10px;
}

.alignRollback {
  vertical-align:50%
}

/**
 * Pending change request
 */

#changeRequestList {
  padding-left: 15px;
}

#changeRequestList li {
  list-style-type: disc;
}

<<<<<<< HEAD
img.targetRemove {
  margin : 0 0 -3px 5px;
  float  : none;
  cursor : pointer
}

img.targetIcon {
  margin : 0 0 -3px 0;
  float  : none;
}

.targetDisplay {
  display          : block;
  float            : left;
  padding          : 5px;
  margin           : 0 0px 5px 5px;
  background-color : rgba(255, 255, 255, 0.8);
}

.targetContainer {
  border      : 1px solid #B4B3A8;
  padding-top : 5px
}

.targetHeader {
  font-size   : 1.3em;
  font-weight : bold;
}

img.targetAction {
  margin : 0 5px 0 0;
  cursor : pointer
}

.targetActions {
  float        : left;
  padding-top  : 1px;
  padding-left : 10px
}

li.targetIncluded a {
  background: none repeat scroll 0 0 #DDFFDD !important;
  border: 1px dotted #48A648 !important;
  padding: 0 2px 0 1px;
}

li.targetExcluded a{
  background: none repeat scroll 0 0 #FFDDDD !important;
  border: 1px dotted #A64848 !important;
  padding: 0 2px 0 1px;
}

.title-link {
 font-size : 12px;
}

.ui-tooltip {
	max-width: 600px !important;
    border: 1px solid #DDDDDD !important;
    color: #333333 !important;
}
=======
.simplemodal-wrap{
	overflow:auto !important
>>>>>>> 2aebf02b
}<|MERGE_RESOLUTION|>--- conflicted
+++ resolved
@@ -2747,7 +2747,6 @@
   list-style-type: disc;
 }
 
-<<<<<<< HEAD
 img.targetRemove {
   margin : 0 0 -3px 5px;
   float  : none;
@@ -2809,8 +2808,7 @@
     border: 1px solid #DDDDDD !important;
     color: #333333 !important;
 }
-=======
+
 .simplemodal-wrap{
 	overflow:auto !important
->>>>>>> 2aebf02b
 }