--- conflicted
+++ resolved
@@ -411,7 +411,6 @@
 	z-index:1050;
 }
 
-<<<<<<< HEAD
 .tw-bs .modal .table#grid_dependentRulesGrid {
     margin-bottom: 0; 
 }
@@ -625,7 +624,8 @@
 }
 .tw-bs .modal tr.color1 {
    background-color: #fff;
-=======
+}
+
 .tw-bs .password-section .btn{
   outline: none !important;
 }
@@ -691,5 +691,4 @@
 
 .tw-bs .input-group-btn > .btn:hover, .tw-bs .input-group-btn > .btn:focus, .tw-bs .input-group-btn > .btn:active {
   z-index: 0;
->>>>>>> 5ae04512
 }