--- conflicted
+++ resolved
@@ -5,11 +5,7 @@
 test_shell()
 {
   mkdir -p .shellcheck
-<<<<<<< HEAD
-  find . \( -path ./.git -prune -o -path ./language/target -prune -o -path ./rudderc/repos -prune -o -path ./language/repos -prune -o -path ./relay/sources/relayd/target -prune \) -o -type f -exec grep -Eq '^#!(.*/|.*env +)(sh|bash|ksh)' {} \; -print |
-=======
   find . \( -path ./.git -prune -o -path ./language/target -prune -o -path ./language/repos -prune -o -path ./policies/rudderc/repos/ -prune -o -path ./relay/sources/relayd/target -prune \) -o -type f -exec grep -Eq '^#!(.*/|.*env +)(sh|bash|ksh)' {} \; -print |
->>>>>>> fe916ba9
     while IFS="" read -r file
     do
       # collect all warnings
@@ -23,11 +19,7 @@
 test_shell_error()
 {
   # Shellcheck
-<<<<<<< HEAD
-  find . \( -path ./.git -prune -o -path ./language/target -prune -o -path ./rudderc/repos -prune -o -path ./language/repos -prune -o -path ./relay/sources/relayd/target -prune \) -o -type f -exec grep -Eq '^#!(.*/|.*env +)(sh|bash|ksh)' {} \; -print |
-=======
   find . \( -path ./.git -prune -o -path ./language/target -prune -o -path ./language/repos -prune -o -path ./policies/rudderc/repos/ -prune -o -path ./relay/sources/relayd/target -prune \) -o -type f -exec grep -Eq '^#!(.*/|.*env +)(sh|bash|ksh)' {} \; -print |
->>>>>>> fe916ba9
     while IFS="" read -r file
     do
       # with recent shellcheck, "-S error" replaces this hack
