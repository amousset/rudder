#!/bin/bash

set -ex

<<<<<<< HEAD
##################
### Slow tests ###
##################
if [ "$1" = "--relayd" ]; then
  cd relay/sources && make check
  exit 0
elif [ "$1" = "--language" ]; then
  cd rudder-lang && make test
  exit 0
elif [ "$1" = "--scala" ]; then
  cd webapp/sources && mvn clean install -Dmaven.test.postgres=false
  exit 0
elif [ "$1" = "--client" ]; then
  cd agent/sources/client && make check
  exit 0
fi
=======
test_shell()
{
  mkdir -p .shellcheck
  find . \( -path ./.git -prune -o -path ./rudder-lang/target -prune -o -path ./relay/sources/relayd/target -prune \) -o -type f -exec grep -Eq '^#!(.*/|.*env +)(sh|bash|ksh)' {} \; -print |
    while IFS="" read -r file
    do
      shellcheck --format=checkstyle "$file" > .shellcheck/$(basename ${file}).log || true
    done
}
>>>>>>> 5255fecd

# fails on error and ignores other levels
test_shell_error()
{
  # Shellcheck
  find . \( -path ./.git -prune -o -path ./rudder-lang/target -prune -o -path ./relay/sources/relayd/target -prune \) -o -type f -exec grep -Eq '^#!(.*/|.*env +)(sh|bash|ksh)' {} \; -print |
    while IFS="" read -r file
    do
      # with recent shellcheck, "-S error" replaces this hack
      shellcheck -f gcc "$file" | grep " error: " && exit 1 || true
    done
}

<<<<<<< HEAD
# Python linter
export PYTHONPATH=./relay/sources/rudder-pkg/lib/rudder-pkg/:./relay/sources/rudder-pkg/lib:$PYTHONPATH
find . ! -wholename '*rudder-lang/repos/*' ! -name 'convertOpenLDAPSchema.py' ! -name 'systemctl3.py' ! -wholename '*jsondiff/*' -name '*.py' | xargs pylint -E --persistent=n --disable=C,R,import-error,no-member,no-name-in-module
pylint -E --persistent=n --disable=C,R,no-member relay/sources/rudder-pkg/rudder-pkg
=======
# fails on error and ignores other levels
test_python_error()
{
  find . ! -wholename '*rudder-lang/repos/*' ! -name 'convertOpenLDAPSchema.py' ! -name 'systemctl3.py' ! -wholename '*jsondiff/*' -name '*.py' | xargs pylint -E --persistent=n --disable=C,R,import-error,no-member,no-name-in-module
}
>>>>>>> 5255fecd

#####

<<<<<<< HEAD
# Shellcheck
find . \( -path ./.git -prune -o -path ./rudder-lang/target -prune -o -path ./rudder-lang/repos -prune -o -path ./relay/sources/relayd/target -prune \) -o -type f -exec grep -Eq '^#!(.*/|.*env +)(sh|bash|ksh)' {} \; -print |
  while IFS="" read -r file
  do
    # with recent shellcheck, "-S error" replaces this hack
    shellcheck -f gcc "$file" | grep " error: " && exit 1 || true
  done
=======
if [ "$1" = "--shell" ]; then
  test_shell
  exit 0
else
  # quick tests to be launched during merge
  test_shell_error
  test_python_error
fi
>>>>>>> 5255fecd
<|MERGE_RESOLUTION|>--- conflicted
+++ resolved
@@ -2,24 +2,6 @@
 
 set -ex
 
-<<<<<<< HEAD
-##################
-### Slow tests ###
-##################
-if [ "$1" = "--relayd" ]; then
-  cd relay/sources && make check
-  exit 0
-elif [ "$1" = "--language" ]; then
-  cd rudder-lang && make test
-  exit 0
-elif [ "$1" = "--scala" ]; then
-  cd webapp/sources && mvn clean install -Dmaven.test.postgres=false
-  exit 0
-elif [ "$1" = "--client" ]; then
-  cd agent/sources/client && make check
-  exit 0
-fi
-=======
 test_shell()
 {
   mkdir -p .shellcheck
@@ -29,7 +11,6 @@
       shellcheck --format=checkstyle "$file" > .shellcheck/$(basename ${file}).log || true
     done
 }
->>>>>>> 5255fecd
 
 # fails on error and ignores other levels
 test_shell_error()
@@ -43,30 +24,14 @@
     done
 }
 
-<<<<<<< HEAD
-# Python linter
-export PYTHONPATH=./relay/sources/rudder-pkg/lib/rudder-pkg/:./relay/sources/rudder-pkg/lib:$PYTHONPATH
-find . ! -wholename '*rudder-lang/repos/*' ! -name 'convertOpenLDAPSchema.py' ! -name 'systemctl3.py' ! -wholename '*jsondiff/*' -name '*.py' | xargs pylint -E --persistent=n --disable=C,R,import-error,no-member,no-name-in-module
-pylint -E --persistent=n --disable=C,R,no-member relay/sources/rudder-pkg/rudder-pkg
-=======
 # fails on error and ignores other levels
 test_python_error()
 {
   find . ! -wholename '*rudder-lang/repos/*' ! -name 'convertOpenLDAPSchema.py' ! -name 'systemctl3.py' ! -wholename '*jsondiff/*' -name '*.py' | xargs pylint -E --persistent=n --disable=C,R,import-error,no-member,no-name-in-module
 }
->>>>>>> 5255fecd
 
 #####
 
-<<<<<<< HEAD
-# Shellcheck
-find . \( -path ./.git -prune -o -path ./rudder-lang/target -prune -o -path ./rudder-lang/repos -prune -o -path ./relay/sources/relayd/target -prune \) -o -type f -exec grep -Eq '^#!(.*/|.*env +)(sh|bash|ksh)' {} \; -print |
-  while IFS="" read -r file
-  do
-    # with recent shellcheck, "-S error" replaces this hack
-    shellcheck -f gcc "$file" | grep " error: " && exit 1 || true
-  done
-=======
 if [ "$1" = "--shell" ]; then
   test_shell
   exit 0
@@ -74,5 +39,4 @@
   # quick tests to be launched during merge
   test_shell_error
   test_python_error
-fi
->>>>>>> 5255fecd
+fi