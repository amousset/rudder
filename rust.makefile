--- conflicted
+++ resolved
@@ -7,40 +7,6 @@
 DEBUGOPT:=$(shell make -v --debug=n >/dev/null 2>&1 && echo --debug=n)
 
 DESTDIR	:= $(CURDIR)/make_target
-<<<<<<< HEAD
-REDHATOS := $(wildcard /etc/redhat-release*)
-DEBIANOS := $(wildcard /etc/debian_version*)
-
-RUSTUP_VER := "1.23.1"
-
-ifneq ($(DEBIANOS),)
-PKG_INSTALLER := $(APT)
-else ifneq ($(REDHATOS),)
-PKG_INSTALLER := $(YUM)
-endif
-
-rustup:
-	curl -o rustup-init "https://repository.rudder.io/build-dependencies/rustup/${RUSTUP_VER}/rustup-init-x86_64"
-	chmod +x rustup-init
-	./rustup-init -y
-	rm -f rustup-init
-
-# Setup build tools and update them
-# This target must stay idempotent and fast
-setup:
-	rustup --version || make -f rust.makefile rustup
-	# In case we just installed it
-	. "$(HOME)/.cargo/env"
-	# cargo tools
-	cargo install-update --version || cargo install cargo-update
-	cargo deny --version || cargo install cargo-deny
-	sccache --version || cargo install sccache
-
-update: setup
-	rustup update
-	cargo install-update --all
-=======
->>>>>>> 86a3ae4a
 
 version:
 	cargo --version
@@ -62,14 +28,9 @@
 	cargo fmt --all -- --check
 	cargo clippy --message-format json --all-targets --examples --tests -- --deny warnings > target/cargo-clippy.json
 
-<<<<<<< HEAD
-check-vulns:
-	cargo deny check
-=======
 clean:
 	cargo clean
 	rm -rf target
->>>>>>> 86a3ae4a
 
 veryclean: clean
 	rustup self uninstall
