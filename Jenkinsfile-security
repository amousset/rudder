--- conflicted
+++ resolved
@@ -63,13 +63,8 @@
             when { not { changeRequest() } }
             agent { 
                 dockerfile { 
-<<<<<<< HEAD
                     filename 'language/Dockerfile'
-                    additionalBuildArgs  '--build-arg USER_ID='+user_id
-=======
-                    filename 'rudder-lang/Dockerfile'
                     additionalBuildArgs "--build-arg USER_ID=${JENKINS_UID}"
->>>>>>> 4eeb1569
                     // mount cache
                     args '-v /srv/cache/cargo:/usr/local/cargo/registry'
                 }
