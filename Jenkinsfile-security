@Library('slack-notification')
import org.gradiant.jenkins.slack.SlackNotifier

// Check vulns in dependencies on repo branches

pipeline {
    agent none
    triggers { cron('@daily') }

    stages {
        stage('deps-webapp') {
            when { not { changeRequest() } }
            agent {
                dockerfile {
                    filename 'webapp/sources/Dockerfile'
                    additionalBuildArgs "--build-arg USER_ID=${JENKINS_UID}"
                    // and share maven cache
                    args '-v /srv/cache/maven:/home/jenkins/.m2'
                }
            }
            steps {
                dir('webapp/sources') {
                    sh script: 'mvn --batch-mode -DfailBuildOnCVSS=7 -DcveValidForHours=48 -DsuppressionFiles=dependency-check-suppression.xml -DossindexAnalyzerEnabled=false org.owasp:dependency-check-maven:6.1.6:aggregate', label: "check webapp dependencies"
                    sh script: 'mvn --batch-mode license:aggregate-third-party-report', label: 'list webapp dependencies'
                }
            }
            post {
                always {
            		archiveArtifacts artifacts: 'webapp/sources/target/dependency-check-report.html, webapp/sources/target/site/aggregate-third-party-report.html'
                }
                failure {    script {
                        new SlackNotifier().notifyResult("scala-team")
                    }
                }
            }
        }
        stage('deps-relayd') {
            when { not { changeRequest() } }
            agent { 
                dockerfile { 
                    filename 'relay/sources/relayd/Dockerfile'
                    additionalBuildArgs "--build-arg USER_ID=${JENKINS_UID}"
                    // mount cache
                    args '-v /srv/cache/cargo:/usr/local/cargo/registry'
                }
            }            
            steps {
                dir('relay/sources/relayd') {
                    sh script: 'mkdir -p target', label: 'create target directory'
                    sh script: 'cargo deny check', label: 'check relayd dependencies'
                    sh script: 'cargo deny list > target/relayd-dependencies.txt', label: 'list relayd dependencies'
                }
            }
            post {
                always {
                    archiveArtifacts artifacts: 'relay/sources/relayd/target/relayd-dependencies.txt'
                }
                failure {
                    script {
                        new SlackNotifier().notifyResult("rust-team")
                    }
                }
            }
        }
        stage('deps-language') {
            when { not { changeRequest() } }
            agent { 
                dockerfile { 
                    filename 'language/Dockerfile'
                    additionalBuildArgs "--build-arg USER_ID=${JENKINS_UID}"
                    // mount cache
                    args '-v /srv/cache/cargo:/usr/local/cargo/registry'
                }
            }
            steps {
                dir('language') {
                    sh script: 'mkdir -p target', label: 'create target directory'
                    sh script: 'cargo deny check', label: 'check language dependencies'
                    sh script: 'cargo deny list > target/language-dependencies.txt', label: 'list language dependencies'
                }
            }
            post {
                always {
<<<<<<< HEAD
                    archiveArtifacts artifacts: 'language/target/language-dependencies.txt'
=======
                    archiveArtifacts artifacts: 'rudder-lang/target/language-dependencies.txt'
                }
                failure {
>>>>>>> 4e3f8b1d
                    script {
                        new SlackNotifier().notifyResult("rust-team")
                    }
                }
            }
        }
        stage('End') {
            steps {
                echo 'End of build'
            }
            post {
                fixed {
                    script {
                        new SlackNotifier().notifyResult("everyone")
                    }
                }
            }
        }
    }
}<|MERGE_RESOLUTION|>--- conflicted
+++ resolved
@@ -81,13 +81,9 @@
             }
             post {
                 always {
-<<<<<<< HEAD
                     archiveArtifacts artifacts: 'language/target/language-dependencies.txt'
-=======
-                    archiveArtifacts artifacts: 'rudder-lang/target/language-dependencies.txt'
                 }
                 failure {
->>>>>>> 4e3f8b1d
                     script {
                         new SlackNotifier().notifyResult("rust-team")
                     }
