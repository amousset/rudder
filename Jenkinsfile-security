@Library('slack-notification')
import org.gradiant.jenkins.slack.SlackNotifier

// Check vulns in dependencies on repo branches

pipeline {
    agent none
    triggers { cron('@daily') }

    stages {
        stage('deps-webapp') {
            when { not { changeRequest() } }
            agent {
                dockerfile {
                    filename 'webapp/sources/Dockerfile'
                    additionalBuildArgs "--build-arg USER_ID=${JENKINS_UID}"
                    // and share maven cache
                    args '-v /srv/cache/maven:/home/jenkins/.m2'
                }
            }
            steps {
                dir('webapp/sources') {
                    sh script: 'mvn --batch-mode -DfailBuildOnCVSS=7 -DcveValidForHours=48 -DsuppressionFiles=dependency-check-suppression.xml -DossindexAnalyzerEnabled=false org.owasp:dependency-check-maven:aggregate', label: "check webapp dependencies"
                    sh script: 'mvn --batch-mode license:aggregate-third-party-report', label: 'list webapp dependencies'
                }
            }
            post {
                always {
            		archiveArtifacts artifacts: 'webapp/sources/target/dependency-check-report.html, webapp/sources/target/site/aggregate-third-party-report.html'
                }
                failure {    script {
                        new SlackNotifier().notifyResult("scala-team")
                    }
                }
            }
        }
        stage('deps-relayd') {
            when { not { changeRequest() } }
            agent { 
                dockerfile { 
                    filename 'relay/sources/relayd/Dockerfile'
                    additionalBuildArgs "--build-arg USER_ID=${JENKINS_UID}"
                    // mount cache
                    args '-v /srv/cache/cargo:/usr/local/cargo/registry'
                }
            }            
            steps {
                dir('relay/sources/relayd') {
                    sh script: 'mkdir -p target', label: 'create target directory'
                    sh script: 'cargo deny check', label: 'check relayd dependencies'
                    sh script: 'cargo deny list > target/relayd-dependencies.txt', label: 'list relayd dependencies'
                }
            }
            post {
                always {
                    archiveArtifacts artifacts: 'relay/sources/relayd/target/relayd-dependencies.txt'
                }
                failure {
                    script {
                        new SlackNotifier().notifyResult("rust-team")
                    }
                }
            }
        }
        stage('deps-policies') {
            when { not { changeRequest() } }
            agent { 
                dockerfile { 
                    filename 'policies/Dockerfile'
                    additionalBuildArgs "--build-arg USER_ID=${JENKINS_UID}"
                    // mount cache
                    args '-v /srv/cache/cargo:/usr/local/cargo/registry'
                }
            }
            steps {
                dir('policies') {
                    sh script: 'mkdir -p target', label: 'create target directory'
                    sh script: 'cargo deny check', label: 'check policies dependencies'
                    sh script: 'cargo deny list > target/policies-dependencies.txt', label: 'list policies dependencies'
                }
            }
            post {
                always {
<<<<<<< HEAD
                    archiveArtifacts artifacts: 'policies/target/policies-dependencies.txt'
=======
                    archiveArtifacts artifacts: 'language/target/language-dependencies.txt'
                }
                failure {
>>>>>>> 12e8b33c
                    script {
                        new SlackNotifier().notifyResult("rust-team")
                    }
                }
            }
        }
        stage('End') {
            steps {
                echo 'End of build'
            }
            post {
                fixed {
                    script {
                        new SlackNotifier().notifyResult("everyone")
                    }
                }
            }
        }
    }
}<|MERGE_RESOLUTION|>--- conflicted
+++ resolved
@@ -81,13 +81,9 @@
             }
             post {
                 always {
-<<<<<<< HEAD
                     archiveArtifacts artifacts: 'policies/target/policies-dependencies.txt'
-=======
-                    archiveArtifacts artifacts: 'language/target/language-dependencies.txt'
                 }
                 failure {
->>>>>>> 12e8b33c
                     script {
                         new SlackNotifier().notifyResult("rust-team")
                     }
