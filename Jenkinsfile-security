--- conflicted
+++ resolved
@@ -21,17 +21,11 @@
                 }
             }
             steps {
-<<<<<<< HEAD
-                dir('webapp/sources') {
-                    sh script: 'mvn --batch-mode -DfailBuildOnCVSS=7 -DcveValidForHours=48 -DsuppressionFiles=dependency-check-suppression.xml -DossindexAnalyzerEnabled=false org.owasp:dependency-check-maven:aggregate', label: "check webapp dependencies"
-                    sh script: 'mvn --batch-mode license:aggregate-third-party-report', label: 'list webapp dependencies'
-=======
                 catchError(buildResult: 'SUCCESS', stageResult: 'FAILURE') {
                     dir('webapp/sources') {
-                        sh script: 'mvn --batch-mode -DfailBuildOnCVSS=7 -DcveValidForHours=48 -DsuppressionFiles=dependency-check-suppression.xml -DossindexAnalyzerEnabled=false org.owasp:dependency-check-maven:6.1.6:aggregate', label: "check webapp dependencies"
+                        sh script: 'mvn --batch-mode -DfailBuildOnCVSS=7 -DcveValidForHours=48 -DsuppressionFiles=dependency-check-suppression.xml -DossindexAnalyzerEnabled=false org.owasp:dependency-check-maven:aggregate', label: "check webapp dependencies"
                         sh script: 'mvn --batch-mode license:aggregate-third-party-report', label: 'list webapp dependencies'
                     }
->>>>>>> fcbed169
                 }
             }
             post {
@@ -79,43 +73,26 @@
         }
         stage('deps-policies') {
             when { not { changeRequest() } }
-<<<<<<< HEAD
-            agent { 
-                dockerfile { 
-                    filename 'policies/Dockerfile'
-=======
             agent {
                 dockerfile {
-                    filename 'language/Dockerfile'
->>>>>>> fcbed169
+                    filename 'policies/Dockerfile'
                     additionalBuildArgs "--build-arg USER_ID=${JENKINS_UID}"
                     // mount cache
                     args '-v /srv/cache/cargo:/usr/local/cargo/registry'
                 }
             }
             steps {
-<<<<<<< HEAD
-                dir('policies') {
-                    sh script: 'mkdir -p target', label: 'create target directory'
-                    sh script: 'cargo deny check', label: 'check policies dependencies'
-                    sh script: 'cargo deny list > target/policies-dependencies.txt', label: 'list policies dependencies'
-=======
                 catchError(buildResult: 'SUCCESS', stageResult: 'FAILURE') {
-                    dir('language') {
+                    dir('policies') {
                         sh script: 'mkdir -p target', label: 'create target directory'
-                        sh script: 'cargo deny check', label: 'check language dependencies'
-                        sh script: 'cargo deny list > target/language-dependencies.txt', label: 'list language dependencies'
+                        sh script: 'cargo deny check', label: 'check policies dependencies'
+                        sh script: 'cargo deny list > target/policies-dependencies.txt', label: 'list policies dependencies'
                     }
->>>>>>> fcbed169
                 }
             }
             post {
                 always {
-<<<<<<< HEAD
                     archiveArtifacts artifacts: 'policies/target/policies-dependencies.txt'
-=======
-                   archiveArtifacts artifacts: 'language/target/language-dependencies.txt'
->>>>>>> fcbed169
                 }
                 failure {
                     script {
