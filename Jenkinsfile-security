

<<<<<<< HEAD
def version = "8.0"
def slackResponse = slackSend(channel: "ci-security", message: "${version} - dependency check - <"+currentBuild.absoluteUrl+"|Link>", color: "#00A8E1")
=======
def version = "7.3"
def slackResponse = null
>>>>>>> c56785be

def errors = []
def running = []

def changeUrl = env.CHANGE_URL



// Check vulns in dependencies on repo branches
def failedBuild = false

pipeline {
    agent none
    triggers { cron('@daily') }

    stages {
        stage('deps-webapp') {
            when { not { changeRequest() } }
            agent {
                dockerfile {
                    filename 'webapp/sources/Dockerfile'
                    additionalBuildArgs "--build-arg USER_ID=${JENKINS_UID}"
                    // and share maven cache
                    args '-v /srv/cache/maven:/home/jenkins/.m2'
                }
            }
            steps {
                script {
                    running.add("webapp")
                }
                catchError(buildResult: 'SUCCESS', stageResult: 'FAILURE') {
                    dir('webapp/sources') {
                        sh script: 'mvn --batch-mode -DfailBuildOnCVSS=7 -DcveValidForHours=48 -DsuppressionFiles=dependency-check-suppression.xml -DossindexAnalyzerEnabled=false org.owasp:dependency-check-maven:aggregate', label: "check webapp dependencies"
                        sh script: 'mvn --batch-mode license:aggregate-third-party-report', label: 'list webapp dependencies'
                    }
                }
            }
            post {

                always {
                    archiveArtifacts artifacts: 'webapp/sources/target/dependency-check-report.html, webapp/sources/target/site/aggregate-third-party-report.html'
                }

                failure {
                    script {
                        errors.add("webapp")
                        failedBuild = true
                        slackResponse = updateSlack(errors, running, slackResponse, version, changeUrl)
                        slackSend(channel: slackResponse.threadId, message: "Dependency check error on webapp - <${currentBuild.absoluteUrl}console|Console>", color: "#CC3421")
                    }
                }
                cleanup {
                    script {
                        running.remove("webapp")
                    }
                }
            }
        }

        stage('deps-npm') {
            when { not { changeRequest() } }
            agent {
                dockerfile {
                    filename 'webapp/sources/Dockerfile'
                    additionalBuildArgs "--build-arg USER_ID=${JENKINS_UID}"
                    // and share maven cache
                    args '-v /srv/cache/maven:/home/jenkins/.m2'
                }
            }
            steps {
                script {
                    running.add("npm")
                }
                catchError(buildResult: 'SUCCESS', stageResult: 'FAILURE') {
                    dir('webapp/sources/rudder/rudder-web/src/main/') {
                        sh script: 'npm_config_loglevel=error npm ci --no-audit', label: "install dependencies"
                        sh script: 'npx better-npm-audit audit --level high', label: "check npm dependencies"
                    }
                }
            }
            post {
                failure {
                    script {
                        errors.add("npm")
                        failedBuild = true
                        slackResponse = updateSlack(errors, running, slackResponse, version, changeUrl)
                        slackSend(channel: slackResponse.threadId, message: "Dependency check error on npm - <${currentBuild.absoluteUrl}console|Console>", color: "#CC3421")
                    }
                }
                cleanup {
                    script {
                        running.remove("npm")
                    }
                }
            }
        }
        stage('deps-relayd') {
            when { not { changeRequest() } }
            agent {
                dockerfile {
                    filename 'relay/sources/relayd/Dockerfile'
                    additionalBuildArgs "--build-arg USER_ID=${JENKINS_UID}"
                    // mount cache
                    args '-v /srv/cache/cargo:/usr/local/cargo/registry'
                }
            }
            steps {
                script {
                    running.add("relay")
                }
                catchError(buildResult: 'SUCCESS', stageResult: 'FAILURE') {
                    dir('relay/sources/relayd') {
                        sh script: 'mkdir -p target', label: 'create target directory'
                        sh script: 'cargo deny check', label: 'check relayd dependencies'
                        sh script: 'cargo deny list > target/relayd-dependencies.txt', label: 'list relayd dependencies'
                    }
                }
            }
            post {
                failure {
                    script {
                        errors.add("relay")
                        failedBuild = true
                        slackResponse = updateSlack(errors, running, slackResponse, version, changeUrl)
                        slackSend(channel: slackResponse.threadId, message: "Dependency check error on relayd - <${currentBuild.absoluteUrl}console|Console>", color: "#CC3421")
                    }
                }

                cleanup {
                    script {
                        running.remove("relay")
                    }
                }
                always {
                    archiveArtifacts artifacts: 'relay/sources/relayd/target/relayd-dependencies.txt'
                }
            }
        }
        stage('deps-policies') {
            when { not { changeRequest() } }
            agent {
                dockerfile {
                    filename 'policies/Dockerfile'
                    additionalBuildArgs "--build-arg USER_ID=${JENKINS_UID}"
                    // mount cache
                    args '-v /srv/cache/cargo:/usr/local/cargo/registry'
                }
            }
            steps {
                script {
                    running.add("policies")
                }
                catchError(buildResult: 'SUCCESS', stageResult: 'FAILURE') {
                    dir('policies') {
                        sh script: 'mkdir -p target', label: 'create target directory'
                        sh script: 'cargo deny check', label: 'check policies dependencies'
                        sh script: 'cargo deny list > target/policies-dependencies.txt', label: 'list policies dependencies'
                    }
                }
            }
            post {
                failure {
                    script {
                        errors.add("policies")
                        failedBuild = true
                        slackResponse = updateSlack(errors, running, slackResponse, version, changeUrl)
                        slackSend(channel: slackResponse.threadId, message: "Dependency check error on policies - <${currentBuild.absoluteUrl}console|Console>", color: "#CC3421")
                    }
                }
                cleanup {
                    script {
                        running.remove("policies")
                    }
                }
                always {
                    archiveArtifacts artifacts: 'policies/target/policies-dependencies.txt'
                }
            }
        }
        stage('End') {
            steps {
                script {
                    updateSlack(errors, running, slackResponse, version, changeUrl)
                    if (failedBuild) {
                        error 'End of build'
                    } else {
                        echo 'End of build '
                    }
                }
            }
        }
    }
}

<<<<<<< HEAD

def updateSlack(errors, running, slackResponse, version, changeUrl) {

echo env.CHANGE_URL

def msg ="*${version} - dependency check* - <"+currentBuild.absoluteUrl+"|Link>"

if (changeUrl != null) {
  msg ="*${version} PR - dependency check* - <"+currentBuild.absoluteUrl+"|Link> - <"+changeUrl+"|Pull request>"
}

def color = "#00A8E1"

if (! errors.isEmpty()) {
    msg += "\n*Errors* :x: ("+errors.size()+")\n  • " + errors.join("\n  • ")
    color = "#CC3421"
}
if (! running.isEmpty()) {
    msg += "\n*Running* :arrow_right: ("+running.size()+")\n  • " + running.join("\n  • ")
}

if (errors.isEmpty() && running.isEmpty()) {
    msg +=  " => All dependencies checked! :white_check_mark:"
	color = "good"
}
  slackSend(channel: slackResponse.channelId, message: msg, timestamp: slackResponse.ts, color: color)
}
=======
def updateSlack(errors, running, slackResponse, version, changeUrl) {
  def msg ="*${version} - rudder dependency check* - <"+currentBuild.absoluteUrl+"|Link>"

  if (changeUrl == null) {

      def fixed = currentBuild.resultIsBetterOrEqualTo("SUCCESS") && currentBuild.previousBuild.resultIsWorseOrEqualTo("UNSTABLE") 
      if (errors.isEmpty() && running.isEmpty() && fixed) {
        msg +=  " => No security issues found! :white_check_mark:"
        def color = "good"
        slackSend(channel: "ci-security", message: msg, color: color)
      } 
      

      if (! errors.isEmpty()) {
          msg += "\n*Errors* :x: ("+errors.size()+")\n  • " + errors.join("\n  • ")
          def color = "#CC3421"
          if (slackResponse == null) {
            slackResponse = slackSend(channel: "ci-security", message: msg, color: color)
          }
          slackSend(channel: slackResponse.channelId, message: msg, timestamp: slackResponse.ts, color: color)
      }
      return slackResponse
  }
}
>>>>>>> c56785be
<|MERGE_RESOLUTION|>--- conflicted
+++ resolved
@@ -1,12 +1,7 @@
 
 
-<<<<<<< HEAD
 def version = "8.0"
-def slackResponse = slackSend(channel: "ci-security", message: "${version} - dependency check - <"+currentBuild.absoluteUrl+"|Link>", color: "#00A8E1")
-=======
-def version = "7.3"
 def slackResponse = null
->>>>>>> c56785be
 
 def errors = []
 def running = []
@@ -201,35 +196,6 @@
     }
 }
 
-<<<<<<< HEAD
-
-def updateSlack(errors, running, slackResponse, version, changeUrl) {
-
-echo env.CHANGE_URL
-
-def msg ="*${version} - dependency check* - <"+currentBuild.absoluteUrl+"|Link>"
-
-if (changeUrl != null) {
-  msg ="*${version} PR - dependency check* - <"+currentBuild.absoluteUrl+"|Link> - <"+changeUrl+"|Pull request>"
-}
-
-def color = "#00A8E1"
-
-if (! errors.isEmpty()) {
-    msg += "\n*Errors* :x: ("+errors.size()+")\n  • " + errors.join("\n  • ")
-    color = "#CC3421"
-}
-if (! running.isEmpty()) {
-    msg += "\n*Running* :arrow_right: ("+running.size()+")\n  • " + running.join("\n  • ")
-}
-
-if (errors.isEmpty() && running.isEmpty()) {
-    msg +=  " => All dependencies checked! :white_check_mark:"
-	color = "good"
-}
-  slackSend(channel: slackResponse.channelId, message: msg, timestamp: slackResponse.ts, color: color)
-}
-=======
 def updateSlack(errors, running, slackResponse, version, changeUrl) {
   def msg ="*${version} - rudder dependency check* - <"+currentBuild.absoluteUrl+"|Link>"
 
@@ -253,5 +219,4 @@
       }
       return slackResponse
   }
-}
->>>>>>> c56785be
+}