FROM node:16-bullseye
ENV NODE_ENV=production

ARG USER_ID=1000
COPY ci/user.sh .
RUN ./user.sh $USER_ID

<<<<<<< HEAD
RUN npm install --global @redocly/openapi-cli@1.0.0-beta.79 redoc-cli@0.13.2
=======
RUN npm install --global @redocly/openapi-cli@1.0.0-beta.95 redoc-cli@0.13.11
>>>>>>> d4b46c8c
RUN apt-get update && apt-get install -y rsync python3-yaml && rm -rf /var/lib/apt/lists/*<|MERGE_RESOLUTION|>--- conflicted
+++ resolved
@@ -5,9 +5,5 @@
 COPY ci/user.sh .
 RUN ./user.sh $USER_ID
 
-<<<<<<< HEAD
-RUN npm install --global @redocly/openapi-cli@1.0.0-beta.79 redoc-cli@0.13.2
-=======
 RUN npm install --global @redocly/openapi-cli@1.0.0-beta.95 redoc-cli@0.13.11
->>>>>>> d4b46c8c
 RUN apt-get update && apt-get install -y rsync python3-yaml && rm -rf /var/lib/apt/lists/*