--- conflicted
+++ resolved
@@ -435,11 +435,7 @@
     <quicklens-version>1.9.0</quicklens-version>
     <hikaricp-version>5.0.1</hikaricp-version>
     <nuprocess-version>2.0.5</nuprocess-version>
-<<<<<<< HEAD
-    <postgresql-version>42.5.0</postgresql-version>
-=======
     <postgresql-version>42.6.0</postgresql-version>
->>>>>>> 05635c04
     <json-path-version>2.7.0</json-path-version>
     <scalaj-version>2.4.2</scalaj-version>
     <unboundid-version>6.0.6</unboundid-version>
