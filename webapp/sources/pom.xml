<!--
Copyright 2011 Normation SAS

Licensed under the Apache License, Version 2.0 (the "License");
you may not use this file except in compliance with the License.
You may obtain a copy of the License at

http://www.apache.org/licenses/LICENSE-2.0

Unless required by applicable law or agreed to in writing, software
distributed under the License is distributed on an "AS IS" BASIS,
WITHOUT WARRANTIES OR CONDITIONS OF ANY KIND, either express or implied.
See the License for the specific language governing permissions and
limitations under the License.
-->
<project xmlns="http://maven.apache.org/POM/4.0.0" xmlns:xsi="http://www.w3.org/2001/XMLSchema-instance" xsi:schemaLocation="http://maven.apache.org/POM/4.0.0 http://maven.apache.org/xsd/maven-4.0.0.xsd">
  <modelVersion>4.0.0</modelVersion>

  <groupId>com.normation</groupId>
  <artifactId>parent-pom</artifactId>
  <version>7.3.0~beta2-SNAPSHOT</version>
  <packaging>pom</packaging>

  <!-- ====================================  PROJECT INFORMATION  ==================================== -->

  <description>
    Rudder helps you continualy configure and check compliance of your infrastructure.
  </description>

  <organization>
    <name>rudder.io</name>
    <url>https://rudder.io</url>
  </organization>

  <scm>
    <url>https://github.com/Normation/rudder/</url>
  </scm>

  <!-- we can't put a licenses tag here, else for some reason it overrides utils one -->
  <modules>
    <module>utils</module>
    <module>scala-ldap</module>
    <module>ldap-inventory</module>
    <module>rudder</module>
 </modules>

  <!-- developpers information can be better found in Git commit history -->

  <!-- ====================================  /PROJECT INFORMATION  ==================================== -->

  <!-- ====================================  PROJECT REPOS  ==================================== -->

  <repositories>
    <repository>
      <id>maven_central</id>
      <name>Default maven repository</name>
      <url>https://repo1.maven.org/maven2/</url>
      <snapshots><enabled>true</enabled></snapshots>
    </repository>
    <repository>
      <id>rudder-release</id>
      <url>https://repository.rudder.io/maven/releases/</url>
      <layout>default</layout>
      <snapshots><enabled>false</enabled></snapshots>
    </repository>
    <repository>
      <id>rudder-snapshot</id>
      <url>https://repository.rudder.io/maven/snapshots/</url>
      <layout>default</layout>
      <snapshots><enabled>true</enabled></snapshots>
    </repository>
  </repositories>

  <!-- ====================================  /PROJECT REPOS  ==================================== -->

  <!-- ====================================  PROJECT BUILD  ==================================== -->

  <distributionManagement>
    <snapshotRepository>
      <id>snapshots.nexus.normation.com</id>
      <name>Normation internal nexus repository for snapshots</name>
      <url>https://nexus.normation.com/nexus/content/repositories/snapshots</url>
    </snapshotRepository>
    <repository>
      <id>releases.nexus.normation.com</id>
      <name>Normation internal nexus repository for release</name>
      <url>https://nexus.normation.com/nexus/content/repositories/releases</url>
    </repository>
  </distributionManagement>

  <reporting>
    <plugins>
      <plugin>
        <groupId>net.alchim31.maven</groupId>
        <artifactId>scala-maven-plugin</artifactId>
        <version>${scala-maven-plugin-version}</version>
      </plugin>
    </plugins>
  </reporting>

  <build>
    <extensions>
      <extension>
        <groupId>org.apache.maven.wagon</groupId>
        <artifactId>wagon-ssh</artifactId>
        <version>3.5.2</version>
      </extension>
    </extensions>
    <plugins>
      <plugin>
        <!-- Specify maven resources plugin version because to avoid this bug from plugin 3.2+ https://issues.apache.org/jira/browse/MRESOURCES-269 
	especially with maven 3.9 that uses version 3.3.0 of this plugin by default, see https://issues.rudder.io/issues/22403
	-->
        <artifactId>maven-resources-plugin</artifactId>
        <version>3.1.0</version>
      </plugin>
      <plugin>
        <groupId>org.codehaus.mojo</groupId>
        <artifactId>cobertura-maven-plugin</artifactId>
<<<<<<< HEAD
        <version>2.7</version>

=======
        <version>2.6</version>
>>>>>>> b64c7b96
        <configuration>
          <formats>
            <format>html</format>
            <format>xml</format>
          </formats>
          <check/>
        </configuration>
      </plugin>
       <plugin>
        <groupId>net.alchim31.maven</groupId>
        <artifactId>scala-maven-plugin</artifactId>
        <version>${scala-maven-plugin-version}</version>
        <executions>
          <execution>
            <id>scala-compile-first</id>
            <phase>process-resources</phase>
            <goals>
              <goal>add-source</goal>
              <goal>compile</goal>
            </goals>
          </execution>
          <execution>
            <id>scala-test-compile</id>
            <phase>process-test-resources</phase>
            <goals>
              <goal>testCompile</goal>
            </goals>
          </execution>
        </executions>
        <configuration>
          <scalaCompatVersion>${scala-binary-version}</scalaCompatVersion>
          <recompileMode>all</recompileMode>
          <compilerPlugins>
            <compilerPlugin>
              <groupId>com.github.ghik</groupId>
              <artifactId>silencer-plugin_${scala-version}</artifactId>
              <version>${silencer-lib-version}</version>
            </compilerPlugin>
            <compilerPlugin>
              <groupId>org.wartremover</groupId>
              <artifactId>wartremover_2.13</artifactId>
              <version>2.4.10</version>
            </compilerPlugin>
          </compilerPlugins>
          <args>
            <arg>-target:11</arg>
            <arg>-dependencyfile</arg>
            <arg>${basedir}/.scala_dependencies</arg>
            <!-- standard warning, most of the one from https://tpolecat.github.io/2017/04/25/scalac-flags.html -->
            <!-- corresponding scala line:
              -language:existentials -language:higherKinds -language:implicitConversions
              -Xlint:_,-nullary-unit,-missing-interpolator -Yno-adapted-args -Ywarn-dead-code -Ywarn-extra-implicit -Ywarn-inaccessible
              -Ywarn-infer-any -Ywarn-nullary-override -Ywarn-numeric-widen -Ywarn-unused:imports -Ywarn-unused:locals -Ywarn-unused:privates
            -->
            <arg>-deprecation</arg>                  <!-- Emit warning and location for usages of deprecated APIs. -->
            <arg>-explaintypes</arg>                 <!-- Explain type errors in more detail. -->
            <arg>-feature</arg>                      <!-- Emit warning and location for usages of features that should be imported explicitly. -->
            <arg>-unchecked</arg>                    <!-- Enable additional warnings where generated code depends on assumptions. -->
            <arg>-language:existentials</arg>        <!-- Existential types (besides wildcard types) can be written and inferred -->
            <arg>-language:higherKinds</arg>         <!-- Allow higher-kinded types -->
            <arg>-language:implicitConversions</arg> <!-- Allow definition of implicit functions called views -->
            <arg>-Xcheckinit</arg>                   <!--  Wrap field accessors to throw an exception on uninitialized access. -->
            <!-- Xlint, minus non-local returns, nullary-units and missing interpolator (which brings false positive in Rudder).
                 For -byname-implicit, it's because of Doobie, see: https://gitter.im/tpolecat/doobie?at=5f59e618765d633c54e74d52
            -->
            <arg>-Xlint:_,-nonlocal-return,-nullary-unit,-missing-interpolator,-byname-implicit</arg>
            <arg>-Ywarn-dead-code</arg>              <!-- Warn when dead code is identified. -->

            <arg>-Ywarn-extra-implicit</arg>         <!-- Warn when more than one implicit parameter section is defined. -->
            <arg>-Ywarn-numeric-widen</arg>          <!-- Warn when numerics are widened. -->
            <arg>-Ywarn-unused:imports</arg>         <!-- Warn if an import selector is not referenced. -->
            <arg>-Ywarn-unused:locals</arg>          <!-- Warn if a local definition is unused. -->
            <arg>-Ywarn-unused:privates</arg>        <!-- Warn if a private member is unused. -->
            <arg>-Ywarn-unused:implicits</arg>       <!-- Warn if an implicit parameter is unused. -->
            <arg>-Ywarn-unused:privates</arg>        <!-- Warn if a private member is unused. -->
            <arg>-Ybackend-parallelism</arg><arg>8</arg>         <!-- Enable paralellisation — change to desired number! -->
            <arg>-Ycache-plugin-class-loader:last-modified</arg> <!-- Enables caching of classloaders for compiler plugins -->
            <arg>-Ycache-macro-class-loader:last-modified</arg>  <!-- and macro definitions. This can lead to performance improvements. -->
            <arg>-P:silencer:checkUnused</arg>
<!--            <arg>-P:wartremover:only-warn-traverser:org.wartremover.warts.StringPlusAny</arg>-->
<!--            <arg>-P:wartremover:only-warn-traverser:org.wartremover.warts.ToString</arg>-->
          </args>
          <jvmArgs>
            <jvmArg>-Xmx${jvmArg-Xmx}</jvmArg>
            <jvmArg>-Xms${jvmArg-Xmx}</jvmArg>
            <jvmArg>-Xss${jvmArg-Xss}</jvmArg>
            <jvmArg>${jvmArg-arg0}</jvmArg>
            <jvmArg>${jvmArg-arg1}</jvmArg>
            <jvmArg>${jvmArg-arg2}</jvmArg>
            <jvmArg>${jvmArg-arg3}</jvmArg>
            <jvmArg>${jvmArg-arg4}</jvmArg>
            <jvmArg>${jvmArg-arg5}</jvmArg>
            <jvmArg>${jvmArg-arg6}</jvmArg>
            <jvmArg>${jvmArg-arg7}</jvmArg>
            <jvmArg>${jvmArg-arg8}</jvmArg>
            <jvmArg>${jvmArg-arg9}</jvmArg>
          </jvmArgs>
        </configuration>
      </plugin>
      <plugin>
        <groupId>org.zeroturnaround</groupId>
        <artifactId>jrebel-maven-plugin</artifactId>
        <version>1.1.10</version>
        <executions>
          <execution>
            <id>generate-rebel-xml</id>
            <phase>process-resources</phase>
            <goals>
              <goal>generate</goal>
            </goals>
          </execution>
        </executions>
      </plugin>
      <plugin>
        <groupId>org.apache.maven.plugins</groupId>
        <artifactId>maven-compiler-plugin</artifactId>
        <version>3.10.1</version>
        <configuration>
          <release>11</release>
        </configuration>
        <executions>
          <execution>
            <phase>compile</phase>
            <goals>
              <goal>compile</goal>
            </goals>
          </execution>
        </executions>
      </plugin>
      <plugin>
        <groupId>org.apache.maven.plugins</groupId>
        <artifactId>maven-source-plugin</artifactId>
        <version>3.2.1</version>
        <executions>
          <execution>
            <id>attach-sources</id>
            <phase>verify</phase>
            <goals>
              <goal>jar-no-fork</goal>
            </goals>
          </execution>
        </executions>
      </plugin>
      <!-- formatting with scalafmt -->
      <plugin>
        <groupId>com.diffplug.spotless</groupId>
        <artifactId>spotless-maven-plugin</artifactId>
        <version>2.27.2</version>
        <configuration>
          <scala>
            <includes>
              <include>**/*.scala</include>
            </includes>
            <excludes>
              <exclude>**/ConstraintsTest.scala</exclude> <!-- make spotless scalafmt stack overflow, works on intellij: ignore -->
            </excludes>

            <scalafmt>
              <file>.scalafmt.conf</file>
            </scalafmt>

<!--            <licenseHeader>-->
<!--              <content>/* (C)$YEAR */</content>  &lt;!&ndash; or <file>${project.basedir}/license-header</file> &ndash;&gt;-->
<!--              <delimiter>package </delimiter> &lt;!&ndash;-->
<!--                note the 'package ' argument - this is a regex which identifies the top-->
<!--                of the file, be careful that all of your sources have a package declaration,-->
<!--                or pick a regex which works better for your code &ndash;&gt;-->
<!--            </licenseHeader>-->
          </scala>
        </configuration>
        <executions>
          <execution>
            <goals>
              <goal>check</goal>
            </goals>
            <phase>verify</phase> <!-- verify: default value -->
          </execution>
        </executions>
      </plugin>
    </plugins>
    <pluginManagement>
    <plugins>
      <!-- configure jar everywhere -->
      <plugin>
        <groupId>org.apache.maven.plugins</groupId>
        <artifactId>maven-jar-plugin</artifactId>
        <version>3.3.0</version>
        <configuration>
          <archive>
            <addMavenDescriptor>false</addMavenDescriptor>
            <manifestEntries>
              <!-- let built-by be empty - we can't remove it -->
              <Built-By>${project.organization.name}</Built-By>
              <Build-Time>${maven.build.timestamp}</Build-Time>
              <version>${project.version}</version>
            </manifestEntries>
          </archive>
        </configuration>
      </plugin>
      <plugin>
        <groupId>org.apache.maven.plugins</groupId>
        <artifactId>maven-war-plugin</artifactId>
        <version>3.3.2</version>
        <configuration>
          <archive>
            <addMavenDescriptor>false</addMavenDescriptor>
            <manifestEntries>
              <!-- let built-by be empty - we can't remove it -->
              <Built-By>${project.organization.name}</Built-By>
              <!-- And yes, manifest file must start with upper case... -->
              <Build-Time>${maven.build.timestamp}</Build-Time>
              <Version>${project.version}</Version>
            </manifestEntries>
          </archive>
        </configuration>
      </plugin>
      <plugin>
        <groupId>org.eclipse.m2e</groupId>
        <artifactId>lifecycle-mapping</artifactId>
        <version>1.0.0</version>
        <configuration>
          <lifecycleMappingMetadata>
            <pluginExecutions>
              <pluginExecution>
                <pluginExecutionFilter>
                  <groupId>org.zeroturnaround</groupId>
                  <artifactId>jrebel-maven-plugin</artifactId>
                  <versionRange>[0.1,)</versionRange>
                  <goals>
                    <goal>generate</goal>
                  </goals>
                </pluginExecutionFilter>
                <action>
                  <execute/>
                </action>
              </pluginExecution>
              <pluginExecution>
                <pluginExecutionFilter>
                  <groupId>net.alchim31.maven</groupId>
                  <artifactId>scala-maven-plugin</artifactId>
                  <versionRange>[0.1,)</versionRange>
                  <goals>
                    <goal>add-source</goal>
                    <goal>compile</goal>
                    <goal>testCompile</goal>
                  </goals>
                </pluginExecutionFilter>
                <action>
                  <configurator>
                    <id>org.maven.ide.eclipse.scala</id>
                  </configurator>
                </action>
              </pluginExecution>
            </pluginExecutions>
          </lifecycleMappingMetadata>
        </configuration>
      </plugin>
    </plugins>
    </pluginManagement>
  </build>

  <!-- ====================================  /PROJECT BUILD  ==================================== -->

  <!-- ==================================== PROJECT PROPERTIES  ==================================== -->

  <properties>
    <!-- we use UTF-8 for everything -->
    <project.build.sourceEncoding>UTF-8</project.build.sourceEncoding>

    <!-- Maven plugin version -->
    <scala-maven-plugin-version>4.7.2</scala-maven-plugin-version>

    <!-- Libraries version that MUST be used in all children project -->

    <current-year>2023</current-year>
    <rudder-major-version>7.3</rudder-major-version>
    <rudder-version>7.3.0~beta2-SNAPSHOT</rudder-version>

    <scala-version>2.13.10</scala-version>
    <silencer-lib-version>1.7.12</silencer-lib-version>
    <scala-binary-version>2.13</scala-binary-version>
    <!-- lift force us to remain with 1.3.0 because of
         java.lang.NoSuchMethodError: 'scala.collection.mutable.Stack scala.xml.parsing.NoBindingFactoryAdapter.scopeStack()'net.liftweb.util.Html5Parser.$anonfun$parse$1(HtmlParser.scala:373)
          And scala-xml 2.1.0 has non-trivial change on parsing semantic, can't
         upgrade without much care and correcting how we parse XML doc (xml
         parser option - see https://github.com/scala/scala-xml/releases/tag/v2.1.0 -->
    <scala-xml-version>1.3.0</scala-xml-version>
    <lift-version>3.5.0</lift-version>
    <slf4j-version>1.7.36</slf4j-version>
    <logback-version>1.2.11</logback-version>
    <jodatime-version>2.12.1</jodatime-version>
    <jodaconvert-version>2.2.2</jodaconvert-version>
    <commons-io-version>2.11.0</commons-io-version>
    <commons-lang-version>3.12.0</commons-lang-version>
    <commons-codec-version>1.15</commons-codec-version>
    <commons-fileupload>1.4</commons-fileupload>
    <spring-version>5.3.24</spring-version>
    <spring-security-version>5.7.5</spring-security-version>
    <jgit-version>6.3.0.202209071007-r</jgit-version>
    <cglib-version>3.3.0</cglib-version>
    <asm-version>9.4</asm-version>
    <!-- Level of Java compatibility, here 1.8+ -->
    <bouncycastle-compat>jdk18on</bouncycastle-compat>
    <bouncycastle-version>1.72</bouncycastle-version>
    <better-files-version>3.9.1</better-files-version>
    <sourcecode-version>0.3.0</sourcecode-version>
    <quicklens-version>1.9.0</quicklens-version>
    <hikaricp-version>5.0.1</hikaricp-version>
    <nuprocess-version>2.0.5</nuprocess-version>
    <postgresql-version>42.5.0</postgresql-version>
    <json-path-version>2.7.0</json-path-version>
    <scalaj-version>2.4.2</scalaj-version>
    <unboundid-version>6.0.6</unboundid-version>
    <fastparse-version>2.3.3</fastparse-version>
    <config-version>1.4.2</config-version>
    <caffeine-version>3.1.1</caffeine-version>
    <jgrapht-version>1.5.1</jgrapht-version>
    <reflections-version>0.10.2</reflections-version>
    <graalvm-version>22.3.0</graalvm-version>
    <chimney-version>0.6.2</chimney-version>
    <cron4s-version>0.6.1</cron4s-version>
    <ipaddress-version>5.3.4</ipaddress-version>
    <snakeyaml-version>1.33</snakeyaml-version>

    <zio-http-version>2.0.0-RC11</zio-http-version> <!-- used in datasources -->

    <!--
      These one must be updated to work together
      We declare cats in "test" here, because it is not directly needed
      in any project before rudder.
    -->
    <specs2-version>4.18.0</specs2-version>
    <junit-version>4.13.2</junit-version>
    <cats-version>2.8.0</cats-version>
    <doobie-version>1.0.0-RC2</doobie-version>
    <fs2-version>3.3.0</fs2-version>
    <shapeless-version>2.3.10</shapeless-version>
    <cats-effect-version>3.3.14</cats-effect-version>
    <dev-zio-version>2.0.3</dev-zio-version>
    <zio-cats-version>3.3.0</zio-cats-version> <!-- gives fs2 3.1.6, but doobie 1.0.0-RC1 is in 3.0.3 -->
    <zio-json-version>0.3.0</zio-json-version>

    <!--
      Hack to make scalac jvm parameters like RAM configurable.
      With that, one can override Xmx or add jvm parameters either
      in command line invocation: mvn compile -DjvmArg-Xmx="4G"
      or in ~/.m2/settings.xml with profiles.
    -->

    <jvmArg-Xmx>2G</jvmArg-Xmx>
    <jvmArg-Xss>64m</jvmArg-Xss>
    <jvmArg-arg0/>
    <jvmArg-arg1/>
    <jvmArg-arg2/>
    <jvmArg-arg3/>
    <jvmArg-arg4/>
    <jvmArg-arg5/>
    <jvmArg-arg6/>
    <jvmArg-arg7/>
    <jvmArg-arg8/>
    <jvmArg-arg9/>

  </properties>

  <!-- ==================================== PROJECT DEPENDENCIES  ==================================== -->

  <!--
    This allows to use homogeneous version of scalaz everywhere.
    Yep, we need to explicitly specify them all.
  -->
  <dependencyManagement>
    <dependencies>
      <!--
        We need to enforce version of all components of scala, else maven takes the oldest from transitive dep.
        It seems to be because scala has them "compatible"
       -->
      <dependency>
        <groupId>org.scala-lang</groupId>
        <artifactId>scala-library</artifactId>
        <version>${scala-version}</version>
      </dependency>
      <dependency>
        <groupId>org.scala-lang</groupId>
        <artifactId>scala-compiler</artifactId>
        <version>${scala-version}</version>
      </dependency>
      <dependency>
        <groupId>org.scala-lang</groupId>
        <artifactId>scala-reflect</artifactId>
        <version>${scala-version}</version>
      </dependency>
      <dependency>
        <groupId>org.scala-lang</groupId>
        <artifactId>scalap</artifactId>
        <version>${scala-version}</version>
      </dependency>
      <dependency>
        <groupId>org.scala-lang.modules</groupId>
        <artifactId>scala-xml_${scala-binary-version}</artifactId>
        <version>${scala-xml-version}</version>
      </dependency>
      <dependency>
        <groupId>org.typelevel</groupId>
        <artifactId>cats-core_${scala-binary-version}</artifactId>
        <version>${cats-version}</version>
      </dependency>
      <dependency>
        <groupId>co.fs2</groupId>
        <artifactId>fs2-core_${scala-binary-version}</artifactId>
        <version>${fs2-version}</version>
      </dependency>
      <dependency>
        <groupId>org.tpolecat</groupId>
        <artifactId>doobie-core_${scala-binary-version}</artifactId>
        <version>${doobie-version}</version>
      </dependency>
      <dependency>
        <groupId>org.typelevel</groupId>
        <artifactId>cats-effect_${scala-binary-version}</artifactId>
        <version>${cats-effect-version}</version>
      </dependency>
      <dependency>
        <groupId>com.chuusai</groupId>
        <artifactId>shapeless_${scala-binary-version}</artifactId>
        <version>${shapeless-version}</version>
      </dependency>
      <dependency>
        <groupId>com.lihaoyi</groupId>
        <artifactId>sourcecode_${scala-binary-version}</artifactId>
        <version>${sourcecode-version}</version>
      </dependency>
      <dependency>
        <groupId>com.zaxxer</groupId>
        <artifactId>HikariCP</artifactId>
        <version>${hikaricp-version}</version>
      </dependency>
      <dependency>
        <groupId>org.postgresql</groupId>
	<artifactId>postgresql</artifactId>
        <version>${postgresql-version}</version>
      </dependency>
      <dependency>
        <groupId>com.softwaremill.quicklens</groupId>
        <artifactId>quicklens_${scala-binary-version}</artifactId>
        <version>${quicklens-version}</version>
      </dependency><!--
        lift-web
      -->
      <dependency>
        <groupId>xerces</groupId>
        <artifactId>xercesImpl</artifactId>
        <version>2.12.2</version>
      </dependency>
      <dependency>
        <groupId>net.liftweb</groupId>
        <artifactId>lift-common_${scala-binary-version}</artifactId>
        <version>${lift-version}</version>
        <exclusions>
          <exclusion>
            <groupId>org.slf4j</groupId>
            <artifactId>slf4j-log4j12</artifactId>
          </exclusion>
          <exclusion>
            <artifactId>log4j</artifactId>
            <groupId>log4j</groupId>
          </exclusion>
        </exclusions>
      </dependency>
      <dependency>
        <groupId>net.liftweb</groupId>
        <artifactId>lift-json_${scala-binary-version}</artifactId>
        <version>${lift-version}</version>
      </dependency>
      <dependency>
        <groupId>net.liftweb</groupId>
        <artifactId>lift-util_${scala-binary-version}</artifactId>
        <version>${lift-version}</version>
        <exclusions>
          <exclusion>
            <artifactId>mail</artifactId>
            <groupId>javax.mail</groupId>
          </exclusion>
        </exclusions>
      </dependency>
      <dependency>
        <groupId>net.liftweb</groupId>
        <artifactId>lift-webkit_${scala-binary-version}</artifactId>
        <version>${lift-version}</version>
        <exclusions>
          <exclusion>
            <groupId>org.slf4j</groupId>
            <artifactId>slf4j-log4j12</artifactId>
          </exclusion>
        </exclusions>
      </dependency>
      <!-- joda time -->
      <dependency>
        <groupId>joda-time</groupId>
        <artifactId>joda-time</artifactId>
        <version>${jodatime-version}</version>
      </dependency>
      <dependency>
        <groupId>org.joda</groupId>
        <artifactId>joda-convert</artifactId>
        <version>${jodaconvert-version}</version>
      </dependency>
      <dependency>
        <groupId>org.bouncycastle</groupId>
        <artifactId>bcprov-${bouncycastle-compat}</artifactId>
        <version>${bouncycastle-version}</version>
      </dependency>
      <dependency>
        <groupId>org.bouncycastle</groupId>
        <artifactId>bcpkix-${bouncycastle-compat}</artifactId>
        <version>${bouncycastle-version}</version>
      </dependency>
      <dependency>
        <groupId>org.bouncycastle</groupId>
        <artifactId>bcpg-${bouncycastle-compat}</artifactId>
        <version>${bouncycastle-version}</version>
      </dependency>
      <dependency>
        <groupId>com.github.alonsodomin.cron4s</groupId>
        <artifactId>cron4s-core_${scala-binary-version}</artifactId>
        <version>${cron4s-version}</version>
      </dependency>

      <dependency>
        <groupId>com.lihaoyi</groupId>
        <artifactId>fastparse_${scala-binary-version}</artifactId>
        <version>${fastparse-version}</version>
      </dependency>

      <!-- commons -->
      <dependency>
        <groupId>commons-io</groupId>
        <artifactId>commons-io</artifactId>
        <version>${commons-io-version}</version>
      </dependency>
      <dependency>
        <groupId>commons-codec</groupId>
        <artifactId>commons-codec</artifactId>
        <version>${commons-codec-version}</version>
      </dependency>

      <!-- spring -->
      <dependency>
        <groupId>org.ow2.asm</groupId>
        <artifactId>asm</artifactId>
        <version>${asm-version}</version>
      </dependency>
      <dependency>
        <groupId>org.springframework</groupId>
        <artifactId>spring-context</artifactId>
        <version>${spring-version}</version>
        <exclusions>
          <exclusion>
            <groupId>commons-logging</groupId>
            <artifactId>commons-logging</artifactId>
          </exclusion>
        </exclusions>
      </dependency>
      <dependency>
        <groupId>org.springframework</groupId>
        <artifactId>spring-core</artifactId>
        <version>${spring-version}</version>
        <exclusions>
          <exclusion>
            <groupId>commons-logging</groupId>
            <artifactId>commons-logging</artifactId>
          </exclusion>
        </exclusions>
      </dependency>
      <!-- need to be specified else spring-security version is used -->
      <dependency>
        <groupId>org.springframework</groupId>
        <artifactId>spring-aop</artifactId>
        <version>${spring-version}</version>
        <exclusions>
          <exclusion>
            <groupId>commons-logging</groupId>
            <artifactId>commons-logging</artifactId>
          </exclusion>
        </exclusions>
      </dependency>
      <dependency>
        <groupId>org.springframework</groupId>
        <artifactId>spring-beans</artifactId>
        <version>${spring-version}</version>
        <exclusions>
          <exclusion>
            <groupId>commons-logging</groupId>
            <artifactId>commons-logging</artifactId>
          </exclusion>
        </exclusions>
      </dependency>
      <dependency>
        <groupId>org.springframework</groupId>
        <artifactId>spring-expression</artifactId>
        <version>${spring-version}</version>
        <exclusions>
          <exclusion>
            <groupId>commons-logging</groupId>
            <artifactId>commons-logging</artifactId>
          </exclusion>
        </exclusions>
      </dependency>
      <!-- Needed to use spring configuration by annotation -->
      <dependency>
        <groupId>cglib</groupId>
        <artifactId>cglib</artifactId>
        <version>${cglib-version}</version>
        <exclusions>
          <exclusion>
            <groupId>org.apache.ant</groupId>
            <artifactId>ant</artifactId>
          </exclusion>
        </exclusions>
      </dependency>

      <!--  test -->
      <dependency>
        <groupId>junit</groupId>
        <artifactId>junit</artifactId>
        <version>${junit-version}</version>
      </dependency>
      <dependency>
        <groupId>org.specs2</groupId>
        <artifactId>specs2-core_${scala-binary-version}</artifactId>
        <version>${specs2-version}</version>
      </dependency>
      <dependency>
        <groupId>org.specs2</groupId>
        <artifactId>specs2-matcher-extra_${scala-binary-version}</artifactId>
        <version>${specs2-version}</version>
      </dependency>
      <dependency>
        <groupId>org.specs2</groupId>
        <artifactId>specs2-junit_${scala-binary-version}</artifactId>
        <version>${specs2-version}</version>
      </dependency>
      <!-- No httpclient / commons-logging for jgit -->
      <dependency>
        <groupId>org.eclipse.jgit</groupId>
        <artifactId>org.eclipse.jgit</artifactId>
        <version>${jgit-version}</version>
        <exclusions>
          <exclusion>
            <groupId>org.apache.httpcomponents</groupId>
            <artifactId>httpclient</artifactId>
          </exclusion>
        </exclusions>
      </dependency>
      <!-- the slf4j commons-logging replacement -->
      <dependency>
        <groupId>org.slf4j</groupId>
        <artifactId>slf4j-api</artifactId>
        <version>${slf4j-version}</version>
      </dependency>
      <dependency>
        <groupId>org.slf4j</groupId>
        <artifactId>jcl-over-slf4j</artifactId>
        <version>${slf4j-version}</version>
      </dependency>
      <!-- using slf4j native backend -->
      <dependency>
        <groupId>ch.qos.logback</groupId>
        <artifactId>logback-core</artifactId>
        <version>${logback-version}</version>
      </dependency>
      <dependency>
        <groupId>ch.qos.logback</groupId>
        <artifactId>logback-classic</artifactId>
        <version>${logback-version}</version>
      </dependency>
      <dependency>
        <groupId>com.github.pathikrit</groupId>
        <artifactId>better-files_${scala-binary-version}</artifactId>
        <version>${better-files-version}</version>
      </dependency>
    </dependencies>
  </dependencyManagement>

  <dependencies>
    <!-- almost used in all projects -->
    <dependency>
      <groupId>com.github.pathikrit</groupId>
      <artifactId>better-files_${scala-binary-version}</artifactId>
      <version>${better-files-version}</version>
    </dependency>
    <dependency>
      <groupId>com.github.ghik</groupId>
      <artifactId>silencer-lib_${scala-version}</artifactId>
      <version>${silencer-lib-version}</version>
      <scope>provided</scope>
    </dependency>
    <dependency>
      <groupId>ca.mrvisser</groupId>
      <artifactId>sealerate_${scala-binary-version}</artifactId>
      <version>0.0.6</version>
      <scope>provided</scope>
    </dependency>
    <!-- joda-time is used in all projects -->
    <dependency>
      <groupId>joda-time</groupId>
      <artifactId>joda-time</artifactId>
      <version>${jodatime-version}</version>
    </dependency>
    <!-- standard utility to deep modify immutable structures -->
    <dependency>
      <groupId>com.softwaremill.quicklens</groupId>
      <artifactId>quicklens_${scala-binary-version}</artifactId>
      <version>${quicklens-version}</version>
    </dependency>
    <!-- this is now standard -->
    <dependency>
      <groupId>org.typelevel</groupId>
      <artifactId>cats-core_${scala-binary-version}</artifactId>
      <version>${cats-version}</version>
    </dependency>
    <!-- zio to manage effects -->
    <dependency>
      <groupId>dev.zio</groupId>
      <artifactId>zio_${scala-binary-version}</artifactId>
      <version>${dev-zio-version}</version>
    </dependency>
    <dependency>
      <groupId>dev.zio</groupId>
      <artifactId>zio-stacktracer_${scala-binary-version}</artifactId>
      <version>${dev-zio-version}</version>
    </dependency>
    <dependency>
      <groupId>dev.zio</groupId>
      <artifactId>zio-streams_${scala-binary-version}</artifactId>
      <version>${dev-zio-version}</version>
    </dependency>
    <dependency>
      <groupId>dev.zio</groupId>
      <artifactId>zio-json_${scala-binary-version}</artifactId>
      <version>${zio-json-version}</version>
    </dependency>
    <dependency>
      <groupId>io.scalaland</groupId>
      <artifactId>chimney_${scala-binary-version}</artifactId>
      <version>${chimney-version}</version>
    </dependency>
    <!-- zio/cats compat -->
    <dependency>
      <groupId>dev.zio</groupId>
      <artifactId>zio-interop-cats_${scala-binary-version}</artifactId>
      <version>${zio-cats-version}</version>
    </dependency>
    <dependency>
      <groupId>org.typelevel</groupId>
      <artifactId>cats-effect_${scala-binary-version}</artifactId>
      <version>${cats-effect-version}</version>
    </dependency>
    <!-- graph library for group properties -->
    <dependency>
      <groupId>org.jgrapht</groupId>
      <artifactId>jgrapht-core</artifactId>
      <version>${jgrapht-version}</version>
    </dependency>

    <!--  test -->
    <dependency>
      <groupId>junit</groupId>
      <artifactId>junit</artifactId>
      <version>${junit-version}</version>
      <scope>test</scope>
    </dependency>
    <dependency>
      <groupId>org.specs2</groupId>
      <artifactId>specs2-core_${scala-binary-version}</artifactId>
      <version>${specs2-version}</version>
      <scope>test</scope>
    </dependency>
    <dependency>
      <groupId>org.specs2</groupId>
      <artifactId>specs2-matcher-extra_${scala-binary-version}</artifactId>
      <version>${specs2-version}</version>
      <scope>test</scope>
    </dependency>
    <dependency>
      <groupId>org.specs2</groupId>
      <artifactId>specs2-junit_${scala-binary-version}</artifactId>
      <version>${specs2-version}</version>
      <scope>test</scope>
    </dependency>
    <!-- zio tests -->
    <dependency>
      <groupId>dev.zio</groupId>
      <artifactId>zio-test_${scala-binary-version}</artifactId>
      <version>${dev-zio-version}</version>
      <scope>test</scope>
    </dependency>

    <!--
        included to use slf4j native backend
        If you want to use another backend,
        exclude these dependencies from parent
    -->
    <dependency>
      <groupId>ch.qos.logback</groupId>
      <artifactId>logback-core</artifactId>
      <version>${logback-version}</version>
    </dependency>
    <dependency>
      <groupId>ch.qos.logback</groupId>
      <artifactId>logback-classic</artifactId>
      <version>${logback-version}</version>
    </dependency>
  </dependencies>

</project><|MERGE_RESOLUTION|>--- conflicted
+++ resolved
@@ -117,12 +117,7 @@
       <plugin>
         <groupId>org.codehaus.mojo</groupId>
         <artifactId>cobertura-maven-plugin</artifactId>
-<<<<<<< HEAD
         <version>2.7</version>
-
-=======
-        <version>2.6</version>
->>>>>>> b64c7b96
         <configuration>
           <formats>
             <format>html</format>
