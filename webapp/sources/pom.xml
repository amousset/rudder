--- conflicted
+++ resolved
@@ -209,14 +209,8 @@
             <arg>-Ybackend-parallelism</arg><arg>8</arg>         <!-- Enable parallelization — change to desired number! -->
             <arg>-Ycache-plugin-class-loader:last-modified</arg> <!-- Enables caching of classloaders for compiler plugins -->
             <arg>-Ycache-macro-class-loader:last-modified</arg>  <!-- and macro definitions. This can lead to performance improvements. -->
-<<<<<<< HEAD
-<!--            <arg>-P:wartremover:only-warn-traverser:org.wartremover.warts.StringPlusAny</arg>-->
-<!--            <arg>-P:wartremover:only-warn-traverser:org.wartremover.warts.ToString</arg>-->
-
 <!--        fastparse 3.0.1 emits false unused warning. We must silence them on related files. See: https://github.com/com-lihaoyi/fastparse/issues/285-->
             <arg>-Wconf:cat=unused-nowarn&amp;src=com/normation/utils/Version.scala:s,cat=unused-nowarn&amp;src=com/normation/rudder/services/policies/InterpolatedValueCompiler.scala:s</arg>
-=======
->>>>>>> c81b0160
           </args>
           <jvmArgs>
             <jvmArg>-Xmx${jvmArg-Xmx}</jvmArg>
