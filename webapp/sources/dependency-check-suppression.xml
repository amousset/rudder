--- conflicted
+++ resolved
@@ -1,17 +1,5 @@
 <?xml version="1.0" encoding="UTF-8"?>
 <suppressions xmlns="https://jeremylong.github.io/DependencyCheck/dependency-suppression.1.3.xsd">
-<<<<<<< HEAD
-<!-- wrong version detection, only version before 08-12-2014 are vulnerable -->
-=======
-<suppress>
-   <!-- that version of jgit is explicitly the one correcting CVE-2023-4759 in https://nvd.nist.gov/vuln/detail/CVE-2023-4759 report -->
-   <notes><![CDATA[
-   file name: org.eclipse.jgit-6.7.0.202309050840-r.jar
-   ]]></notes>
-   <packageUrl regex="true">^pkg:maven/org\.eclipse\.jgit/org\.eclipse\.jgit@.*$</packageUrl>
-   <cve>CVE-2023-4759</cve>
-</suppress>
->>>>>>> eb010842
 <!-- YUI embeded in liftweb is not used -->
 <suppress>
    <notes><![CDATA[
