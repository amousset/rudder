<?xml version="1.0" encoding="UTF-8"?>
<suppressions xmlns="https://jeremylong.github.io/DependencyCheck/dependency-suppression.1.3.xsd">
<!-- wrong version detection, only version before 08-12-2014 are vulnerable -->
<suppress>
   <notes><![CDATA[
   file name: org.eclipse.jgit-5.9.0.202009080501-r.jar
   ]]></notes>
   <packageUrl regex="true">^pkg:maven/org\.eclipse\.jgit/org\.eclipse\.jgit@.*$</packageUrl>
   <cve>CVE-2014-9390</cve>
</suppress>
<!-- YUI embeded in liftweb is not used -->
<suppress>
   <notes><![CDATA[
   file name: lift-webkit_2.13-3.4.x.jar: YUI.js
   ]]></notes>
   <packageUrl regex="true">^pkg:javascript/YUI@2.6.0$</packageUrl>
   <cve>CVE-2010-4207</cve>
   <cve>CVE-2010-4207</cve>
   <cve>CVE-2010-4208</cve>
   <cve>CVE-2010-4710</cve>
   <cve>CVE-2012-5881</cve>
   <cve>CVE-2012-5882</cve>
</suppress>
<!-- jquery embeded in liftweb is not used -->
<suppress>
   <notes><![CDATA[
   file name: lift-webkit_2.13-3.4.x.jar: jquery.js
   ]]></notes>
   <packageUrl regex="true">^pkg:javascript/jquery@1\.[34]\.[24]</packageUrl>
   <cve>CVE-2011-4969</cve>
   <cve>CVE-2012-6708</cve>
   <cve>CVE-2015-9251</cve>
   <cve>CVE-2019-11358</cve>
   <cve>CVE-2020-11022</cve>
   <cve>CVE-2020-11023</cve>
</suppress>
<!-- jquery embeded in scala-compiler is not used -->
<suppress>
   <notes><![CDATA[
   file name: scala-compiler-2.13.x.jar: jquery.min.js
   ]]></notes>
   <packageUrl regex="true">^pkg:javascript/jquery@3\.4\.1$</packageUrl>
   <cve>CVE-2020-11022</cve>
   <cve>CVE-2020-11023</cve>
</suppress>
<suppress>
   <notes><![CDATA[
<<<<<<< HEAD
=======
   file name: postgresql-42.2.25.jar 
   ]]></notes>
   <packageUrl regex="true">^pkg:maven/org\.postgresql/postgresql@42.2.25$</packageUrl>
   <cve>CVE-2022-26520</cve>
   </suppress>
   <suppress>
   <notes><![CDATA[
   file name: json-path-2.7.0.jar
   file name: json-smart-2.4.7.jar
   ]]></notes>
   <packageUrl regex="true">^pkg:maven/(com.jayway.jsonpath|net.minidev)/json\-.*$</packageUrl>
   <cve>CVE-2022-45688</cve>
</suppress>
<suppress>
   <notes><![CDATA[
>>>>>>> 5f0ffaf3
   file name: spring-core-5.3.24.jar
   ]]></notes>
   <packageUrl regex="true">^pkg:maven/org\.springframework/spring\-.*@5.3.24$</packageUrl>
   <cve>CVE-2016-1000027</cve>
</suppress>
<suppress>
   <notes><![CDATA[
   file name: spring-security-core-5.7.5.jar
   ]]></notes>
   <packageUrl regex="true">^pkg:maven/org\.springframework\.security/spring\-security\-.*@5.7.5$</packageUrl>
   <cve>CVE-2016-1000027</cve>
   <cve>CVE-2020-5408</cve>
</suppress>
<suppress>
   <notes><![CDATA[
      file name: spring-ldap-core-2.3.5.RELEASE.jar
   ]]></notes>
   <packageUrl regex="true">^pkg:maven/org\.springframework\.ldap/spring\-ldap\-core@.*$</packageUrl>
   <cpe>cpe:/a:pivotal_software:spring-ldap</cpe>
</suppress>
<suppress>
   <notes><![CDATA[
      file name: spring-ldap-core-2.3.5.RELEASE.jar
   ]]></notes>
   <packageUrl regex="true">^pkg:maven/org\.springframework\.ldap/spring\-ldap\-core@.*$</packageUrl>
   <cpe>cpe:/a:vmware:spring_framework</cpe>
</suppress>
</suppressions><|MERGE_RESOLUTION|>--- conflicted
+++ resolved
@@ -45,15 +45,6 @@
 </suppress>
 <suppress>
    <notes><![CDATA[
-<<<<<<< HEAD
-=======
-   file name: postgresql-42.2.25.jar 
-   ]]></notes>
-   <packageUrl regex="true">^pkg:maven/org\.postgresql/postgresql@42.2.25$</packageUrl>
-   <cve>CVE-2022-26520</cve>
-   </suppress>
-   <suppress>
-   <notes><![CDATA[
    file name: json-path-2.7.0.jar
    file name: json-smart-2.4.7.jar
    ]]></notes>
@@ -62,7 +53,6 @@
 </suppress>
 <suppress>
    <notes><![CDATA[
->>>>>>> 5f0ffaf3
    file name: spring-core-5.3.24.jar
    ]]></notes>
    <packageUrl regex="true">^pkg:maven/org\.springframework/spring\-.*@5.3.24$</packageUrl>
