ARG JDK_VERSION=11
FROM maven:3-openjdk-${JDK_VERSION}

ARG USER_ID=1000
COPY ci/user.sh .
RUN ./user.sh $USER_ID

# Install elm
RUN curl -L -o elm.gz "https://github.com/elm/compiler/releases/download/0.19.1/binary-for-linux-64-bit.gz"
RUN gzip -d elm.gz
RUN chmod +x elm
<<<<<<< HEAD
RUN mv elm /usr/local/bin/elm-0.19.1

# Make it temporary as elm fails on concurrent builds
ENV ELM_HOME /tmp/
=======
RUN mv elm /usr/local/bin/
>>>>>>> fc775d39
<|MERGE_RESOLUTION|>--- conflicted
+++ resolved
@@ -9,11 +9,4 @@
 RUN curl -L -o elm.gz "https://github.com/elm/compiler/releases/download/0.19.1/binary-for-linux-64-bit.gz"
 RUN gzip -d elm.gz
 RUN chmod +x elm
-<<<<<<< HEAD
-RUN mv elm /usr/local/bin/elm-0.19.1
-
-# Make it temporary as elm fails on concurrent builds
-ENV ELM_HOME /tmp/
-=======
-RUN mv elm /usr/local/bin/
->>>>>>> fc775d39
+RUN mv elm /usr/local/bin/elm-0.19.1