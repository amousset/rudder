--- conflicted
+++ resolved
@@ -34,11 +34,7 @@
   <parent>
     <groupId>com.normation.inventory</groupId>
     <artifactId>inventory-parent</artifactId>
-<<<<<<< HEAD
-    <version>7.0.0~rc3-SNAPSHOT</version>
-=======
     <version>7.0.1-SNAPSHOT</version>
->>>>>>> 17cb3841
   </parent>
   <modelVersion>4.0.0</modelVersion>
   <artifactId>inventory-repository</artifactId>
