--- conflicted
+++ resolved
@@ -780,10 +780,6 @@
         win.setOpt(productId, A_WIN_ID, { x: String => x })
         win
     }
-<<<<<<< HEAD
-    root.resetValuesTo(A_OS_FULL_NAME      , server.main.osDetails.fullName)
-    root.resetValuesTo(A_OS_VERSION        , server.main.osDetails.version.value)
-=======
     root
   }
 
@@ -796,9 +792,8 @@
     //the root entry of the tree: the machine inventory
     val root = createNodeModelFromServer(server)
 
-    root +=! (A_OS_FULL_NAME      , server.main.osDetails.fullName)
-    root +=! (A_OS_VERSION        , server.main.osDetails.version.value)
->>>>>>> 569b8905
+    root.resetValuesTo(A_OS_FULL_NAME      , server.main.osDetails.fullName)
+    root.resetValuesTo(A_OS_VERSION        , server.main.osDetails.version.value)
     root.setOpt(server.main.osDetails.servicePack, A_OS_SERVICE_PACK, { x:String => x })
     root.resetValuesTo(A_OS_KERNEL_VERSION , server.main.osDetails.kernelVersion.value)
     root.resetValuesTo(A_ROOT_USER         , server.main.rootUser)
@@ -812,18 +807,10 @@
     root.setOpt(server.lastLoggedUserTime, A_LAST_LOGGED_USER_TIME, { x: DateTime => GeneralizedTime(x).toString })
     root.setOpt(server.inventoryDate     , A_INVENTORY_DATE, { x: DateTime => GeneralizedTime(x).toString })
     root.setOpt(server.receiveDate       , A_RECEIVE_DATE, { x: DateTime => GeneralizedTime(x).toString })
-<<<<<<< HEAD
     root.resetValuesTo(A_AGENTS_NAME       , server.agents.map(x => x.toJsonString):_*)
     root.resetValuesTo(A_SOFTWARE_DN       , server.softwareIds.map(x => dit.SOFTWARE.SOFT.dn(x).toString):_*)
     root.resetValuesTo(A_EV                , server.environmentVariables.map(x => Serialization.write(x)):_*)
-    root.resetValuesTo(A_PROCESS           , server.processes.map(x => Serialization.write(x)):_*)
     root.resetValuesTo(A_LIST_OF_IP        , server.serverIps.distinct:_*)
-=======
-    root +=! (A_AGENTS_NAME       , server.agents.map(x => x.toJsonString):_*)
-    root +=! (A_SOFTWARE_DN       , server.softwareIds.map(x => dit.SOFTWARE.SOFT.dn(x).toString):_*)
-    root +=! (A_EV                , server.environmentVariables.map(x => Serialization.write(x)):_*)
-    root +=! (A_LIST_OF_IP        , server.serverIps.distinct:_*)
->>>>>>> 569b8905
     //we don't know their dit...
     root.resetValuesTo(A_CONTAINER_DN      , server.machineId.map { case (id, status) =>
       ditService.getDit(status).MACHINES.MACHINE.dn(id).toString
