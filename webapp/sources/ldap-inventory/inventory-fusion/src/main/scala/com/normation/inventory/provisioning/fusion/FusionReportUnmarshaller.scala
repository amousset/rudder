--- conflicted
+++ resolved
@@ -308,14 +308,8 @@
     // Check that a seq contains only one or identical values, if not fails
     def uniqueValueInSeq[T]( seq: Seq[T], errorMessage : String) : IOResult[T] = {
       seq.distinct match {
-<<<<<<< HEAD
-        case entry if entry.size != 1 => InventoryError.Inconsistency(s"${errorMessage} (${entry.size} value(s) found in place of exactly 1)").fail
-        case entry if entry.size == 1 => entry.head.succeed
-=======
-        case entry if entry.lengthCompare(1) == 0 => Full(entry.head)
-        case entry => Failure(s"${errorMessage} (${entry.size} value(s) found in place of exactly 1)")
-
->>>>>>> 895b318c
+        case entry if entry.lengthCompare(1) == 0 => entry.head.succeed
+        case entry  => InventoryError.Inconsistency(s"${errorMessage} (${entry.size} value(s) found in place of exactly 1)").fail
       }
     }
 
