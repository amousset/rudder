<!--
Copyright 2011 Normation SAS

This file is part of Rudder.

Rudder is free software: you can redistribute it and/or modify
it under the terms of the GNU General Public License as published by
the Free Software Foundation, either version 3 of the License, or
(at your option) any later version.

In accordance with the terms of section 7 (7. Additional Terms.) of
the GNU General Public License version 3, the copyright holders add
the following Additional permissions:
Notwithstanding to the terms of section 5 (5. Conveying Modified Source
Versions) and 6 (6. Conveying Non-Source Forms.) of the GNU General
Public License version 3, when you create a Related Module, this
Related Module is not considered as a part of the work and may be
distributed under the license agreement of your choice.
A "Related Module" means a set of sources files including their
documentation that, without modification of the Source Code, enables
supplementary functions or services in addition to those offered by
the Software.

Rudder is distributed in the hope that it will be useful,
but WITHOUT ANY WARRANTY; without even the implied warranty of
MERCHANTABILITY or FITNESS FOR A PARTICULAR PURPOSE.  See the
GNU General Public License for more details.

You should have received a copy of the GNU General Public License
along with Rudder.  If not, see <http://www.gnu.org/licenses/>.

-->
<project xmlns="http://maven.apache.org/POM/4.0.0" xmlns:xsi="http://www.w3.org/2001/XMLSchema-instance" xsi:schemaLocation="http://maven.apache.org/POM/4.0.0 http://maven.apache.org/maven-v4_0_0.xsd">
  <modelVersion>4.0.0</modelVersion>
  <parent>
    <groupId>com.normation.inventory</groupId>
    <artifactId>inventory-parent</artifactId>
<<<<<<< HEAD
    <version>7.0.0~rc3-SNAPSHOT</version>
=======
    <version>7.0.1-SNAPSHOT</version>
>>>>>>> 17cb3841
  </parent>

  <artifactId>inventory-fusion</artifactId>

  <dependencies>
    <dependency>
      <groupId>com.normation.inventory</groupId>
      <artifactId>inventory-api</artifactId>
      <version>${rudder-version}</version>
    </dependency>
  </dependencies>
  
</project><|MERGE_RESOLUTION|>--- conflicted
+++ resolved
@@ -35,11 +35,7 @@
   <parent>
     <groupId>com.normation.inventory</groupId>
     <artifactId>inventory-parent</artifactId>
-<<<<<<< HEAD
-    <version>7.0.0~rc3-SNAPSHOT</version>
-=======
     <version>7.0.1-SNAPSHOT</version>
->>>>>>> 17cb3841
   </parent>
 
   <artifactId>inventory-fusion</artifactId>
