# SPDX-License-Identifier: CC-BY-SA-2.0
# SPDX-FileCopyrightText: 2013-2022 Normation SAS
type: object
required:
  - name
  - path
  - id
  - subcategories
properties:
  name:
    type: string
    description: Category's name
    example: "/"
  path:
    type: string
    description: Categorie's path
    example: ""
  id:
    type: string
    description: Categorie ID
    example: "/"
  subcategories:
    type: array
    description: List of sub categories
    items:
      - $ref: '#/definitions/category'
definitions:
  category:
    type: object
    required:
      - name
      - path
      - id
      - subcategories
    properties:
      name:
        type: string
        description: Category's name
        example: User Techniques
      path:
        type: string
<<<<<<< HEAD
        description: category's path
=======
        description: Categorie's path
>>>>>>> a1eae4f1
        example: systemSettings/systemManagement
      id:
        type: string
        description: Category ID
        example: systemManagement
      subcategories:
        type: array
        description: List of sub categories
        example: []
        items:
          - $ref: '#/definitions/category'<|MERGE_RESOLUTION|>--- conflicted
+++ resolved
@@ -39,11 +39,7 @@
         example: User Techniques
       path:
         type: string
-<<<<<<< HEAD
-        description: category's path
-=======
-        description: Categorie's path
->>>>>>> a1eae4f1
+        description: Category's path
         example: systemSettings/systemManagement
       id:
         type: string
