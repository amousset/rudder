--- conflicted
+++ resolved
@@ -19,13 +19,6 @@
                 add:
                   type: array
                   description: List of networks to add to existing allowed networks for that server
-<<<<<<< HEAD
-                  example: '{ "add": ["162.168.2.0/24] }'
-                delete:
-                  type: array
-                  description: List of networks to remove from existing allowed networks for that server
-                  example: '{ "delete": ["162.168.1.0/24"] }'
-=======
                   example:
                     - 162.168.2.0/24
                     - 192.168.0.0/16
@@ -34,7 +27,6 @@
                   description: List of networks to remove from existing allowed networks for that server
                   example:
                     - 162.168.1.0/24
->>>>>>> df16a08b
 
   responses:
     "200":
