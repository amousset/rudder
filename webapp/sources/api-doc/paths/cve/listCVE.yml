# SPDX-License-Identifier: CC-BY-SA-2.0
# SPDX-FileCopyrightText: 2013-2020 Normation SAS
post:
<<<<<<< HEAD
  summary: Get a list of CVE details 
=======
  summary: Get a list of CVE details
>>>>>>> 12659f29
  description: Get CVE details, from a list passed as parameter
  operationId: getCVEList
  requestBody:
    content:
      application/json:
        schema:
          type: object
          description: List of CVE ids you want
          properties:
            cveIds:
              type: array
              items:
                type: string
                description: CVE id
                example: "CVE-2019-5953"
            onlyScore:
              type: boolean
              default: false
              example: true
              description: Only send score of the cve, and not the whole detailed list
            minScore:
              type: float
              example: 7.5
              description: Only send CVE with a score higher than the value
            maxScore:
              type: float
              example: 8.5
              description: Only send CVE with a score lower than the value
            publishedDate:
              type: string
              description: Only send CVE with a publication date more recent than the value
  responses:
    "200":
      description: CVE list
      content:
        application/json:
          schema:
            type: object
            required:
              - result
              - action
              - data
            properties:
              result:
                type: string
                description: Result of the request
                enum:
                  - success
                  - error
              action:
                type: string
                description: The id of the action
                enum:
                  - getCVEList
              data:
                type: object
                required:
                  - CVEs
                properties:
                  CVEs:
                    type: array
                    items:
                      $ref: ../../components/schemas/cveDetails.yml
  tags:
    - 🧩 CVE
  x-codeSamples:
    - lang: curl
      source:
        $ref: ../../code_samples/curl/cve/listCVE.sh<|MERGE_RESOLUTION|>--- conflicted
+++ resolved
@@ -1,11 +1,7 @@
 # SPDX-License-Identifier: CC-BY-SA-2.0
 # SPDX-FileCopyrightText: 2013-2020 Normation SAS
 post:
-<<<<<<< HEAD
-  summary: Get a list of CVE details 
-=======
   summary: Get a list of CVE details
->>>>>>> 12659f29
   description: Get CVE details, from a list passed as parameter
   operationId: getCVEList
   requestBody:
