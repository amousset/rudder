/*
 *************************************************************************************
 * Copyright 2017 Normation SAS
 *************************************************************************************
 *
 * This file is part of Rudder.
 *
 * Rudder is free software: you can redistribute it and/or modify
 * it under the terms of the GNU General Public License as published by
 * the Free Software Foundation, either version 3 of the License, or
 * (at your option) any later version.
 *
 * In accordance with the terms of section 7 (7. Additional Terms.) of
 * the GNU General Public License version 3, the copyright holders add
 * the following Additional permissions:
 * Notwithstanding to the terms of section 5 (5. Conveying Modified Source
 * Versions) and 6 (6. Conveying Non-Source Forms.) of the GNU General
 * Public License version 3, when you create a Related Module, this
 * Related Module is not considered as a part of the work and may be
 * distributed under the license agreement of your choice.
 * A "Related Module" means a set of sources files including their
 * documentation that, without modification of the Source Code, enables
 * supplementary functions or services in addition to those offered by
 * the Software.
 *
 * Rudder is distributed in the hope that it will be useful,
 * but WITHOUT ANY WARRANTY; without even the implied warranty of
 * MERCHANTABILITY or FITNESS FOR A PARTICULAR PURPOSE.  See the
 * GNU General Public License for more details.
 *
 * You should have received a copy of the GNU General Public License
 * along with Rudder.  If not, see <http://www.gnu.org/licenses/>.

 *
 *************************************************************************************
 */

package com.normation.rudder.rest

import com.normation.rudder.AuthorizationType
import com.normation.rudder.Rights
import com.normation.rudder.Role
import com.normation.rudder.api.AclPathSegment
import com.normation.rudder.api.ApiAclElement
import com.normation.rudder.api.ApiAuthorization as ApiAuthz

/*
 * The goal of that class is to map Authorization to what API
 * they give access.
 * At some point, we will need AuthorizationType to be extensible, so
 * that a new module can provide new authorization. For now, a plugin
 * need to map its authorizations on the existing ones.
 */
trait AuthorizationApiMapping {
  def mapAuthorization(authz: AuthorizationType): List[ApiAclElement]
}

class AuthorizationMappingListEndpoint(endpoints: List[EndpointSchema]) extends AuthorizationApiMapping {
  val acls: Map[AuthorizationType, List[ApiAclElement]] =
    endpoints.flatMap(e => e.authz.map(a => (a, AuthzForApi(e)))).groupMap(_._1)(_._2)

  override def mapAuthorization(authz: AuthorizationType): List[ApiAclElement] = {
    acls.get(authz).getOrElse(Nil)
  }
}

/*
 * An extensible mapper that allows for plugins to contribute to
 * its mapper
 */
class ExtensibleAuthorizationApiMapping(base: List[AuthorizationApiMapping]) extends AuthorizationApiMapping {

  private var mappers: List[AuthorizationApiMapping] = base

  def addMapper(mapper: AuthorizationApiMapping): Unit = {
    // no need to add again and again the default mapper - it's ok, we have it.
    if (mapper != AuthorizationApiMapping.OnlyAdmin) {
      mappers = mappers :+ mapper
    }
  }

  override def mapAuthorization(authz: AuthorizationType): List[ApiAclElement] = {
    mappers.flatMap(_.mapAuthorization(authz))
  }
}

object AuthorizationApiMapping {
  implicit class ToAuthz(val api: EndpointSchema) extends AnyVal {
    def x: ApiAclElement = AuthzForApi(api)
  }

  /*
   * A default mapping for "only 'all rights' (ie admin) can access it
   */
  case object OnlyAdmin extends AuthorizationApiMapping {
    override def mapAuthorization(authz: AuthorizationType): List[ApiAclElement] = Nil
  }

  /*
   * The core authorization/api mapping, ie the authorization for Rudder
   * default API.
   */
  object Core extends AuthorizationApiMapping {

    override def mapAuthorization(authz: AuthorizationType): List[ApiAclElement] = {
      import AuthorizationType.*
      // shorthand to get authz for a given api
      authz match {
        case NoRights  => Nil
        case AnyRights => ApiAuthz.allAuthz.acl
        // Administration is Rudder setting

        case Administration.Read  =>
          SettingsApi.GetAllSettings.x :: SettingsApi.GetSetting.x :: SystemApi.ArchivesDirectivesList.x ::
          SystemApi.ArchivesFullList.x :: SystemApi.ArchivesGroupsList.x :: SystemApi.ArchivesRulesList.x ::
          SystemApi.GetAllZipArchive.x :: SystemApi.GetDirectivesZipArchive.x :: SystemApi.GetGroupsZipArchive.x ::
          SystemApi.GetRulesZipArchive.x :: SystemApi.Info.x :: SystemApi.Status.x :: SystemApi.ArchivesParametersList.x ::
          SystemApi.GetParametersZipArchive.x :: SystemApi.GetHealthcheckResult.x :: PluginApi.GetPluginsSettings.x ::
          SettingsApi.GetAllowedNetworks.x :: SettingsApi.GetAllAllowedNetworks.x :: HookApi.GetHooks.x :: InfoApi.endpoints.map(
            _.x
          )
        case Administration.Write =>
          PluginApi.UpdatePluginsSettings.x :: SettingsApi.ModifySettings.x :: SettingsApi.ModifySetting.x ::
          InventoryApi.FileWatcherRestart.x :: InventoryApi.FileWatcherStart.x :: InventoryApi.FileWatcherStop.x ::
          NodeApi.CreateNodes.x :: SystemApi.endpoints.map(_.x)
        case Administration.Edit  =>
          PluginApi.UpdatePluginsSettings.x :: SettingsApi.ModifySettings.x :: SettingsApi.ModifySetting.x ::
          SettingsApi.ModifyAllowedNetworks.x :: SettingsApi.ModifyDiffAllowedNetworks.x ::
          Nil

        case Compliance.Read  =>
          ComplianceApi.GetGlobalCompliance.x :: ComplianceApi.GetRulesCompliance.x :: ComplianceApi.GetRulesComplianceId.x ::
          ComplianceApi.GetNodesCompliance.x :: ComplianceApi.GetNodeComplianceId.x :: ChangesApi.GetRuleRepairedReports.x ::
          ChangesApi.GetRecentChanges.x :: ComplianceApi.GetDirectiveComplianceId.x :: ComplianceApi.GetNodeSystemCompliance.x ::
          ComplianceApi.GetDirectivesCompliance.x :: ComplianceApi.GetNodeGroupComplianceId.x :: ComplianceApi.GetNodeGroupComplianceTargetId.x ::
          ComplianceApi.GetNodeGroupComplianceSummary.x :: Nil
        case Compliance.Write => Nil
        case Compliance.Edit  => Nil

        case Configuration.Read  =>
          (Parameter.Read :: Technique.Read :: Directive.Read :: Rule.Read :: Nil).flatMap(c => mapAuthorization(c))
        case Configuration.Write =>
          (Parameter.Write :: Technique.Write :: Directive.Write :: Rule.Write :: Nil).flatMap(c => mapAuthorization(c))
        case Configuration.Edit  =>
          (Parameter.Edit :: Technique.Edit :: Directive.Edit :: Rule.Edit :: Nil).flatMap(c => mapAuthorization(c))

        case Deployment.Read  => Nil
        case Deployment.Write => Nil
        case Deployment.Edit  => Nil

        case Deployer.Read  => Nil // ChangeRequestApi.ListChangeRequests.x :: ChangeRequestApi.ChangeRequestsDetails.x :: Nil
        case Deployer.Write => Nil // ChangeRequestApi.DeclineRequestsDetails.x :: ChangeRequestApi.AcceptRequestsDetails.x :: Nil
        case Deployer.Edit  => Nil // ChangeRequestApi.UpdateRequestsDetails.x :: Nil

        case Parameter.Read  => ParameterApi.ListParameters.x :: ParameterApi.ParameterDetails.x :: Nil
        case Parameter.Write => ParameterApi.CreateParameter.x :: ParameterApi.DeleteParameter.x :: Nil
        case Parameter.Edit  => ParameterApi.UpdateParameter.x :: Nil

        case Directive.Read  =>
          DirectiveApi.ListDirectives.x :: DirectiveApi.DirectiveDetails.x ::
          DirectiveApi.DirectiveTree.x :: DirectiveApi.DirectiveRevisions.x ::
          Nil
        case Directive.Write =>
          DirectiveApi.CreateDirective.x :: DirectiveApi.DeleteDirective.x ::
          DirectiveApi.CheckDirective.x :: Nil
        case Directive.Edit  => DirectiveApi.UpdateDirective.x :: Nil

        case Group.Read  =>
          GroupApi.ListGroups.x :: GroupApi.GroupDetails.x :: GroupApi.GetGroupTree.x ::
          GroupApi.GetGroupCategoryDetails.x :: GroupApi.GroupInheritedProperties.x ::
          NodeApi.NodeDetailsTable.x :: GroupApi.GroupDisplayInheritedProperties.x ::
          GroupInternalApi.GetGroupCategoryTree.x :: Nil
        case Group.Write =>
          GroupApi.CreateGroup.x :: GroupApi.DeleteGroup.x :: GroupApi.ReloadGroup.x ::
          GroupApi.DeleteGroupCategory.x :: GroupApi.CreateGroupCategory.x :: Nil
        case Group.Edit  => GroupApi.UpdateGroup.x :: GroupApi.UpdateGroupCategory.x :: Nil

        case Node.Read  =>
          NodeApi.ListAcceptedNodes.x :: NodeApi.ListPendingNodes.x :: NodeApi.NodeDetails.x ::
          NodeApi.NodeInheritedProperties.x :: NodeApi.NodeDisplayInheritedProperties.x :: NodeApi.NodeDetailsTable.x ::
          NodeApi.PendingNodeDetails.x :: NodeApi.NodeDetailsSoftware.x :: NodeApi.NodeDetailsProperty.x ::
          NodeApi.GetNodesStatus.x :: InventoryApi.QueueInformation.x ::
<<<<<<< HEAD
          NodeApi.NodeGlobalScore.x :: NodeApi.NodeScoreDetail.x :: NodeApi.NodeScoreDetails.x ::
          NodeApi.GetNodesStatus.x ::
          // score about node
          NodeApi.NodeGlobalScore.x :: NodeApi.NodeScoreDetails.x :: NodeApi.NodeScoreDetail.x ::
          InventoryApi.QueueInformation.x ::
=======
          // this compliance is more about how rudder works on that node, it's not really "compliance"
          ComplianceApi.GetNodeSystemCompliance.x ::
>>>>>>> 8b7c8709
          // node read also allows to read some settings
          AuthzForApi.withValues(SettingsApi.GetSetting, AclPathSegment.Segment("global_policy_mode") :: Nil) ::
          AuthzForApi.withValues(SettingsApi.GetSetting, AclPathSegment.Segment("global_policy_mode_overridable") :: Nil) ::
          ScoreApi.GetScoreList.x ::
          Nil
        case Node.Write =>
          NodeApi.DeleteNode.x :: NodeApi.ChangePendingNodeStatus.x :: NodeApi.ChangePendingNodeStatus2.x ::
          NodeApi.ApplyPolicyAllNodes.x :: NodeApi.ApplyPolicy.x :: Nil
        case Node.Edit  => NodeApi.UpdateNode.x :: InventoryApi.UploadInventory.x :: Nil

        case Rule.Read  =>
          RuleApi.ListRules.x :: RuleApi.RuleDetails.x :: RuleApi.GetRuleTree.x ::
          RuleApi.GetRuleCategoryDetails.x :: RuleInternalApi.GetRuleNodesAndDirectives.x ::
          RuleInternalApi.GetGroupRelatedRules.x ::
          Nil
        case Rule.Write =>
          RuleApi.CreateRule.x :: RuleApi.DeleteRule.x :: RuleApi.CreateRuleCategory.x ::
          RuleApi.DeleteRuleCategory.x :: RuleApi.LoadRuleRevisionForGeneration.x :: RuleApi.UnloadRuleRevisionForGeneration.x ::
          Nil
        case Rule.Edit  => RuleApi.UpdateRule.x :: RuleApi.UpdateRuleCategory.x :: Nil

        case Technique.Read  =>
          TechniqueApi.ListTechniques.x :: TechniqueApi.ListTechniquesDirectives.x ::
          TechniqueApi.ListTechniqueDirectives.x :: TechniqueApi.TechniqueRevisions.x ::
          TechniqueApi.GetMethods.x :: TechniqueApi.GetTechniques.x ::
          TechniqueApi.GetAllTechniqueCategories.x :: TechniqueApi.GetResources.x :: TechniqueApi.GetNewResources.x ::
          TechniqueApi.GetTechniqueAllVersion.x :: TechniqueApi.GetTechnique.x :: Nil
        case Technique.Write =>
          TechniqueApi.CreateTechnique.x :: SystemApi.PoliciesUpdate.x :: SystemApi.PoliciesRegenerate.x ::
          TechniqueApi.DeleteTechnique.x :: Nil
        case Technique.Edit  =>
          TechniqueApi.UpdateTechnique.x :: SystemApi.PoliciesUpdate.x :: SystemApi.PoliciesRegenerate.x ::
          TechniqueApi.UpdateTechniques.x :: TechniqueApi.UpdateMethods.x :: Nil

        case UserAccount.Read  => UserApi.GetApiToken.x :: Nil
        case UserAccount.Write => UserApi.CreateApiToken.x :: UserApi.DeleteApiToken.x :: Nil
        case UserAccount.Edit  => UserApi.UpdateApiToken.x :: Nil

        case Validator.Read  => Nil // ChangeRequestApi.ListChangeRequests.x :: ChangeRequestApi.ChangeRequestsDetails.x :: Nil
        case Validator.Write =>
          Nil // ChangeRequestApi.DeclineRequestsDetails.x :: ChangeRequestApi.AcceptRequestsDetails.x :: Nil
        case Validator.Edit  => Nil // ChangeRequestApi.UpdateRequestsDetails.x :: Nil
        case _               => Nil // Done within plugin
      }
    }
  }
}

/*
 * This class keep the mapping between a role and the list
 * of authorization it gets on all endpoints
 */
class RoleApiMapping(mapper: AuthorizationApiMapping) {

  // get the access control list from the user rights.
  // Always succeeds,
  def getApiAclFromRights(rights: Rights): List[ApiAclElement] = {
    // we have two shortbreakers, no rights and all rigts
    if (rights.authorizationTypes.contains(AuthorizationType.NoRights)) {
      Nil
    } else if (rights.authorizationTypes.contains(AuthorizationType.AnyRights)) {
      ApiAuthz.allAuthz.acl
    } else {
      import cats.implicits.*
      // problem: here, rights.authorizationTypes is a set, so not ordered. Acl ARE
      // ordered. But this is OK **IF** we don't user any double joker (exhaustive match)
      mergeToAcl(rights.authorizationTypes.toList.foldMap(mapAuthorization))
    }
  }

  def getApiAclFromRoles(roles: Seq[Role]): List[ApiAclElement] = {
    getApiAclFromRights(Rights(roles.flatMap(_.rights.authorizationTypes)))
  }

  // a merge function that groups action for identical path
  def mergeToAcl(authz: List[ApiAclElement]): List[ApiAclElement] = {
    authz
      .groupBy(_.path)
      .map {
        case (path, seq) =>
          ApiAclElement(path, seq.flatMap(_.actions).toSet)
      }
      .toList
  }

  def mapAuthorization(authz: AuthorizationType): List[ApiAclElement] = {
    mapper.mapAuthorization(authz)
  }
}<|MERGE_RESOLUTION|>--- conflicted
+++ resolved
@@ -180,16 +180,13 @@
           NodeApi.NodeInheritedProperties.x :: NodeApi.NodeDisplayInheritedProperties.x :: NodeApi.NodeDetailsTable.x ::
           NodeApi.PendingNodeDetails.x :: NodeApi.NodeDetailsSoftware.x :: NodeApi.NodeDetailsProperty.x ::
           NodeApi.GetNodesStatus.x :: InventoryApi.QueueInformation.x ::
-<<<<<<< HEAD
           NodeApi.NodeGlobalScore.x :: NodeApi.NodeScoreDetail.x :: NodeApi.NodeScoreDetails.x ::
           NodeApi.GetNodesStatus.x ::
           // score about node
           NodeApi.NodeGlobalScore.x :: NodeApi.NodeScoreDetails.x :: NodeApi.NodeScoreDetail.x ::
           InventoryApi.QueueInformation.x ::
-=======
           // this compliance is more about how rudder works on that node, it's not really "compliance"
           ComplianceApi.GetNodeSystemCompliance.x ::
->>>>>>> 8b7c8709
           // node read also allows to read some settings
           AuthzForApi.withValues(SettingsApi.GetSetting, AclPathSegment.Segment("global_policy_mode") :: Nil) ::
           AuthzForApi.withValues(SettingsApi.GetSetting, AclPathSegment.Segment("global_policy_mode_overridable") :: Nil) ::
