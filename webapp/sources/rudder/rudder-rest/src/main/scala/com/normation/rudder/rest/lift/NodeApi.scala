--- conflicted
+++ resolved
@@ -1025,11 +1025,7 @@
                        Map[NodeId, FullInventory]().succeed
                      }
       software    <- if(detailLevel.needSoftware()) {
-<<<<<<< HEAD
-                       softwareRepository.getSoftwareByNode(nodeInfos.keySet, state)
-=======
-                       softwareRepository.getSoftwareByNode(nodeIds, state).toBox
->>>>>>> fa880d30
+                       softwareRepository.getSoftwareByNode(nodeIds, state)
                      } else {
                        Map[NodeId, Seq[Software]]().succeed
                      }
