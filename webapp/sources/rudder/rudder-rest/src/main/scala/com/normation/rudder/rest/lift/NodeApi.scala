/*
*************************************************************************************
* Copyright 2017 Normation SAS
*************************************************************************************

* This file is part of Rudder.
*
* Rudder is free software: you can redistribute it and/or modify
* it under the terms of the GNU General Public License as published by
* the Free Software Foundation, either version 3 of the License, or
* (at your option) any later version.
*
* In accordance with the terms of section 7 (7. Additional Terms.) of
* the GNU General Public License version 3, the copyright holders add
* the following Additional permissions:
* Notwithstanding to the terms of section 5 (5. Conveying Modified Source
* Versions) and 6 (6. Conveying Non-Source Forms.) of the GNU General
* Public License version 3, when you create a Related Module, this
* Related Module is not considered as a part of the work and may be
* distributed under the license agreement of your choice.
* A "Related Module" means a set of sources files including their
* documentation that, without modification of the Source Code, enables
* supplementary functions or services in addition to those offered by
* the Software.
*
* Rudder is distributed in the hope that it will be useful,
* but WITHOUT ANY WARRANTY; without even the implied warranty of
* MERCHANTABILITY or FITNESS FOR A PARTICULAR PURPOSE.  See the
* GNU General Public License for more details.
*
* You should have received a copy of the GNU General Public License
* along with Rudder.  If not, see <http://www.gnu.org/licenses/>.

*
*************************************************************************************
*/

package com.normation.rudder.rest.lift

import java.io.ByteArrayInputStream
import java.io.IOException
import java.io.InputStream
import java.io.OutputStream
import java.io.PipedInputStream
import java.io.PipedOutputStream
import java.nio.charset.StandardCharsets
import java.util.Arrays

import com.normation.eventlog.EventActor
import com.normation.eventlog.ModificationId
import com.normation.inventory.domain.NodeId
import com.normation.inventory.domain._
import com.normation.inventory.ldap.core.LDAPFullInventoryRepository
import com.normation.inventory.services.core.ReadOnlySoftwareDAO
import com.normation.rudder.UserService
import com.normation.rudder.batch.AsyncDeploymentActor
import com.normation.rudder.batch.AutomaticStartDeployment
import com.normation.rudder.domain.nodes.CompareProperties
import com.normation.rudder.domain.nodes.Node
import com.normation.rudder.domain.queries.Query
import com.normation.rudder.reports.execution.RoReportsExecutionRepository
import com.normation.rudder.repository.WoNodeRepository
import com.normation.rudder.rest.ApiPath
import com.normation.rudder.rest.ApiVersion
import com.normation.rudder.rest.AuthzToken
import com.normation.rudder.rest.RestDataSerializer
import com.normation.rudder.rest.RestExtractorService
import com.normation.rudder.rest.RestUtils.getActor
import com.normation.rudder.rest.RestUtils.toJsonError
import com.normation.rudder.rest.RestUtils.toJsonResponse
import com.normation.rudder.rest.data._
import com.normation.rudder.rest.{NodeApi => API}
import com.normation.rudder.services.nodes.NodeInfoService
import com.normation.rudder.services.queries._
import com.normation.rudder.services.servers.NewNodeManager
import com.normation.rudder.services.servers.RemoveNodeService
import com.normation.utils.Control._
import com.normation.utils.StringUuidGenerator
import net.liftweb.common.Box
import net.liftweb.common.EmptyBox
import net.liftweb.common.Failure
import net.liftweb.common.Full
import net.liftweb.common.Loggable
import net.liftweb.http.LiftResponse
import net.liftweb.http.OutputStreamResponse
import net.liftweb.http.Req
import net.liftweb.json.JArray
import net.liftweb.json.JValue
import net.liftweb.json.JsonDSL._
import net.liftweb.json.JsonDSL.pair2jvalue
import net.liftweb.json.JsonDSL.string2jvalue
import scalaj.http.Http
import scalaj.http.HttpConstants
import scalaj.http.HttpOptions
import com.normation.rudder.domain.nodes.NodeProperty
import com.normation.box._
import com.normation.zio._
import com.normation.errors._
import com.normation.rudder.domain.logger.NodeLogger
import com.normation.rudder.domain.logger.NodeLoggerPure
import zio.syntax._

/*
 * NodeApi implementation.
 *
 * This must be reworked to note use a "nodeApiService",
 * but make the implementation directly here.
 */
class NodeApi (
    restExtractorService: RestExtractorService
  , serializer          : RestDataSerializer
  , apiV2               : NodeApiService2
  , apiV4               : NodeApiService4
  , serviceV6           : NodeApiService6
  , apiV8service        : NodeApiService8
) extends LiftApiModuleProvider[API] {

  def schemas = API

  def getLiftEndpoints(): List[LiftApiModule] = {
    API.endpoints.map(e => e match {
      case API.ListPendingNodes         => ListPendingNodes
      case API.NodeDetails              => NodeDetails
      case API.PendingNodeDetails       => PendingNodeDetails
      case API.DeleteNode               => DeleteNode
      case API.ChangePendingNodeStatus  => ChangePendingNodeStatus
      case API.ChangePendingNodeStatus2 => ChangePendingNodeStatus2
      case API.ApplyPocicyAllNodes      => ApplyPocicyAllNodes
      case API.UpdateNode               => UpdateNode
      case API.ListAcceptedNodes        => ListAcceptedNodes
      case API.ApplyPolicy              => ApplyPolicy
    })
  }

  object NodeDetails extends LiftApiModule {
    val schema = API.NodeDetails
    val restExtractor = restExtractorService
    def process(version: ApiVersion, path: ApiPath, id: String, req: Req, params: DefaultParams, authzToken: AuthzToken): LiftResponse = {
      restExtractor.extractNodeDetailLevel(req.params) match {
        case Full(level) =>
          apiV4.nodeDetailsGeneric(NodeId(id), level, version, req)
        case eb:EmptyBox =>
          val failMsg = eb ?~ "node detail level not correctly sent"
          toJsonError(None, failMsg.msg)("nodeDetail", params.prettify)
      }
    }
  }

  object PendingNodeDetails extends LiftApiModule {
    val schema = API.PendingNodeDetails
    val restExtractor = restExtractorService
    def process(version: ApiVersion, path: ApiPath, id: String, req: Req, params: DefaultParams, authzToken: AuthzToken): LiftResponse = {
      apiV2.pendingNodeDetails(NodeId(id), params.prettify)
    }
  }

  object DeleteNode extends LiftApiModule {
    val schema = API.DeleteNode
    val restExtractor = restExtractorService
    def process(version: ApiVersion, path: ApiPath, id: String, req: Req, params: DefaultParams, authzToken: AuthzToken): LiftResponse = {
      apiV2.deleteNode(req, Seq(NodeId(id)))
    }
  }

  object UpdateNode extends LiftApiModule {
    val schema = API.UpdateNode
    val restExtractor = restExtractorService
    def process(version: ApiVersion, path: ApiPath, id: String, req: Req, params: DefaultParams, authzToken: AuthzToken): LiftResponse = {
      implicit val prettify = params.prettify
      implicit val action = "updateNode"

      (for {
        restNode <- if(req.json_?) {
                      req.json.flatMap(body => restExtractor.extractNodeFromJSON(body))
                    } else {
                      restExtractor.extractNode(req.params)
                    }
        reason   <- restExtractor.extractReason(req)
        result   <- apiV8service.updateRestNode(NodeId(id), restNode, authzToken.actor, reason)
      } yield {
        toJsonResponse(Some(id), serializer.serializeNode(result))
      }) match {
        case Full(response) =>
          response
        case eb : EmptyBox =>
          val fail = eb ?~! s"An error occured while updating Node '${id}'"
          toJsonError(Some(id), fail.messageChain)
      }
    }
  }

  object ChangePendingNodeStatus extends LiftApiModule0 {
    val schema = API.ChangePendingNodeStatus
    val restExtractor = restExtractorService
    def process0(version: ApiVersion, path: ApiPath, req: Req, params: DefaultParams, authzToken: AuthzToken): LiftResponse = {
      implicit val prettify = params.prettify
      val (nodeIds, nodeStatus) = if(req.json_?) {
        req.json match {
          case Full(json) =>
            (restExtractor.extractNodeIdsFromJson(json)
            ,restExtractor.extractNodeStatusFromJson(json)
            )
          case eb:EmptyBox => (eb, eb)
        }
      } else {
        (restExtractor.extractNodeIds(req.params)
        ,restExtractor.extractNodeStatus(req.params)
        )
      }
      apiV2.changeNodeStatus(nodeIds, nodeStatus, authzToken.actor, prettify)
    }
  }

  object ChangePendingNodeStatus2 extends LiftApiModule {
    val schema = API.ChangePendingNodeStatus2
    val restExtractor = restExtractorService
    def process(version: ApiVersion, path: ApiPath, id: String, req: Req, params: DefaultParams, authzToken: AuthzToken): LiftResponse = {
      implicit val prettify = params.prettify
      val nodeStatus = if(req.json_?) {
        req.json match {
          case Full(json) =>
            restExtractor.extractNodeStatusFromJson(json)
          case eb:EmptyBox => eb
        }
      } else {
        restExtractor.extractNodeStatus(req.params)
      }
      apiV2.changeNodeStatus(Full(Some(List(NodeId(id)))), nodeStatus, authzToken.actor, prettify)
    }
  }

  object ListAcceptedNodes extends LiftApiModule0 {
    val schema = API.ListAcceptedNodes
    val restExtractor = restExtractorService
    def process0(version: ApiVersion, path: ApiPath, req: Req, params: DefaultParams, authzToken: AuthzToken): LiftResponse = {
      implicit val prettify = params.prettify
      restExtractor.extractNodeDetailLevel(req.params) match {
        case Full(level) =>
          restExtractor.extractQuery(req.params) match {
            case Full(None) =>
              serviceV6.listNodes(AcceptedInventory, level, None, version)
            case Full(Some(query)) =>
              serviceV6.queryNodes(query,AcceptedInventory, level, version)
            case eb:EmptyBox =>
              val failMsg = eb ?~ "Node query not correctly sent"
              toJsonError(None, failMsg.msg)("listAcceptedNodes",prettify)

          }
        case eb:EmptyBox =>
          val failMsg = eb ?~ "Node detail level not correctly sent"
          toJsonError(None, failMsg.msg)("listAcceptedNodes",prettify)
      }
    }
  }

  object ListPendingNodes extends LiftApiModule0 {
    val schema = API.ListPendingNodes
    val restExtractor = restExtractorService
    def process0(version: ApiVersion, path: ApiPath, req: Req, params: DefaultParams, authzToken: AuthzToken): LiftResponse = {
      implicit val prettify = params.prettify
      restExtractor.extractNodeDetailLevel(req.params) match {
        case Full(level) => serviceV6.listNodes(PendingInventory, level, None, version)
        case eb:EmptyBox =>
          val failMsg = eb ?~ "node detail level not correctly sent"
          toJsonError(None, failMsg.msg)(schema.name,prettify)
      }
    }
  }

  object ApplyPocicyAllNodes extends LiftApiModule0 {
    val schema = API.ApplyPocicyAllNodes
    val restExtractor = restExtractorService
    def process0(version: ApiVersion, path: ApiPath, req: Req, params: DefaultParams, authzToken: AuthzToken): LiftResponse = {
      implicit val prettify = params.prettify
      implicit val action = "applyPolicyAllNodes"

      (for {
        classes <- restExtractorService.extractList("classes")(req)(json => Full(json))
        response <- apiV8service.runAllNodes(classes)
      } yield {
        toJsonResponse(None, response)
      }) match {
        case Full(response) => response
        case eb : EmptyBox => {
          val fail = eb ?~! s"An error occurred when applying policy on all Nodes"
          toJsonError(None, fail.messageChain)
        }
      }
    }
  }

  object ApplyPolicy extends LiftApiModule {
    val schema = API.ApplyPolicy
    val restExtractor = restExtractorService
    def process(version: ApiVersion, path: ApiPath, id: String, req: Req, params: DefaultParams, authzToken: AuthzToken): LiftResponse = {
      (for {
        classes <- restExtractorService.extractList("classes")(req)(json => Full(json))
<<<<<<< HEAD
        response = apiV8service.runNode(NodeId(id),classes.getOrElse(Nil))
=======
        response <- apiV8service.runNode(NodeId(id),classes)
>>>>>>> 0d92a702
      } yield {
        OutputStreamResponse(response)
      }) match {
        case Full(response) => response
        case eb : EmptyBox => {
          implicit val prettify = params.prettify
          implicit val action = "applyPolicy"
          val fail = eb ?~! s"An error occurred when applying policy on Node '${id}'"
          toJsonError(Some(id), fail.messageChain)

        }
      }
    }

  }
}

class NodeApiService2 (
    newNodeManager    : NewNodeManager
  , nodeInfoService   : NodeInfoService
  , removeNodeService : RemoveNodeService
  , uuidGen           : StringUuidGenerator
  , restExtractor     : RestExtractorService
  , restSerializer    : RestDataSerializer
) ( implicit userService : UserService ) extends Loggable {

  import restSerializer._
  def listAcceptedNodes (req : Req) = {
    implicit val prettify = restExtractor.extractPrettify(req.params)
    implicit val action = "listAcceptedNodes"
      nodeInfoService.getAll match {
        case Full(nodes) =>
          val acceptedNodes = nodes.values.map(serializeNodeInfo(_,"accepted"))
          toJsonResponse(None, ( "nodes" -> JArray(acceptedNodes.toList)))

        case eb: EmptyBox => val message = (eb ?~ ("Could not fetch accepted Nodes")).msg
          toJsonError(None, message)
      }
  }

  def acceptedNodeDetails (req : Req, id :NodeId ) = {
    implicit val prettify = restExtractor.extractPrettify(req.params)
    implicit val action = "acceptedNodeDetails"
    nodeInfoService.getNodeInfo(id) match {
      case Full(Some(info)) =>
        val node =  serializeNodeInfo(info,"accepted")
        toJsonResponse(None, ( "nodes" -> JArray(List(node))))
      case Full(None) =>
        toJsonError(None, s"Could not find accepted Node ${id.value}")
      case eb:EmptyBox =>
        val message = (eb ?~ s"Could not find accepted Node ${id.value}").messageChain
        toJsonError(None, message)
    }
  }

  def pendingNodeDetails (nodeId : NodeId, prettifyStatus : Boolean) =  {
    implicit val prettify = prettifyStatus
    implicit val action = "pendingNodeDetails"
    newNodeManager.listNewNodes match {
      case Full(pendingNodes) =>
        pendingNodes.filter(_.id==nodeId) match {
          case Seq() =>
            val message = s"Could not find pending Node ${nodeId.value}"
            toJsonError(None, message)
          case Seq(info) =>
            val node =  serializeServerInfo(info,"pending")
            toJsonResponse(None, ( "nodes" -> JArray(List(node))))
          case tooManyNodes =>
            val message = s"Too many pending Nodes with same id ${nodeId.value} : ${tooManyNodes.size} "
            toJsonError(None, message)
        }
      case eb : EmptyBox =>
        val message = (eb ?~ s"Could not find pending Node ${nodeId.value}").msg
        toJsonError(None, message)
    }
  }

  def listPendingNodes (req : Req) = {
    implicit val prettify = restExtractor.extractPrettify(req.params)
    implicit val action = "listPendingNodes"
    newNodeManager.listNewNodes match {
      case Full(ids) =>
        val pendingNodes = ids.map(serializeServerInfo(_,"pending")).toList
        toJsonResponse(None, ( "nodes" -> JArray(pendingNodes)))

      case eb: EmptyBox => val message = (eb ?~ ("Could not fetch pending Nodes")).msg
        toJsonError(None, message)
    }
  }

  def deleteNode(req : Req, ids: Seq[NodeId]) = {
    implicit val prettify = restExtractor.extractPrettify(req.params)
    implicit val action = "deleteNode"
    val modId = ModificationId(uuidGen.newUuid)
    val actor = getActor(req)
    modifyStatusFromAction(ids,DeleteNode,modId,actor) match {
      case Full(jsonValues) =>
        val deletedNodes = jsonValues
        toJsonResponse(None, ( "nodes" -> JArray(deletedNodes)))

      case eb: EmptyBox => val message = (eb ?~ ("Error when deleting Nodes")).msg
        toJsonError(None, message)
    }
  }

  def modifyStatusFromAction(ids : Seq[NodeId], action : NodeStatusAction,modId : ModificationId, actor:EventActor) : Box[List[JValue]] = {
    def actualNodeDeletion(id : NodeId, modId : ModificationId, actor:EventActor) = {
      for {
        optInfo <- nodeInfoService.getNodeInfo(id)
        info    <- optInfo match {
                     case None    => Failure(s"Can not removed the node with id '${id.value}' because it was not found")
                     case Some(x) => Full(x)
                   }
        remove  <- removeNodeService.removeNode(info.id, modId, actor)
      } yield { serializeNodeInfo(info,"deleted") }
    }

   ( action match {
      case AcceptNode =>
        newNodeManager.accept(ids, modId, actor, "").map(_.map(serializeInventory(_, "accepted")))

      case RefuseNode =>
        newNodeManager.refuse(ids, modId, actor, "").map(_.map(serializeServerInfo(_,"refused")))

      case DeleteNode =>
        boxSequence(ids.map(actualNodeDeletion(_,modId,actor)))
   } ).map(_.toList)
  }

  def changeNodeStatus (
      nodeIds :Box[Option[List[NodeId]]]
    , nodeStatusAction : Box[NodeStatusAction]
    , actor : EventActor
    , prettifyStatus : Boolean
  ) = {
    implicit val prettify = prettifyStatus
    implicit val action = "changePendingNodeStatus"
    val modId = ModificationId(uuidGen.newUuid)
    nodeIds match {
      case Full(Some(ids)) =>
        logger.debug(s" Nodes to change Status : ${ids.mkString("[ ", ", ", " ]")}")
        nodeStatusAction match {
          case Full(nodeStatusAction  ) =>
            modifyStatusFromAction(ids,nodeStatusAction,modId,actor) match {
              case Full(result) =>
                toJsonResponse(None, ( "nodes" -> JArray(result)))
              case eb: EmptyBox =>
                val message = (eb ?~ ("Error when changing Nodes status")).msg
                toJsonError(None, message)
            }

          case eb:EmptyBox =>
            val fail = eb ?~ "node status needs to be specified"
            toJsonError(None, fail.msg)
        }
      case Full(None) =>
        val message = "You must add a node id as target"
        toJsonError(None, message)
      case eb: EmptyBox => val message = (eb ?~ ("Error when extracting Nodes' id")).msg
        toJsonError(None, message)
    }
  }

}

class NodeApiService4 (
    inventoryRepository  : LDAPFullInventoryRepository
  , nodeInfoService      : NodeInfoService
  , softwareRepository   : ReadOnlySoftwareDAO
  , uuidGen              : StringUuidGenerator
  , restExtractor        : RestExtractorService
  , restSerializer       : RestDataSerializer
  , roAgentRunsRepository: RoReportsExecutionRepository
) extends Loggable {

  import restSerializer._

  def getNodeDetails(nodeId: NodeId, detailLevel: NodeDetailLevel, state: InventoryStatus, version : ApiVersion) = {
    for {
      optNodeInfo <- state match {
                    case AcceptedInventory => nodeInfoService.getNodeInfo(nodeId)
                    case PendingInventory  => nodeInfoService.getPendingNodeInfo(nodeId)
                    case RemovedInventory  => nodeInfoService.getDeletedNodeInfo(nodeId)
                  }
      nodeInfo    <- optNodeInfo match {
                       case None    => Failure(s"The node with id ${nodeId.value} was not found in ${state.name} nodes")
                       case Some(x) => Full(x)
                     }
      runs        <- roAgentRunsRepository.getNodesLastRun(Set(nodeId))
      inventory <- if(detailLevel.needFullInventory()) {
                     inventoryRepository.get(nodeId, state).toBox
                   } else {
                     Full(None)
                   }
      software  <- if(detailLevel.needSoftware()) {
                     (for {
                       software <- inventory match {
                                      case Some(i) => softwareRepository.getSoftware(i.node.softwareIds)
                                      case None    => softwareRepository.getSoftwareByNode(Set(nodeId), state).map( _.get(nodeId).getOrElse(Seq()))
                                    }
                     } yield {
                       software
                     }).toBox
                   } else {
                     Full(Seq())
                   }
    } yield {
      val runDate = runs.get(nodeId).flatMap( _.map(_.agentRunId.date))
      serializeInventory(nodeInfo, state, runDate, inventory, software, detailLevel, version)
    }
  }

  def nodeDetailsWithStatus(nodeId: NodeId, detailLevel: NodeDetailLevel, state: InventoryStatus, version : ApiVersion, req: Req) = {
    implicit val prettify = restExtractor.extractPrettify(req.params)
    implicit val action = s"${state.name}NodeDetails"
    getNodeDetails(nodeId, detailLevel, state, version) match {
        case Full(inventory) =>
          toJsonResponse(Some(nodeId.value), ( "nodes" -> JArray(List(inventory))))
        case eb: EmptyBox =>
          val message = (eb ?~ (s"Could not find Node ${nodeId.value} in state '${state.name}'")).msg
          toJsonError(Some(nodeId.value), message)
      }
  }

  def nodeDetailsGeneric(nodeId: NodeId, detailLevel: NodeDetailLevel, version : ApiVersion, req: Req) = {
    implicit val prettify = restExtractor.extractPrettify(req.params)
    implicit val action = "nodeDetails"
    getNodeDetails(nodeId, detailLevel, AcceptedInventory, version) match {
        case Full(inventory) =>
          toJsonResponse(Some(nodeId.value), ( "nodes" -> JArray(List(inventory))))
        case eb: EmptyBox =>
          getNodeDetails(nodeId, detailLevel, PendingInventory, version) match {
            case Full(inventory) =>
              toJsonResponse(Some(nodeId.value), ( "nodes" -> JArray(List(inventory))))
            case eb: EmptyBox =>
              getNodeDetails(nodeId, detailLevel, RemovedInventory, version) match {
                case Full(inventory) =>
                  toJsonResponse(Some(nodeId.value), ( "nodes" -> JArray(List(inventory))))
                case eb: EmptyBox =>
                  val message = (eb ?~ (s"Could not find Node ${nodeId.value}")).msg
                  toJsonError(Some(nodeId.value), message)
              }
          }
    }
  }
}

class NodeApiService6 (
    nodeInfoService           : NodeInfoService
  , inventoryRepository       : LDAPFullInventoryRepository
  , softwareRepository        : ReadOnlySoftwareDAO
  , restExtractor             : RestExtractorService
  , restSerializer            : RestDataSerializer
  , acceptedNodeQueryProcessor: QueryProcessor
  , roAgentRunsRepository     : RoReportsExecutionRepository
) extends Loggable {

  import restSerializer._
  def listNodes ( state: InventoryStatus, detailLevel : NodeDetailLevel, nodeFilter : Option[Seq[NodeId]], version : ApiVersion)( implicit prettify : Boolean) = {
    implicit val action = s"list${state.name.capitalize}Nodes"

    (for {
      nodeInfos   <- state match {
                       case AcceptedInventory => nodeInfoService.getAll()
                       case PendingInventory  => nodeInfoService.getPendingNodeInfos()
                       case RemovedInventory  => nodeInfoService.getDeletedNodeInfos()
                     }
      nodeIds     =  nodeFilter.getOrElse(nodeInfos.keySet).toSet
      runs        <- roAgentRunsRepository.getNodesLastRun(nodeIds)
      inventories <- if(detailLevel.needFullInventory()) {
                       inventoryRepository.getAllInventories(state).toBox
                     } else {
                       Full(Map[NodeId, FullInventory]())
                     }
      software    <- if(detailLevel.needSoftware()) {
                       softwareRepository.getSoftwareByNode(nodeInfos.keySet, state).toBox
                     } else {
                       Full(Map[NodeId, Seq[Software]]())
                     }
    } yield {
      for {
        nodeId    <- nodeIds
        nodeInfo  <- nodeInfos.get(nodeId)
      } yield {
        val runDate = runs.get(nodeId).flatMap( _.map(_.agentRunId.date))
        serializeInventory(nodeInfo, state, runDate, inventories.get(nodeId), software.getOrElse(nodeId, Seq()), detailLevel, version)
      }
    }
    ) match {
      case Full(nodes) => {
        toJsonResponse(None, ( "nodes" -> JArray(nodes.toList)))
      }
      case eb: EmptyBox => {
        val message = (eb ?~ (s"Could not fetch ${state.name} Nodes")).msg
        toJsonError(None, message)
      }
    }
  }

  def queryNodes ( query: Query, state: InventoryStatus, detailLevel : NodeDetailLevel, version : ApiVersion)( implicit prettify : Boolean) = {
    implicit val action = s"list${state.name.capitalize}Nodes"
    ( for {
        nodeIds <-  acceptedNodeQueryProcessor.processOnlyId(query)
      } yield {
        listNodes(state,detailLevel,Some(nodeIds),version)
      }
    ) match {
      case Full(resp) => {
        resp
      }
      case eb: EmptyBox => {
        val message = (eb ?~ (s"Could not find ${state.name} Nodes")).msg
        toJsonError(None, message)
      }
    }
  }

}

class NodeApiService8 (
    nodeRepository  : WoNodeRepository
  , nodeInfoService : NodeInfoService
  , uuidGen         : StringUuidGenerator
  , asyncRegenerate : AsyncDeploymentActor
  , relayApiEndpoint: String
  , userService     : UserService
) extends Loggable {

  def updateRestNode(nodeId: NodeId, restNode: RestNode, actor : EventActor, reason : Option[String]) : Box[Node] = {

    val modId = ModificationId(uuidGen.newUuid)

    def getKeyInfo(restNode: RestNode): (Option[SecurityToken], Option[KeyStatus]) = {

      // if agentKeyValue is present, we set both it and key status.
      // if only agentKey status is present, don't change value.

      (restNode.agentKey, restNode.agentKeyStatus) match {
        case (None, None)       => (None, None)
        case (Some(k), None)    => (Some(k), Some(CertifiedKey))
        case (None, Some(s))    => (None, Some(s))
        case (Some(k), Some(s)) => (Some(k), Some(s))
      }
    }

    def updateNode(node: Node, restNode: RestNode, newProperties: Seq[NodeProperty]): Node = {
      import com.softwaremill.quicklens._

      (node
        .modify(_.properties).setTo(newProperties)
        .modify(_.policyMode).using(current => restNode.policyMode.getOrElse(current))
        .modify(_.state).using(current => restNode.state.getOrElse(current))
      )
    }

    for {
      node           <- nodeInfoService.getNodeInfo(nodeId).flatMap( _.map( _.node ))
      newProperties  <- CompareProperties.updateProperties(node.properties, restNode.properties)
      updated        =  updateNode(node, restNode, newProperties)
      keyInfo        =  getKeyInfo(restNode)
      saved          <- if(updated == node) Full(node)
                        else nodeRepository.updateNode(updated, modId, actor, reason).toBox
      keyChanged     =  keyInfo._1.isDefined || keyInfo._2.isDefined
      keys           <- if(keyChanged) {
                           nodeRepository.updateNodeKeyInfo(node.id, keyInfo._1, keyInfo._2, modId, actor, reason).toBox
                        } else Full(())
    } yield {
      if(node != updated || keyChanged) {
        asyncRegenerate ! AutomaticStartDeployment(ModificationId(uuidGen.newUuid), userService.getCurrentUser.actor)
      }
      saved
    }
  }

  def remoteRunRequest(nodeId: NodeId, classes : List[String], keepOutput : Boolean, asynchronous : Boolean) = {
    val url = s"${relayApiEndpoint}/remote-run/nodes/${nodeId.value}"
//    val url = "http://httpbin.org/post"
    val params =
      ( "classes"     , classes.mkString(",") ) ::
      ( "keep_output" , keepOutput.toString   ) ::
      ( "asynchronous", asynchronous.toString ) ::
      Nil
    // We currently bypass verification on certificate
    // We should add an option to allow the user to define a certificate in configuration file
    val options = HttpOptions.allowUnsafeSSL :: Nil

    Http(url).params(params).options(options).copy(headers = List(("User-Agent", s"rudder/remote run query for node ${nodeId.value}"))).postForm
  }

  /*
   * Execute remote run on given node and pipe response to output stream
   */
  def runNode[A](nodeId: NodeId, classes : List[String]): OutputStream => Unit = {
    def copyStreamTo(pipeSize: Int, in : InputStream)(out: OutputStream )=  {
      val bytes : Array[Byte] = new Array(pipeSize)
      val zero = 0.toByte
      var read = 0
      try {
        while (read != -1) {
          Arrays.fill(bytes,zero)
          read = in.read(bytes)
          out.write(bytes)
          out.flush()
        }
      } catch {
        case e : IOException =>
          out.write(s"Error when trying to contact internal remote-run API: ${e.getMessage}".getBytes(StandardCharsets.UTF_8))
          out.flush()
      }
    }

    def msg(s: String) = s"Error occured when contacting internal remote-run API to apply classes on Node '${nodeId.value}': ${s}"

    // buffer size for file I/O
    val pipeSize = 4096

    val request = remoteRunRequest(nodeId,classes,true,false).timeout(connTimeoutMs = 1000, readTimeoutMs = 5*1000)

    val copy = (os: OutputStream) => {
      import zio.duration._
      for {
        _   <- NodeLoggerPure.debug(s"Executing remote run call: ${request.toString}")
        opt <- IOResult.effect {
                request.exec{ case (status,headers,is) =>
                  NodeLogger.debug(s"Processing remore-run on ${nodeId.value}: HTTP status ${status}") // this one is written two times - why ??
                  if (status >= 200 && status < 300) {
                    copyStreamTo(pipeSize, is)(os)
                  } else {
                    val error = msg(s"(HTTP code ${status}) \n${HttpConstants.readString(is)}\n\n")
                    NodeLogger.error(error)
                    os.write(error.getBytes)
                    os.flush
                  }
                }
              }.catchAll { err =>
                NodeLoggerPure.error(msg(err.fullMsg)) *> IOResult.effect {
                  os.write(msg(err.msg).getBytes)
                  os.flush
                }
              }.timeout(5.seconds).provide(ZioRuntime.environment)
        _   <- NodeLoggerPure.debug("=== done processing request !")
        res <- opt match {
                  case None    =>
                    val error = msg(s"request timed out after ${(5.seconds.render)}")
                    /// I don't know what happen but the proccessing seems to stop here
                    /// log is written, and nothing else - actually, it's like there's a second query which doesn't terminate
                    NodeLoggerPure.error(error)
                 case Some(x) => x.succeed
               }
        _   <- NodeLoggerPure.debug("=== I'm going to close output stream!")
        _   <- IOResult.effect(os.close())
        _   <- NodeLoggerPure.debug("=== closed!")
      } yield res
    }

    // all
    // we use pipedStream between node answer and our caller answer to decouple a bit the two.
    // A simpler solution would be to directly copy from request.exec input stream to caller out stream.

    /* logs:
[2019-12-04 23:41:59+0000] DEBUG api-processing - Processing request: POST /rudder/secure/api/nodes/fd8799d1-ca1a-4d41-a75a-6329b13045c5/applyPolicy [JSON request with valid JSON body]
[2019-12-04 23:41:59+0000] DEBUG api-processing - Found a valid endpoint handler: 'applyPolicy' on [POST nodes/{id}/applyPolicy] with version '12'
[2019-12-04 23:41:59+0000] DEBUG api-processing - Account 'admin' has ACL authorizations.
[2019-12-04 23:41:59+0000] DEBUG nodes - Executing remote run call: HttpRequest(https://localhost/rudder/relay-api/remote-run/nodes/fd8799d1-ca1a-4d41-a75a-6329b13045c5,POST,FormBodyConnectFunc,List((classes,), (keep_output,true), (asynchronous,false)),List((User-Agent,scalaj-http/1.0), (User-Agent,rudder remote run query for node fd8799d1-ca1a-4d41-a75a-6329b13045c5), (content-type,application/x-www-form-urlencoded)),List(scalaj.http.HttpOptions$$$Lambda$2193/1042155450@44abf99d, scalaj.http.HttpOptions$$$Lambda$2194/1661822083@69968066, scalaj.http.HttpOptions$$$Lambda$5199/896988804@58442d5f, scalaj.http.HttpOptions$$$Lambda$2193/1042155450@7ac4bd3b, scalaj.http.HttpOptions$$$Lambda$2194/1661822083@61b8d4ef, scalaj.http.HttpOptions$$$Lambda$2195/1821575044@3cf0ed0e),None,UTF-8,4096,QueryStringUrlFunc,true)
[2019-12-04 23:42:00+0000] DEBUG nodes - Processing remore-run on fd8799d1-ca1a-4d41-a75a-6329b13045c5: HTTP status 200

[2019-12-04 23:42:04+0000] DEBUG nodes - Processing remore-run on fd8799d1-ca1a-4d41-a75a-6329b13045c5: HTTP status 200
[2019-12-04 23:42:05+0000] DEBUG nodes - === done processing request !
[2019-12-04 23:42:05+0000] ERROR nodes - Error occured when contacting internal remote-run API to apply classes on Node 'fd8799d1-ca1a-4d41-a75a-6329b13045c5': request timed out after 5 s
[2019-12-04 23:42:05+0000] DEBUG nodes - === I'm going to close output stream!
[2019-12-04 23:42:05+0000] DEBUG nodes - === closed!
[2019-12-04 23:42:05+0000] DEBUG nodes - === fiber joined!
[2019-12-04 23:42:05+0000] DEBUG nodes - === out closed!
[2019-12-04 23:42:05+0000] DEBUG api-processing - Handler for 'POST secure/api/nodes/fd8799d1-ca1a-4d41-a75a-6329b13045c5/applyPolicy' executed in 5154 ms


     */

    (for {
      in  <- IOResult.effect(new PipedInputStream(pipeSize))
      out <- IOResult.effect(new PipedOutputStream(in))
      f   <- copy(out).fork
      res <- IOResult.effect(copyStreamTo(pipeSize, in) _)
      _   <- f.join
      _   <- NodeLoggerPure.debug("=== fiber joined!")
      _   <- IOResult.effect(out.close())
      _   <- NodeLoggerPure.debug("=== out closed!")
    } yield res).catchAll { err =>
      NodeLoggerPure.error(msg(err.fullMsg)) *>
      IOResult.effect(copyStreamTo(pipeSize, new ByteArrayInputStream(msg(err.msg).getBytes(StandardCharsets.UTF_8))) _)
    }.runNow
  }

  def runAllNodes(classes : List[String]) : Box[JValue] = {

    for {
      nodes <- nodeInfoService.getAll() ?~! s"Could not find nodes informations"

    } yield {

      val res =
      for {
        node <- nodes.values.toList
      } yield {
        {

         val request = remoteRunRequest(node.id, classes, false, true)
         val commandRun = {

           val result = request.asString
           if (result.isSuccess) {
             "Started"
           } else {
             s"An error occured when applying policy on Node '${node.id.value}', cause is: ${result.body}"
           }
         }
         ( ( "id" -> node.id.value)
         ~ ( "hostname" -> node.hostname)
         ~ ( "result"   -> commandRun)
         )

        }
      }
      JArray(res)
    }
  }

}<|MERGE_RESOLUTION|>--- conflicted
+++ resolved
@@ -295,11 +295,7 @@
     def process(version: ApiVersion, path: ApiPath, id: String, req: Req, params: DefaultParams, authzToken: AuthzToken): LiftResponse = {
       (for {
         classes <- restExtractorService.extractList("classes")(req)(json => Full(json))
-<<<<<<< HEAD
-        response = apiV8service.runNode(NodeId(id),classes.getOrElse(Nil))
-=======
-        response <- apiV8service.runNode(NodeId(id),classes)
->>>>>>> 0d92a702
+        response = apiV8service.runNode(NodeId(id),classes)
       } yield {
         OutputStreamResponse(response)
       }) match {
