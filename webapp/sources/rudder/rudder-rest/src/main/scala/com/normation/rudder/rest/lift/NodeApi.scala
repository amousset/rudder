/*
*************************************************************************************
* Copyright 2017 Normation SAS
*************************************************************************************

* This file is part of Rudder.
*
* Rudder is free software: you can redistribute it and/or modify
* it under the terms of the GNU General Public License as published by
* the Free Software Foundation, either version 3 of the License, or
* (at your option) any later version.
*
* In accordance with the terms of section 7 (7. Additional Terms.) of
* the GNU General Public License version 3, the copyright holders add
* the following Additional permissions:
* Notwithstanding to the terms of section 5 (5. Conveying Modified Source
* Versions) and 6 (6. Conveying Non-Source Forms.) of the GNU General
* Public License version 3, when you create a Related Module, this
* Related Module is not considered as a part of the work and may be
* distributed under the license agreement of your choice.
* A "Related Module" means a set of sources files including their
* documentation that, without modification of the Source Code, enables
* supplementary functions or services in addition to those offered by
* the Software.
*
* Rudder is distributed in the hope that it will be useful,
* but WITHOUT ANY WARRANTY; without even the implied warranty of
* MERCHANTABILITY or FITNESS FOR A PARTICULAR PURPOSE.  See the
* GNU General Public License for more details.
*
* You should have received a copy of the GNU General Public License
* along with Rudder.  If not, see <http://www.gnu.org/licenses/>.

*
*************************************************************************************
*/

package com.normation.rudder.rest.lift

import java.io.ByteArrayInputStream
import java.io.IOException
import java.io.InputStream
import java.io.OutputStream
import java.io.PipedInputStream
import java.io.PipedOutputStream
import java.net.ConnectException
import java.nio.charset.StandardCharsets
import java.util.Arrays

import com.normation.eventlog.EventActor
import com.normation.eventlog.ModificationId
import com.normation.inventory.domain.NodeId
import com.normation.inventory.domain._
import com.normation.inventory.ldap.core.LDAPFullInventoryRepository
import com.normation.inventory.services.core.ReadOnlySoftwareDAO
import com.normation.rudder.UserService
import com.normation.rudder.batch.AsyncDeploymentActor
import com.normation.rudder.batch.AutomaticStartDeployment
import com.normation.rudder.domain.nodes.CompareProperties
import com.normation.rudder.domain.nodes.Node
import com.normation.rudder.domain.queries.Query
import com.normation.rudder.reports.execution.RoReportsExecutionRepository
import com.normation.rudder.repository.WoNodeRepository
import com.normation.rudder.rest.ApiPath
import com.normation.rudder.rest.ApiVersion
import com.normation.rudder.rest.AuthzToken
import com.normation.rudder.rest.RestDataSerializer
import com.normation.rudder.rest.RestExtractorService
import com.normation.rudder.rest.RestUtils.toJsonError
import com.normation.rudder.rest.RestUtils.toJsonResponse
import com.normation.rudder.rest.data._
import com.normation.rudder.rest.{NodeApi => API}
import com.normation.rudder.services.nodes.NodeInfoService
import com.normation.rudder.services.queries._
import com.normation.rudder.services.servers.NewNodeManager
import com.normation.rudder.services.servers.RemoveNodeService
import com.normation.utils.Control._
import com.normation.utils.StringUuidGenerator
import net.liftweb.common.Box
import net.liftweb.common.EmptyBox
import net.liftweb.common.Failure
import net.liftweb.common.Full
import net.liftweb.common.Loggable
import net.liftweb.http.LiftResponse
import net.liftweb.http.OutputStreamResponse
import net.liftweb.http.Req
import net.liftweb.json.JArray
import net.liftweb.json.JValue
import net.liftweb.json.JsonDSL._
import net.liftweb.json.JsonDSL.pair2jvalue
import net.liftweb.json.JsonDSL.string2jvalue
import scalaj.http.Http
import scalaj.http.HttpOptions
import com.normation.rudder.domain.nodes.NodeProperty
import com.normation.box._
import com.normation.zio._
import com.normation.errors._
import com.normation.rudder.domain.logger.NodeLogger
import com.normation.rudder.domain.logger.NodeLoggerPure
import com.normation.rudder.domain.logger.TimingDebugLoggerPure
import com.normation.rudder.domain.nodes.NodeInfo
import com.normation.rudder.domain.policies.GlobalPolicyMode
import com.normation.rudder.domain.policies.PolicyModeOverrides.Always
import com.normation.rudder.domain.policies.PolicyModeOverrides.Unoverridable
import com.normation.rudder.domain.reports.ComplianceLevel
import com.normation.rudder.domain.reports.NodeStatusReport
import com.normation.rudder.reports.execution.AgentRunWithNodeConfig
import com.normation.rudder.repository.RoNodeGroupRepository
import com.normation.rudder.repository.RoParameterRepository
import com.normation.rudder.repository.json.DataExtractor.OptionnalJson
import com.normation.rudder.services.nodes.MergeNodeProperties
<<<<<<< HEAD
import com.normation.rudder.services.reports.ReportingService
import com.normation.utils.DateFormaterService
import com.typesafe.config.ConfigRenderOptions
import net.liftweb.http.JsonResponse
import net.liftweb.json.JsonAST.JDouble
import net.liftweb.json.JsonAST.JField
import net.liftweb.json.JsonAST.JInt
import net.liftweb.json.JsonAST.JObject
import net.liftweb.json.JsonAST.JString
import net.liftweb.json.parse
import zio.ZIO
=======
import com.normation.rudder.services.servers.DeleteMode
>>>>>>> 7579abd8
import zio.duration._





/*
 * NodeApi implementation.
 *
 * This must be reworked to note use a "nodeApiService",
 * but make the implementation directly here.
 */
class NodeApi (
    restExtractorService: RestExtractorService
  , serializer          : RestDataSerializer
  , apiV2               : NodeApiService2
  , apiV4               : NodeApiService4
  , serviceV6           : NodeApiService6
  , apiV8service        : NodeApiService8
  , apiV12              : NodeApiService12
  , inheritedProperties : NodeApiInheritedProperties
<<<<<<< HEAD
  , apiV13              : NodeApiService13
=======
  , deleteDefaultMode   : DeleteMode
>>>>>>> 7579abd8
) extends LiftApiModuleProvider[API] {

  def schemas = API

  def getLiftEndpoints(): List[LiftApiModule] = {
    API.endpoints.map(e => e match {
      case API.ListPendingNodes         => ListPendingNodes
      case API.NodeDetails              => NodeDetails
      case API.NodeInheritedProperties  => NodeInheritedProperties
      case API.PendingNodeDetails       => PendingNodeDetails
      case API.DeleteNode               => DeleteNode
      case API.ChangePendingNodeStatus  => ChangePendingNodeStatus
      case API.ChangePendingNodeStatus2 => ChangePendingNodeStatus2
      case API.ApplyPolicyAllNodes      => ApplyPocicyAllNodes
      case API.UpdateNode               => UpdateNode
      case API.ListAcceptedNodes        => ListAcceptedNodes
      case API.ApplyPolicy              => ApplyPolicy
      case API.GetNodesStatus           => GetNodesStatus
      case API.NodeDetailsTable         => NodeDetailsTable
      case API.NodeDetailsSoftware      => NodeDetailsSoftware
      case API.NodeDetailsProperty      => NodeDetailsProperty
    })
  }

  object NodeDetails extends LiftApiModule {
    val schema = API.NodeDetails
    val restExtractor = restExtractorService
    def process(version: ApiVersion, path: ApiPath, id: String, req: Req, params: DefaultParams, authzToken: AuthzToken): LiftResponse = {
      restExtractor.extractNodeDetailLevel(req.params) match {
        case Full(level) =>
          apiV4.nodeDetailsGeneric(NodeId(id), level, version, req)
        case eb:EmptyBox =>
          val failMsg = eb ?~ "node detail level not correctly sent"
          toJsonError(None, failMsg.msg)("nodeDetail", params.prettify)
      }
    }
  }

  object NodeInheritedProperties extends LiftApiModule {
    val schema = API.NodeInheritedProperties
    val restExtractor = restExtractorService
    def process(version: ApiVersion, path: ApiPath, id: String, req: Req, params: DefaultParams, authzToken: AuthzToken): LiftResponse = {
      inheritedProperties.getNodePropertiesTree(NodeId(id)).either.runNow match {
        case Right(properties) =>
          toJsonResponse(None, properties)("nodeInheritedProperties", params.prettify)
        case Left(err) =>
          toJsonError(None, err.fullMsg)("nodeInheritedProperties", params.prettify)
      }
    }
  }



  object PendingNodeDetails extends LiftApiModule {
    val schema = API.PendingNodeDetails
    val restExtractor = restExtractorService
    def process(version: ApiVersion, path: ApiPath, id: String, req: Req, params: DefaultParams, authzToken: AuthzToken): LiftResponse = {
      apiV2.pendingNodeDetails(NodeId(id), params.prettify)
    }
  }

  /*
   * Delete a node.
   * Boolean option "clean" allows to
   */
  object DeleteNode extends LiftApiModule {

    val schema = API.DeleteNode
    val restExtractor = restExtractorService
    def process(version: ApiVersion, path: ApiPath, id: String, req: Req, params: DefaultParams, authzToken: AuthzToken): LiftResponse = {
      val pretiffy = restExtractor.extractPrettify(req.params)
      val deleteModeKey = "mode"

      val mode = restExtractor.extractString(deleteModeKey)(req){m =>
        val found = DeleteMode.all.find(_.name == m)
        Full(found.getOrElse(deleteDefaultMode))
      }.map(_.getOrElse(deleteDefaultMode)).getOrElse(deleteDefaultMode)

      apiV12.deleteNode(NodeId(id), authzToken.actor, pretiffy, mode)
    }
  }

  object UpdateNode extends LiftApiModule {
    val schema = API.UpdateNode
    val restExtractor = restExtractorService
    def process(version: ApiVersion, path: ApiPath, id: String, req: Req, params: DefaultParams, authzToken: AuthzToken): LiftResponse = {
      implicit val prettify = params.prettify
      implicit val action = "updateNode"

      (for {
        restNode <- if(req.json_?) {
                      req.json.flatMap(body => restExtractor.extractNodeFromJSON(body))
                    } else {
                      restExtractor.extractNode(req.params)
                    }
        reason   <- restExtractor.extractReason(req)
        result   <- apiV8service.updateRestNode(NodeId(id), restNode, authzToken.actor, reason)
      } yield {
        toJsonResponse(Some(id), serializer.serializeNode(result))
      }) match {
        case Full(response) =>
          response
        case eb : EmptyBox =>
          val fail = eb ?~! s"An error occured while updating Node '${id}'"
          toJsonError(Some(id), fail.messageChain)
      }
    }
  }

  object ChangePendingNodeStatus extends LiftApiModule0 {
    val schema = API.ChangePendingNodeStatus
    val restExtractor = restExtractorService
    def process0(version: ApiVersion, path: ApiPath, req: Req, params: DefaultParams, authzToken: AuthzToken): LiftResponse = {
      implicit val prettify = params.prettify
      val (nodeIds, nodeStatus) = if(req.json_?) {
        req.json match {
          case Full(json) =>
            (restExtractor.extractNodeIdsFromJson(json)
            ,restExtractor.extractNodeStatusFromJson(json)
            )
          case eb:EmptyBox => (eb, eb)
        }
      } else {
        (restExtractor.extractNodeIds(req.params)
        ,restExtractor.extractNodeStatus(req.params)
        )
      }
      apiV2.changeNodeStatus(nodeIds, nodeStatus, authzToken.actor, prettify)
    }
  }

  object ChangePendingNodeStatus2 extends LiftApiModule {
    val schema = API.ChangePendingNodeStatus2
    val restExtractor = restExtractorService
    def process(version: ApiVersion, path: ApiPath, id: String, req: Req, params: DefaultParams, authzToken: AuthzToken): LiftResponse = {
      implicit val prettify = params.prettify
      val nodeStatus = if(req.json_?) {
        req.json match {
          case Full(json) =>
            restExtractor.extractNodeStatusFromJson(json)
          case eb:EmptyBox => eb
        }
      } else {
        restExtractor.extractNodeStatus(req.params)
      }
      apiV2.changeNodeStatus(Full(Some(List(NodeId(id)))), nodeStatus, authzToken.actor, prettify)
    }
  }

  object ListAcceptedNodes extends LiftApiModule0 {
    val schema = API.ListAcceptedNodes
    val restExtractor = restExtractorService
    def process0(version: ApiVersion, path: ApiPath, req: Req, params: DefaultParams, authzToken: AuthzToken): LiftResponse = {
      implicit val prettify = params.prettify
      restExtractor.extractNodeDetailLevel(req.params) match {
        case Full(level) =>
          restExtractor.extractQuery(req.params) match {
            case Full(None) =>
              serviceV6.listNodes(AcceptedInventory, level, None, version)
            case Full(Some(query)) =>
              serviceV6.queryNodes(query,AcceptedInventory, level, version)
            case eb:EmptyBox =>
              val failMsg = eb ?~ "Node query not correctly sent"
              toJsonError(None, failMsg.msg)("listAcceptedNodes",prettify)

          }
        case eb:EmptyBox =>
          val failMsg = eb ?~ "Node detail level not correctly sent"
          toJsonError(None, failMsg.msg)("listAcceptedNodes",prettify)
      }
    }
  }

  object ListPendingNodes extends LiftApiModule0 {
    val schema = API.ListPendingNodes
    val restExtractor = restExtractorService
    def process0(version: ApiVersion, path: ApiPath, req: Req, params: DefaultParams, authzToken: AuthzToken): LiftResponse = {
      implicit val prettify = params.prettify
      restExtractor.extractNodeDetailLevel(req.params) match {
        case Full(level) => serviceV6.listNodes(PendingInventory, level, None, version)
        case eb:EmptyBox =>
          val failMsg = eb ?~ "node detail level not correctly sent"
          toJsonError(None, failMsg.msg)(schema.name,prettify)
      }
    }
  }

  object ApplyPocicyAllNodes extends LiftApiModule0 {
    val schema = API.ApplyPolicyAllNodes
    val restExtractor = restExtractorService
    def process0(version: ApiVersion, path: ApiPath, req: Req, params: DefaultParams, authzToken: AuthzToken): LiftResponse = {
      implicit val prettify = params.prettify
      implicit val action = "applyPolicyAllNodes"

      (for {
        classes <- restExtractorService.extractList("classes")(req)(json => Full(json))
        response <- apiV8service.runAllNodes(classes)
      } yield {
        toJsonResponse(None, response)
      }) match {
        case Full(response) => response
        case eb : EmptyBox => {
          val fail = eb ?~! s"An error occurred when applying policy on all Nodes"
          toJsonError(None, fail.messageChain)
        }
      }
    }
  }

  object ApplyPolicy extends LiftApiModule {
    val schema = API.ApplyPolicy
    val restExtractor = restExtractorService
    def process(version: ApiVersion, path: ApiPath, id: String, req: Req, params: DefaultParams, authzToken: AuthzToken): LiftResponse = {
      implicit val prettify = params.prettify
      (for {
        classes <- restExtractorService.extractList("classes")(req)(json => Full(json))
        optNode <- apiV2.nodeInfoService.getNodeInfo(NodeId(id))
      } yield {
        optNode match {
          case Some(node) if(node.agentsName.exists(a => a.agentType == AgentType.CfeCommunity || a.agentType == AgentType.CfeEnterprise)) =>
            OutputStreamResponse(apiV8service.runNode(node.id, classes))
          case Some(node) =>
            toJsonError(None, s"Node with id '${id}' has an agent type (${node.agentsName.map(_.agentType.displayName).mkString(",")}) which doesn't support remote run")("applyPolicy", prettify)
          case None =>
            toJsonError(None, s"Node with id '${id}' was not found")("applyPolicy", prettify)
        }
      }) match {
        case Full(response) => response
        case eb : EmptyBox => {
          implicit val prettify = params.prettify
          implicit val action = "applyPolicy"
          val fail = eb ?~! s"An error occurred when applying policy on Node '${id}'"
          toJsonError(Some(id), fail.messageChain)

        }
      }
    }
  }

  object GetNodesStatus extends LiftApiModule0 {
    val schema = API.GetNodesStatus
    val restExtractor = restExtractorService
    def process0(version: ApiVersion, path: ApiPath, req: Req, params: DefaultParams, authzToken: AuthzToken): LiftResponse = {
      implicit val action = "getNodeStatus"
      implicit val prettify = params.prettify
      def errorMsg(ids: List[String]) = s"Error when trying to get status for nodes with IDs '${ids.mkString(",")}''"
      (for {
        ids      <- (restExtractorService.extractString("ids")(req)(ids => Full(ids.split(",").map(_.trim)))).map(_.map(_.toList).getOrElse(Nil)) ?~! "Error: 'ids' parameter not found"
        accepted <- apiV2.nodeInfoService.getAll().map(_.keySet.map(_.value)) ?~! errorMsg(ids)
        pending  <- apiV2.nodeInfoService.getPendingNodeInfos().map(_.keySet.map(_.value)) ?~! errorMsg(ids)
        deleted  <- apiV2.nodeInfoService.getDeletedNodeInfos().map(_.keySet.map(_.value)) ?~! errorMsg(ids)
      } yield {
        val array = ids.map { id =>
          val status = {
            if(accepted.contains(id))     AcceptedInventory.name
            else if(pending.contains(id)) PendingInventory.name
            else if(deleted.contains(id)) "deleted" // RemovedInventory would output "removed" which is inconsistant with other API
            else                          "unknown"
          }
          JObject(JField("id", id) :: JField("status", status) :: Nil)
        }
        JObject(JField("nodes", JArray(array))::Nil)
      }) match {
        case Full(jarray) =>
          toJsonResponse(None, jarray)
        case eb : EmptyBox => {
          val fail = eb ?~! s"An error occurred when trying to get nodes status"
          toJsonError(None, fail.messageChain)
        }
      }
    }
  }

  object NodeDetailsTable extends LiftApiModule0 {
    val schema = API.NodeDetailsTable
    val restExtractor = restExtractorService
    def process0(version: ApiVersion, path: ApiPath, req: Req, params: DefaultParams, authzToken: AuthzToken): LiftResponse = {
      (for {
        nodes <- apiV13.listNodes(req)
      } yield {
        JsonResponse(nodes)
      }) match {
        case Full(res) => res
        case eb: EmptyBox =>  JsonResponse(JObject(JField("error", (eb ?~! "An error occurred while getting node details").messageChain)))
      }
    }
  }

  object NodeDetailsSoftware extends LiftApiModule {
    val schema = API.NodeDetailsSoftware
    val restExtractor = restExtractorService
    def process(version: ApiVersion, path: ApiPath, software: String, req: Req, params: DefaultParams, authzToken: AuthzToken): LiftResponse = {
      (for {
        response <- apiV13.software(req, software)
      } yield {
        response
      }) match {
        case Full(res) => res
        case eb: EmptyBox =>  JsonResponse(JObject(JField("error", (eb ?~! s"An error occurred while fetching verions of '${software}' software for nodes").messageChain)))
      }
    }
  }
  object NodeDetailsProperty extends LiftApiModule {
    val schema = API.NodeDetailsProperty
    val restExtractor = restExtractorService
    def process(version: ApiVersion, path: ApiPath, property: String, req: Req, params: DefaultParams, authzToken: AuthzToken): LiftResponse = {
      (for {
        response <- apiV13.property(req, property)
      } yield {
        response
      }) match {
        case Full(res) => res
        case eb: EmptyBox =>  JsonResponse(JObject(JField("error", (eb ?~! s"An error occurred while getting value of property '${property}' for nodes").messageChain)))
      }
    }
  }
}

class NodeApiInheritedProperties(
    infoService: NodeInfoService
  , groupRepo  : RoNodeGroupRepository
  , paramRepo  : RoParameterRepository
) {

  /*
   * Full list of node properties, including inherited ones
   *
   */
  def getNodePropertiesTree(nodeId: NodeId): IOResult[JValue] = {
    for {
      nodeInfo     <- infoService.getNodeInfoPure(nodeId).notOptional(s"Node with ID '${nodeId.value}' was not found.'")
      groups       <- groupRepo.getFullGroupLibrary()
      nodeTargets  =  groups.getTarget(nodeInfo).map(_._2).toList
      params       <- paramRepo.getAllGlobalParameters()
      properties   <- MergeNodeProperties.forNode(nodeInfo, nodeTargets, params.map(p => (p.name, p)).toMap).toIO
    } yield {
      import com.normation.rudder.domain.nodes.JsonPropertySerialisation._
      JArray((
        ("nodeId"     -> nodeId.value)
      ~ ("properties" -> properties.toApiJsonRenderParents)
      ) :: Nil)
    }
  }
}

<<<<<<< HEAD

class NodeApiService13 (
    nodeInfoService: NodeInfoService
  , reportsExecutionRepository: RoReportsExecutionRepository
  , readOnlySoftwareDAO: ReadOnlySoftwareDAO
  , restExtractor: RestExtractorService
  , getGlobalMode : () => Box[GlobalPolicyMode]
  , reportingService: ReportingService
) extends Loggable {

  def serialize(agentRunWithNodeConfig: Option[AgentRunWithNodeConfig], globalPolicyMode: GlobalPolicyMode, nodeInfo : NodeInfo, properties : List[String], softs: List[Software], compliance : Option[NodeStatusReport], sysCompliance : Option[NodeStatusReport]) = {
    import net.liftweb.json.JsonDSL._



    def toComplianceArray(comp : ComplianceLevel) : JArray =
      JArray (
        JArray(JInt(comp.reportsDisabled) :: JDouble(comp.pc.reportsDisabled) :: Nil)  :: //0
        JArray(JInt(comp.notApplicable) :: JDouble(comp.pc.notApplicable) :: Nil ) ::       //  1
        JArray(JInt(comp.success) :: JDouble(comp.pc.success) :: Nil ) ::         //  2
        JArray(JInt(comp.repaired) :: JDouble(comp.pc.repaired) :: Nil ) ::            //  3
        JArray(JInt(comp.error) :: JDouble(comp.pc.error) :: Nil ) ::               //  4
        JArray(JInt(comp.pending) :: JDouble(comp.pc.pending) :: Nil ) ::             //  5
        JArray(JInt(comp.noAnswer) :: JDouble(comp.pc.noAnswer) :: Nil ) ::            //  6
        JArray(JInt(comp.missing) :: JDouble(comp.pc.missing) :: Nil ) ::             //  7
        JArray(JInt(comp.unexpected) :: JDouble(comp.pc.unexpected) :: Nil ) ::          //  8
        JArray(JInt(comp.auditNotApplicable) :: JDouble(comp.pc.auditNotApplicable) :: Nil ) ::  //  9
        JArray(JInt(comp.compliant) :: JDouble(comp.pc.compliant) :: Nil ) ::           // 10
        JArray(JInt(comp.nonCompliant) :: JDouble(comp.pc.nonCompliant) :: Nil ) ::        // 11
        JArray(JInt(comp.auditError) :: JDouble(comp.pc.auditError) :: Nil ) ::          // 12
        JArray(JInt(comp.badPolicyMode) :: JDouble(comp.pc.badPolicyMode) :: Nil ) :: Nil       // 13
      )

    val userCompliance = compliance.map(c => toComplianceArray(ComplianceLevel.sum(c.reports.toSeq.map(_.compliance))))
    val (policyMode,explanation) =
      (globalPolicyMode.overridable,nodeInfo.policyMode) match {
        case (Always,Some(mode)) =>
          (mode,"override")
        case (Always,None) =>
          (globalPolicyMode.mode, "default")
        case (Unoverridable,_) =>
          (globalPolicyMode.mode, "none")
      }
    (  ("name" -> nodeInfo.hostname)
      ~  ("policyServerId" -> nodeInfo.policyServerId.value)
      ~  ("policyMode" -> policyMode.name)
      ~  ("globalModeOverride" -> explanation)
      ~  ("kernel" -> nodeInfo.osDetails.kernelVersion.value)
      ~  ("agentVersion" -> nodeInfo.agentsName.headOption.flatMap(_.version.map(_.value)))
      ~  ("id" -> nodeInfo.id.value)
      ~  ("ram" -> nodeInfo.ram.map(_.toStringMo))
      ~  ("machineType" -> nodeInfo.machine.map(_.machineType.toString))
      ~  ("os" -> nodeInfo.osDetails.fullName)
      ~  ("state" -> nodeInfo.state.name)
      ~  ("compliance" -> userCompliance )
      ~  ("systemError" -> sysCompliance.map(_.compliance.compliance < 100 ).getOrElse(true) )
      ~  ("ipAddresses" -> nodeInfo.ips.filter(ip => ip != "127.0.0.1" && ip != "0:0:0:0:0:0:0:1"))
      ~  ("lastRun" -> agentRunWithNodeConfig.map(d => DateFormaterService.getDisplayDate(d.agentRunId.date)).getOrElse("Never"))
      ~  ("lastInventory" ->  DateFormaterService.getDisplayDate(nodeInfo.inventoryDate))
      ~  ("software" -> JObject(softs.toList.map(s => JField(s.name.getOrElse(""), JString(s.version.map(_.value).getOrElse("N/A"))))))
      ~  ("property" -> JObject(nodeInfo.properties.filter(p => properties.contains(p.name)).map(p => JField(p.name, parse(p.value.render(ConfigRenderOptions.concise()) ) )) ))
      )
  }

  def listNodes(req: Req) = {
    import com.normation.box._

    val n1 = System.currentTimeMillis

    for {

      optNodeIds <- req.json.flatMap(j => OptionnalJson.extractJsonListString(j, "nodeIds",( values => Full(values.map(NodeId(_))))))

      nodes <- optNodeIds match {
        case None => nodeInfoService.getAll()
        case Some(nodeIds) => com.normation.utils.Control.sequence(nodeIds)( nodeInfoService.getNodeInfo(_).map(_.map(n => (n.id, n)))).map(_.flatten.toMap)
      }
      n2 = System.currentTimeMillis
      _ = TimingDebugLoggerPure.logEffect.trace(s"Getting node infos: ${n2 - n1}ms")
      runs <- reportsExecutionRepository.getNodesLastRun(nodes.keySet)
      n3 = System.currentTimeMillis
      _  = TimingDebugLoggerPure.logEffect.trace(s"Getting run infos: ${n3 - n2}ms")
      (systemCompliances, userCompliances) <- reportingService.getUserAndSystemNodeStatusReports(Some(nodes.keySet))
      n4 = System.currentTimeMillis
      _ = TimingDebugLoggerPure.logEffect.trace(s"Getting compliance infos: ${n4 - n3}ms")
      globalMode <- getGlobalMode()
      n5 = System.currentTimeMillis
      _ = TimingDebugLoggerPure.logEffect.trace(s"Getting global mode: ${n5 - n4}ms")
      softToLookAfter <- req.json.flatMap(j => OptionnalJson.extractJsonListString(j, "software").map(_.getOrElse(Nil)))
      softs <-
        ZIO.foreach(softToLookAfter) {
          soft => readOnlySoftwareDAO.getNodesbySofwareName(soft)
        }.toBox.map(_.flatten.groupMap(_._1)(_._2))
      n6 = System.currentTimeMillis
      _ = TimingDebugLoggerPure.logEffect.trace(s"all data fetched for response: ${n6 - n5}ms")

      properties <- req.json.flatMap(j => OptionnalJson.extractJsonListString(j, "properties").map(_.getOrElse(Nil)))
    } yield {

      val res = JArray(nodes.values.toList.map(n => serialize(runs.get(n.id).flatten,globalMode,n, properties, softs.get(n.id).getOrElse(Nil), userCompliances.get(n.id), systemCompliances.get(n.id))))

      val n7 = System.currentTimeMillis
      TimingDebugLoggerPure.logEffect.trace(s"serialized to json: ${n7 - n6}ms")
      res
    }
  }

  def software(req : Req, software : String) = {
    import com.normation.box._

    for {

      optNodeIds <- req.json.flatMap(restExtractor.extractNodeIdsFromJson)

      nodes <- optNodeIds match {
        case None => nodeInfoService.getAll()
        case Some(nodeIds) => com.normation.utils.Control.sequence(nodeIds)(nodeInfoService.getNodeInfo(_).map(_.map(n => (n.id, n)))).map(_.flatten.toMap)
      }
      softs <- readOnlySoftwareDAO.getNodesbySofwareName(software).toBox.map(_.toMap)
    } yield {
      JsonResponse(JObject(nodes.keySet.toList.flatMap(id => softs.get(id).flatMap(_.version.map(v => JField(id.value, JString(v.value)))))))

    }
  }

  def property(req : Req, property : String) = {

      for {

        optNodeIds <- req.json.flatMap(restExtractor.extractNodeIdsFromJson)

        nodes <- optNodeIds match {
          case None => nodeInfoService.getAll()
          case Some(nodeIds) => com.normation.utils.Control.sequence(nodeIds)(nodeInfoService.getNodeInfo(_).map(_.map(n => (n.id, n)))).map(_.flatten.toMap)
        }
      } yield {
        JsonResponse(JObject(nodes.flatMap { case (id, nodeInfo) => nodeInfo.properties.find(_.name == property).map(p => JField(id.value, p.value.render(ConfigRenderOptions.concise()))) }.toList))

      }
  }
}


=======
class NodeApiService12(
    removeNodeService  : RemoveNodeService
  , uuidGen            : StringUuidGenerator
  , restSerializer     : RestDataSerializer
) {

  def deleteNode(id: NodeId, actor: EventActor, prettify: Boolean, mode: DeleteMode) = {
    implicit val p = prettify
    implicit val action = "deleteNode"
    val modId = ModificationId(uuidGen.newUuid)

    removeNodeService.removeNodePure(id, mode, modId, actor).toBox match {
      case Full(info) =>
        toJsonResponse(None, ( "nodes" -> JArray(restSerializer.serializeNodeInfo(info, "deleted") :: Nil)))

      case eb: EmptyBox => val message = (eb ?~ ("Error when deleting Nodes")).msg
        toJsonError(None, message)
    }
  }
}

>>>>>>> 7579abd8
class NodeApiService2 (
    newNodeManager     : NewNodeManager
  , val nodeInfoService: NodeInfoService
  , removeNodeService  : RemoveNodeService
  , uuidGen            : StringUuidGenerator
  , restExtractor      : RestExtractorService
  , restSerializer     : RestDataSerializer
) extends Loggable {

  import restSerializer._
  def listAcceptedNodes (req : Req) = {
    implicit val prettify = restExtractor.extractPrettify(req.params)
    implicit val action = "listAcceptedNodes"
      nodeInfoService.getAll() match {
        case Full(nodes) =>
          val acceptedNodes = nodes.values.map(serializeNodeInfo(_,"accepted"))
          toJsonResponse(None, ( "nodes" -> JArray(acceptedNodes.toList)))

        case eb: EmptyBox => val message = (eb ?~ ("Could not fetch accepted Nodes")).msg
          toJsonError(None, message)
      }
  }

  def acceptedNodeDetails (req : Req, id :NodeId ) = {
    implicit val prettify = restExtractor.extractPrettify(req.params)
    implicit val action = "acceptedNodeDetails"
    nodeInfoService.getNodeInfo(id) match {
      case Full(Some(info)) =>
        val node =  serializeNodeInfo(info,"accepted")
        toJsonResponse(None, ( "nodes" -> JArray(List(node))))
      case Full(None) =>
        toJsonError(None, s"Could not find accepted Node ${id.value}")
      case eb:EmptyBox =>
        val message = (eb ?~ s"Could not find accepted Node ${id.value}").messageChain
        toJsonError(None, message)
    }
  }

  def pendingNodeDetails (nodeId : NodeId, prettifyStatus : Boolean) =  {
    implicit val prettify = prettifyStatus
    implicit val action = "pendingNodeDetails"
    newNodeManager.listNewNodes match {
      case Full(pendingNodes) =>
        pendingNodes.filter(_.id==nodeId) match {
          case Seq() =>
            val message = s"Could not find pending Node ${nodeId.value}"
            toJsonError(None, message)
          case Seq(info) =>
            val node =  serializeServerInfo(info,"pending")
            toJsonResponse(None, ( "nodes" -> JArray(List(node))))
          case tooManyNodes =>
            val message = s"Too many pending Nodes with same id ${nodeId.value} : ${tooManyNodes.size} "
            toJsonError(None, message)
        }
      case eb : EmptyBox =>
        val message = (eb ?~ s"Could not find pending Node ${nodeId.value}").msg
        toJsonError(None, message)
    }
  }

  def listPendingNodes (req : Req) = {
    implicit val prettify = restExtractor.extractPrettify(req.params)
    implicit val action = "listPendingNodes"
    newNodeManager.listNewNodes match {
      case Full(ids) =>
        val pendingNodes = ids.map(serializeServerInfo(_,"pending")).toList
        toJsonResponse(None, ( "nodes" -> JArray(pendingNodes)))

      case eb: EmptyBox => val message = (eb ?~ ("Could not fetch pending Nodes")).msg
        toJsonError(None, message)
    }
  }

  def modifyStatusFromAction(ids : Seq[NodeId], action : NodeStatusAction,modId : ModificationId, actor:EventActor) : Box[List[JValue]] = {
    def actualNodeDeletion(id : NodeId, modId : ModificationId, actor:EventActor) = {
      for {
        optInfo <- nodeInfoService.getNodeInfo(id)
        info    <- optInfo match {
                     case None    => Failure(s"Can not removed the node with id '${id.value}' because it was not found")
                     case Some(x) => Full(x)
                   }
        remove  <- removeNodeService.removeNode(info.id, modId, actor)
      } yield { serializeNodeInfo(info,"deleted") }
    }

   ( action match {
      case AcceptNode =>
        newNodeManager.accept(ids, modId, actor, "").map(_.map(serializeInventory(_, "accepted")))

      case RefuseNode =>
        newNodeManager.refuse(ids, modId, actor, "").map(_.map(serializeServerInfo(_,"refused")))

      case DeleteNode =>
        boxSequence(ids.map(actualNodeDeletion(_,modId,actor)))
   } ).map(_.toList)
  }

  def changeNodeStatus (
      nodeIds :Box[Option[List[NodeId]]]
    , nodeStatusAction : Box[NodeStatusAction]
    , actor : EventActor
    , prettifyStatus : Boolean
  ) = {
    implicit val prettify = prettifyStatus
    implicit val action = "changePendingNodeStatus"
    val modId = ModificationId(uuidGen.newUuid)
    nodeIds match {
      case Full(Some(ids)) =>
        logger.debug(s" Nodes to change Status : ${ids.mkString("[ ", ", ", " ]")}")
        nodeStatusAction match {
          case Full(nodeStatusAction  ) =>
            modifyStatusFromAction(ids,nodeStatusAction,modId,actor) match {
              case Full(result) =>
                toJsonResponse(None, ( "nodes" -> JArray(result)))
              case eb: EmptyBox =>
                val message = (eb ?~ ("Error when changing Nodes status")).msg
                toJsonError(None, message)
            }

          case eb:EmptyBox =>
            val fail = eb ?~ "node status needs to be specified"
            toJsonError(None, fail.msg)
        }
      case Full(None) =>
        val message = "You must add a node id as target"
        toJsonError(None, message)
      case eb: EmptyBox => val message = (eb ?~ ("Error when extracting Nodes' id")).msg
        toJsonError(None, message)
    }
  }

}

class NodeApiService4 (
    inventoryRepository  : LDAPFullInventoryRepository
  , nodeInfoService      : NodeInfoService
  , softwareRepository   : ReadOnlySoftwareDAO
  , uuidGen              : StringUuidGenerator
  , restExtractor        : RestExtractorService
  , restSerializer       : RestDataSerializer
  , roAgentRunsRepository: RoReportsExecutionRepository
) extends Loggable {

  import restSerializer._

  def getNodeDetails(nodeId: NodeId, detailLevel: NodeDetailLevel, state: InventoryStatus, version : ApiVersion) = {
    for {
      optNodeInfo <- state match {
                    case AcceptedInventory => nodeInfoService.getNodeInfo(nodeId)
                    case PendingInventory  => nodeInfoService.getPendingNodeInfo(nodeId)
                    case RemovedInventory  => nodeInfoService.getDeletedNodeInfo(nodeId)
                  }
      nodeInfo    <- optNodeInfo match {
                       case None    => Failure(s"The node with id ${nodeId.value} was not found in ${state.name} nodes")
                       case Some(x) => Full(x)
                     }
      runs        <- roAgentRunsRepository.getNodesLastRun(Set(nodeId))
      inventory <- if(detailLevel.needFullInventory()) {
                     inventoryRepository.get(nodeId, state).toBox
                   } else {
                     Full(None)
                   }
      software  <- if(detailLevel.needSoftware()) {
                     (for {
                       software <- inventory match {
                                      case Some(i) => softwareRepository.getSoftware(i.node.softwareIds)
                                      case None    => softwareRepository.getSoftwareByNode(Set(nodeId), state).map( _.get(nodeId).getOrElse(Seq()))
                                    }
                     } yield {
                       software
                     }).toBox
                   } else {
                     Full(Seq())
                   }
    } yield {
      val runDate = runs.get(nodeId).flatMap( _.map(_.agentRunId.date))
      serializeInventory(nodeInfo, state, runDate, inventory, software, detailLevel, version)
    }
  }

  def nodeDetailsWithStatus(nodeId: NodeId, detailLevel: NodeDetailLevel, state: InventoryStatus, version : ApiVersion, req: Req) = {
    implicit val prettify = restExtractor.extractPrettify(req.params)
    implicit val action = s"${state.name}NodeDetails"
    getNodeDetails(nodeId, detailLevel, state, version) match {
        case Full(inventory) =>
          toJsonResponse(Some(nodeId.value), ( "nodes" -> JArray(List(inventory))))
        case eb: EmptyBox =>
          val message = (eb ?~ (s"Could not find Node ${nodeId.value} in state '${state.name}'")).msg
          toJsonError(Some(nodeId.value), message)
      }
  }

  def nodeDetailsGeneric(nodeId: NodeId, detailLevel: NodeDetailLevel, version : ApiVersion, req: Req) = {
    implicit val prettify = restExtractor.extractPrettify(req.params)
    implicit val action = "nodeDetails"
    getNodeDetails(nodeId, detailLevel, AcceptedInventory, version) match {
        case Full(inventory) =>
          toJsonResponse(Some(nodeId.value), ( "nodes" -> JArray(List(inventory))))
        case eb: EmptyBox =>
          getNodeDetails(nodeId, detailLevel, PendingInventory, version) match {
            case Full(inventory) =>
              toJsonResponse(Some(nodeId.value), ( "nodes" -> JArray(List(inventory))))
            case eb: EmptyBox =>
              getNodeDetails(nodeId, detailLevel, RemovedInventory, version) match {
                case Full(inventory) =>
                  toJsonResponse(Some(nodeId.value), ( "nodes" -> JArray(List(inventory))))
                case eb: EmptyBox =>
                  val message = (eb ?~ (s"Could not find Node ${nodeId.value}")).msg
                  toJsonError(Some(nodeId.value), message)
              }
          }
    }
  }
}

class NodeApiService6 (
    nodeInfoService           : NodeInfoService
  , inventoryRepository       : LDAPFullInventoryRepository
  , softwareRepository        : ReadOnlySoftwareDAO
  , restExtractor             : RestExtractorService
  , restSerializer            : RestDataSerializer
  , acceptedNodeQueryProcessor: QueryProcessor
  , roAgentRunsRepository     : RoReportsExecutionRepository
) extends Loggable {

  import restSerializer._
  def listNodes ( state: InventoryStatus, detailLevel : NodeDetailLevel, nodeFilter : Option[Seq[NodeId]], version : ApiVersion)( implicit prettify : Boolean) = {
    implicit val action = s"list${state.name.capitalize}Nodes"

    (for {
      nodeInfos   <- state match {
                       case AcceptedInventory => nodeInfoService.getAll()
                       case PendingInventory  => nodeInfoService.getPendingNodeInfos()
                       case RemovedInventory  => nodeInfoService.getDeletedNodeInfos()
                     }
      nodeIds     =  nodeFilter.getOrElse(nodeInfos.keySet).toSet
      runs        <- roAgentRunsRepository.getNodesLastRun(nodeIds)
      inventories <- if(detailLevel.needFullInventory()) {
                       inventoryRepository.getAllInventories(state).toBox
                     } else {
                       Full(Map[NodeId, FullInventory]())
                     }
      software    <- if(detailLevel.needSoftware()) {
                       softwareRepository.getSoftwareByNode(nodeInfos.keySet, state).toBox
                     } else {
                       Full(Map[NodeId, Seq[Software]]())
                     }
    } yield {
      for {
        nodeId    <- nodeIds
        nodeInfo  <- nodeInfos.get(nodeId)
      } yield {
        val runDate = runs.get(nodeId).flatMap( _.map(_.agentRunId.date))
        serializeInventory(nodeInfo, state, runDate, inventories.get(nodeId), software.getOrElse(nodeId, Seq()), detailLevel, version)
      }
    }
    ) match {
      case Full(nodes) => {
        toJsonResponse(None, ( "nodes" -> JArray(nodes.toList)))
      }
      case eb: EmptyBox => {
        val message = (eb ?~ (s"Could not fetch ${state.name} Nodes")).msg
        toJsonError(None, message)
      }
    }
  }

  def queryNodes ( query: Query, state: InventoryStatus, detailLevel : NodeDetailLevel, version : ApiVersion)( implicit prettify : Boolean) = {
    implicit val action = s"list${state.name.capitalize}Nodes"
    ( for {
        nodeIds <-  acceptedNodeQueryProcessor.processOnlyId(query)
      } yield {
        listNodes(state,detailLevel,Some(nodeIds),version)
      }
    ) match {
      case Full(resp) => {
        resp
      }
      case eb: EmptyBox => {
        val message = (eb ?~ (s"Could not find ${state.name} Nodes")).msg
        toJsonError(None, message)
      }
    }
  }

}

class NodeApiService8 (
    nodeRepository  : WoNodeRepository
  , nodeInfoService : NodeInfoService
  , uuidGen         : StringUuidGenerator
  , asyncRegenerate : AsyncDeploymentActor
  , relayApiEndpoint: String
  , userService     : UserService
) extends Loggable {

  def updateRestNode(nodeId: NodeId, restNode: RestNode, actor : EventActor, reason : Option[String]) : Box[Node] = {

    val modId = ModificationId(uuidGen.newUuid)

    def getKeyInfo(restNode: RestNode): (Option[SecurityToken], Option[KeyStatus]) = {

      // if agentKeyValue is present, we set both it and key status.
      // if only agentKey status is present, don't change value.

      (restNode.agentKey, restNode.agentKeyStatus) match {
        case (None, None)       => (None, None)
        case (Some(k), None)    => (Some(k), Some(CertifiedKey))
        case (None, Some(s))    => (None, Some(s))
        case (Some(k), Some(s)) => (Some(k), Some(s))
      }
    }

    def updateNode(node: Node, restNode: RestNode, newProperties: List[NodeProperty]): Node = {
      import com.softwaremill.quicklens._

      (node
        .modify(_.properties).setTo(newProperties)
        .modify(_.policyMode).using(current => restNode.policyMode.getOrElse(current))
        .modify(_.state).using(current => restNode.state.getOrElse(current))
      )
    }

    for {
      node           <- nodeInfoService.getNodeInfo(nodeId).flatMap( _.map( _.node ))
      newProperties  <- CompareProperties.updateProperties(node.properties, restNode.properties).toBox
      updated        =  updateNode(node, restNode, newProperties)
      keyInfo        =  getKeyInfo(restNode)
      saved          <- if(updated == node) Full(node)
                        else nodeRepository.updateNode(updated, modId, actor, reason).toBox
      keyChanged     =  keyInfo._1.isDefined || keyInfo._2.isDefined
      keys           <- if(keyChanged) {
                           nodeRepository.updateNodeKeyInfo(node.id, keyInfo._1, keyInfo._2, modId, actor, reason).toBox
                        } else Full(())
    } yield {
      if(node != updated || keyChanged) {
        asyncRegenerate ! AutomaticStartDeployment(ModificationId(uuidGen.newUuid), userService.getCurrentUser.actor)
      }
      saved
    }
  }

  def remoteRunRequest(nodeId: NodeId, classes : List[String], keepOutput : Boolean, asynchronous : Boolean) = {
    val url = s"${relayApiEndpoint}/remote-run/nodes/${nodeId.value}"
//    val url = s"http://localhost/rudder/relay-api/remote-run/nodes/${nodeId.value}"
    val params =
      ( "classes"     , classes.mkString(",") ) ::
      ( "keep_output" , keepOutput.toString   ) ::
      ( "asynchronous", asynchronous.toString ) ::
      Nil
    // We currently bypass verification on certificate
    // We should add an option to allow the user to define a certificate in configuration file
    val options = HttpOptions.allowUnsafeSSL :: Nil

    Http(url).params(params).options(options).copy(headers = List(("User-Agent", s"rudder/remote run query for node ${nodeId.value}"))).postForm
  }

  /*
   * Execute remote run on given node and pipe response to output stream
   */
  def runNode[A](nodeId: NodeId, classes : List[String]): OutputStream => Unit = {
    /*
     * read from in and copy to out
     */
    def copyStreamTo(pipeSize: Int, in : InputStream)(out: OutputStream ): Unit=  {
      val bytes : Array[Byte] = new Array(pipeSize)
      val zero = 0.toByte
      var read = 0
      try {
        while (read >= 0) { // stop on -1 because end of stream
          Arrays.fill(bytes,zero)
          read = in.read(bytes)
          if(read > 0) {
            out.write(bytes)
            out.flush()
          }
          // do not close os here
        }
      } catch {
        case e : IOException =>
          out.write(s"Error when trying to contact internal remote-run API: ${e.getMessage}".getBytes(StandardCharsets.UTF_8))
          out.flush()
      }
    }

    def errorMessageWithHint(s: String) = s"Error occured when contacting internal remote-run API to apply classes on Node '${nodeId.value}': ${s}"

    // buffer size for file I/O
    val pipeSize = 4096

    val readTimeout = 30.seconds

    val request = remoteRunRequest(nodeId, classes, true, false).timeout(connTimeoutMs = 1000, readTimeoutMs = readTimeout.toMillis.toInt)

    // copy will close `os`
    val copy = (os: OutputStream, timeout: Duration) => {
      for {
        _   <- NodeLoggerPure.debug(s"Executing remote run call: ${request.toString}")
        opt <- IOResult.effect {
                request.exec{ case (status,headers,is) =>
                  NodeLogger.debug(s"Processing remore-run on ${nodeId.value}: HTTP status ${status}") // this one is written two times - why ??
                  if (status >= 200 && status < 300) {
                    copyStreamTo(pipeSize, is)(os)
                  } else {
                    val error = errorMessageWithHint(s"(HTTP code ${status})")
                    NodeLogger.error(error)
                    os.write(error.getBytes)
                    os.flush
                  }
                  os.close() //os must be closed here, else is never know that the stream is closed and wait forever
                }
              }.unit.catchAll { case error@SystemError(m, ex) =>
                // special case for "Connection refused": it means that remoteRunRequest is not working
                val err = ex match {
                  case _:ConnectException =>
                    Unexpected(s"Can not connect to local remote run API (${request.method.toUpperCase}:${request.url})")
                  case _ => error
                }

                NodeLoggerPure.error(errorMessageWithHint(err.fullMsg)) *> IOResult.effect {
                  os.write(errorMessageWithHint(err.msg).getBytes)
                  os.flush
                  os.close()
                }
              }.timeout(timeout).provide(ZioRuntime.environment)
        _   <- NodeLoggerPure.debug("Done processing remote run request")
        _   <- opt.notOptional(errorMessageWithHint(s"request timed out after ${(timeout.render)}"))
      } yield ()
    }

    // all
    // we use pipedStream between node answer and our caller answer to decouple a bit the two.
    // A simpler solution would be to directly copy from request.exec input stream to caller out stream.


    (for {
      in  <- IOResult.effect(new PipedInputStream(pipeSize))
      out <- IOResult.effect(new PipedOutputStream(in))
      _   <- NodeLoggerPure.trace("remote-run: reading stream from remote API")
      _   <- copy(out, readTimeout).forkDaemon // read from HTTP request
      res <- IOResult.effect(copyStreamTo(pipeSize, in) _) // give the writter function waiting for out
      // don't close out here, it was closed inside `copy`
    } yield res).catchAll { err =>
      NodeLoggerPure.error(errorMessageWithHint(err.fullMsg)) *>
      IOResult.effect(copyStreamTo(pipeSize, new ByteArrayInputStream(errorMessageWithHint(err.msg).getBytes(StandardCharsets.UTF_8))) _)
    }.runNow
  }

  def runAllNodes(classes : List[String]) : Box[JValue] = {

    for {
      nodes <- nodeInfoService.getAll() ?~! s"Could not find nodes informations"

    } yield {
      val res = {
        for {
          node <- nodes.values.toList
        } yield {
          // remote run only works for CFEngine based agent
          val  commandResult = {
            if(node.agentsName.exists(a => a.agentType == AgentType.CfeEnterprise || a.agentType == AgentType.CfeCommunity)) {
              val request = remoteRunRequest(node.id, classes, false, true)
              try {
                val result = request.asString
                if (result.isSuccess) {
                  "Started"
                } else {
                  s"An error occured when applying policy on Node '${node.id.value}', cause is: ${result.body}"
                }
              } catch {
                case ex: ConnectException =>
                  s"Can not connect to local remote run API (${request.method.toUpperCase}:${request.url})"
              }
            } else {
              s"Node with id '${node.id.value}' has an agent type (${node.agentsName.map(_.agentType.displayName).mkString(",")}) which doesn't support remote run"
            }
          }
           ( ( "id" -> node.id.value)
           ~ ( "hostname" -> node.hostname)
           ~ ( "result"   -> commandResult)
           )
        }
      }
      JArray(res)
    }
  }

}<|MERGE_RESOLUTION|>--- conflicted
+++ resolved
@@ -109,7 +109,7 @@
 import com.normation.rudder.repository.RoParameterRepository
 import com.normation.rudder.repository.json.DataExtractor.OptionnalJson
 import com.normation.rudder.services.nodes.MergeNodeProperties
-<<<<<<< HEAD
+import com.normation.rudder.services.servers.DeleteMode
 import com.normation.rudder.services.reports.ReportingService
 import com.normation.utils.DateFormaterService
 import com.typesafe.config.ConfigRenderOptions
@@ -121,9 +121,6 @@
 import net.liftweb.json.JsonAST.JString
 import net.liftweb.json.parse
 import zio.ZIO
-=======
-import com.normation.rudder.services.servers.DeleteMode
->>>>>>> 7579abd8
 import zio.duration._
 
 
@@ -144,12 +141,9 @@
   , serviceV6           : NodeApiService6
   , apiV8service        : NodeApiService8
   , apiV12              : NodeApiService12
+  , apiV13              : NodeApiService13
   , inheritedProperties : NodeApiInheritedProperties
-<<<<<<< HEAD
-  , apiV13              : NodeApiService13
-=======
   , deleteDefaultMode   : DeleteMode
->>>>>>> 7579abd8
 ) extends LiftApiModuleProvider[API] {
 
   def schemas = API
@@ -495,7 +489,26 @@
   }
 }
 
-<<<<<<< HEAD
+class NodeApiService12(
+    removeNodeService  : RemoveNodeService
+  , uuidGen            : StringUuidGenerator
+  , restSerializer     : RestDataSerializer
+) {
+
+  def deleteNode(id: NodeId, actor: EventActor, prettify: Boolean, mode: DeleteMode) = {
+    implicit val p = prettify
+    implicit val action = "deleteNode"
+    val modId = ModificationId(uuidGen.newUuid)
+
+    removeNodeService.removeNodePure(id, mode, modId, actor).toBox match {
+      case Full(info) =>
+        toJsonResponse(None, ( "nodes" -> JArray(restSerializer.serializeNodeInfo(info, "deleted") :: Nil)))
+
+      case eb: EmptyBox => val message = (eb ?~ ("Error when deleting Nodes")).msg
+        toJsonError(None, message)
+    }
+  }
+}
 
 class NodeApiService13 (
     nodeInfoService: NodeInfoService
@@ -639,29 +652,6 @@
 }
 
 
-=======
-class NodeApiService12(
-    removeNodeService  : RemoveNodeService
-  , uuidGen            : StringUuidGenerator
-  , restSerializer     : RestDataSerializer
-) {
-
-  def deleteNode(id: NodeId, actor: EventActor, prettify: Boolean, mode: DeleteMode) = {
-    implicit val p = prettify
-    implicit val action = "deleteNode"
-    val modId = ModificationId(uuidGen.newUuid)
-
-    removeNodeService.removeNodePure(id, mode, modId, actor).toBox match {
-      case Full(info) =>
-        toJsonResponse(None, ( "nodes" -> JArray(restSerializer.serializeNodeInfo(info, "deleted") :: Nil)))
-
-      case eb: EmptyBox => val message = (eb ?~ ("Error when deleting Nodes")).msg
-        toJsonError(None, message)
-    }
-  }
-}
-
->>>>>>> 7579abd8
 class NodeApiService2 (
     newNodeManager     : NewNodeManager
   , val nodeInfoService: NodeInfoService
