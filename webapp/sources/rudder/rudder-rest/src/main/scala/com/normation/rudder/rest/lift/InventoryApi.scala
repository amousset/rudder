/*
 *************************************************************************************
 * Copyright 2019 Normation SAS
 *************************************************************************************
 *
 * This file is part of Rudder.
 *
 * Rudder is free software: you can redistribute it and/or modify
 * it under the terms of the GNU General Public License as published by
 * the Free Software Foundation, either version 3 of the License, or
 * (at your option) any later version.
 *
 * In accordance with the terms of section 7 (7. Additional Terms.) of
 * the GNU General Public License version 3, the copyright holders add
 * the following Additional permissions:
 * Notwithstanding to the terms of section 5 (5. Conveying Modified Source
 * Versions) and 6 (6. Conveying Non-Source Forms.) of the GNU General
 * Public License version 3, when you create a Related Module, this
 * Related Module is not considered as a part of the work and may be
 * distributed under the license agreement of your choice.
 * A "Related Module" means a set of sources files including their
 * documentation that, without modification of the Source Code, enables
 * supplementary functions or services in addition to those offered by
 * the Software.
 *
 * Rudder is distributed in the hope that it will be useful,
 * but WITHOUT ANY WARRANTY; without even the implied warranty of
 * MERCHANTABILITY or FITNESS FOR A PARTICULAR PURPOSE.  See the
 * GNU General Public License for more details.
 *
 * You should have received a copy of the GNU General Public License
 * along with Rudder.  If not, see <http://www.gnu.org/licenses/>.

 *
 *************************************************************************************
 */

package com.normation.rudder.rest.lift

import better.files.*
import com.normation.errors.*
import com.normation.rudder.api.ApiVersion
import com.normation.rudder.inventory.InventoryFileWatcher
import com.normation.rudder.rest.ApiModuleProvider
import com.normation.rudder.rest.ApiPath
import com.normation.rudder.rest.AuthzToken
import com.normation.rudder.rest.InventoryApi as API
import com.normation.rudder.rest.RestError
import com.normation.rudder.rest.RestExtractorService
import com.normation.rudder.rest.RestUtils.effectiveResponse
import com.normation.rudder.rest.RestUtils.toJsonError
import com.normation.rudder.rest.RestUtils.toJsonResponse
import com.normation.rudder.rest.implicits.*
import net.liftweb.http.FileParamHolder
import net.liftweb.http.LiftResponse
import net.liftweb.http.Req
import net.liftweb.json.JsonDSL.*
import zio.*
import zio.syntax.*

class InventoryApi(
    restExtractorService: RestExtractorService,
    inventoryFileWatcher: InventoryFileWatcher,
    incomingInventoryDir: File
) extends LiftApiModuleProvider[API] {

  def schemas: ApiModuleProvider[API] = API

  def getLiftEndpoints(): List[LiftApiModule] = {
    API.endpoints
      .map(e => {
        e match {
          case API.QueueInformation   => QueueInformation
          case API.UploadInventory    => UploadInventory
          case API.FileWatcherStart   => FileWatcherStart
          case API.FileWatcherStop    => FileWatcherStop
          case API.FileWatcherRestart => FileWatcherRestart
        }
      })
      .toList
  }

  object QueueInformation extends LiftApiModule0 {
    val tooManyRequestError: RestError                 = new RestError {
      override def code: Int = 429 // too many requests
    }
    val schema:              API.QueueInformation.type = API.QueueInformation
    val restExtractor = restExtractorService
    val actionName    = "queueInformation"
    def process0(version: ApiVersion, path: ApiPath, req: Req, params: DefaultParams, authzToken: AuthzToken): LiftResponse = {
      val json = (
        ("queueMaxSize"       -> Int.MaxValue)
          ~ ("queueSaturated" -> false)
      )

      effectiveResponse(None, json, tooManyRequestError, actionName, params.prettify)
    }
  }

  /*
   * POST inventory files in a "content-dispotion: file" format, and
   * get file with name "file" and "signature", for ex produced by:
   *   curl -F "file=@path/to/file" -F "signature=@path/to/signature"
   *
   * Uploaded files are put in `/var/rudder/inventories/incoming` for processing.
   * Signature file mandatory now
   */
  object UploadInventory extends LiftApiModule0 {
    val schema: API.UploadInventory.type = API.UploadInventory
    val FILE         = "file"
    val SIG          = "signature"
    val sigExtension = ".sign"

    def process0(version: ApiVersion, path: ApiPath, req: Req, params: DefaultParams, authzToken: AuthzToken): LiftResponse = {
      def writeFile(item: FileParamHolder, file: File) = {
        ZIO.acquireReleaseWith(IOResult.attempt(item.fileStream))(is => effectUioUnit(is.close())) { is =>
          IOResult.attempt(file.outputStream.foreach(is.pipeTo(_)))
        }
      }
      def parseInventory(pretty: Boolean, inventoryFile: FileParamHolder, signatureFile: FileParamHolder): IOResult[String] = {
        // here, we are at the end of our world. Evaluate ZIO and see what happen.
        val originalFilename  = inventoryFile.fileName
        // for the signature, we want:
        // - to assume the signature is for the given inventory, so make the name matches
        // - still keep the extension so that we do what is needed for compressed file. No extension == assume non compressed
        val signatureFilename = {
          // remove gz extension for sig name comparison
          val simpleOrig =
            if (originalFilename.endsWith(".gz")) originalFilename.substring(0, originalFilename.size - 3) else originalFilename
          if (signatureFile.fileName.startsWith(simpleOrig)) { // assume extension is ok
            signatureFile.fileName
          } else {
            // we assume that anything that is not ending by .gz is a simple signature, whatever its extension
            val ext = sigExtension + (if (signatureFile.fileName.endsWith(".gz")) ".gz" else "")

            simpleOrig + ext
          }
        }

        for {
          _ <- writeFile(signatureFile, incomingInventoryDir / signatureFilename)
          _ <- writeFile(inventoryFile, incomingInventoryDir / originalFilename)
        } yield s"Inventory '${originalFilename}' added to processing queue."
      }

      val prog = (req.uploadedFiles.find(_.name == FILE), req.uploadedFiles.find(_.name == SIG)) match {
        case (Some(inv), Some(sig)) =>
          parseInventory(params.prettify, inv, sig)
        case (_, _)                 =>
          Unexpected(s"Missing uploaded file with parameter name '${FILE}' or '${SIG}'").fail
      }

      prog.toLiftResponseZero(params, schema)
    }
  }

  object FileWatcherStart extends LiftApiModule0 {
<<<<<<< HEAD
    val schema        = API.FileWatcherStart
=======
    val schema: API.FileWatcherStart.type = API.FileWatcherStart
>>>>>>> 8d6c265f
    val restExtractor = restExtractorService
    implicit val actionName:                                                                                   String       = "fileWatcherStart"
    def process0(version: ApiVersion, path: ApiPath, req: Req, params: DefaultParams, authzToken: AuthzToken): LiftResponse = {
      implicit val pretty = params.prettify
      inventoryFileWatcher.startWatcher() match {
        case Right(()) =>
          toJsonResponse(None, "Incoming inventory watcher started")
        case Left(ex)  =>
          toJsonError(
            None,
            s"Error when trying to start incoming inventories file watcher. Reported exception was: ${ex.fullMsg}."
          )
      }
    }
  }

  object FileWatcherStop extends LiftApiModule0 {
<<<<<<< HEAD
    val schema        = API.FileWatcherStop
=======
    val schema: API.FileWatcherStop.type = API.FileWatcherStop
>>>>>>> 8d6c265f
    val restExtractor = restExtractorService
    implicit val actionName:                                                                                   String       = "fileWatcherStop"
    def process0(version: ApiVersion, path: ApiPath, req: Req, params: DefaultParams, authzToken: AuthzToken): LiftResponse = {
      implicit val pretty = params.prettify
      inventoryFileWatcher.stopWatcher() match {
        case Right(()) =>
          toJsonResponse(None, "Incoming inventory watcher stopped")
        case Left(ex)  =>
          toJsonError(
            None,
            s"Error when trying to stop incoming inventories file watcher. Reported exception was: ${ex.fullMsg}."
          )
      }
    }
  }

  object FileWatcherRestart extends LiftApiModule0 {
<<<<<<< HEAD
    val schema        = API.FileWatcherRestart
=======
    val schema: API.FileWatcherRestart.type = API.FileWatcherRestart
>>>>>>> 8d6c265f
    val restExtractor = restExtractorService
    implicit val actionName:                                                                                   String       = "frileWatcherRestart"
    def process0(version: ApiVersion, path: ApiPath, req: Req, params: DefaultParams, authzToken: AuthzToken): LiftResponse = {
      implicit val pretty = params.prettify
      (for {
        _ <- inventoryFileWatcher.stopWatcher()
        _ <- inventoryFileWatcher.startWatcher()
      } yield ()) match {
        case Right(()) =>
          toJsonResponse(None, "Incoming inventory watcher restarted")
        case Left(ex)  =>
          toJsonError(
            None,
            s"Error when trying to restart incoming inventories file watcher. Reported exception was: ${ex.fullMsg}."
          )
      }
    }
  }

}<|MERGE_RESOLUTION|>--- conflicted
+++ resolved
@@ -155,11 +155,7 @@
   }
 
   object FileWatcherStart extends LiftApiModule0 {
-<<<<<<< HEAD
-    val schema        = API.FileWatcherStart
-=======
     val schema: API.FileWatcherStart.type = API.FileWatcherStart
->>>>>>> 8d6c265f
     val restExtractor = restExtractorService
     implicit val actionName:                                                                                   String       = "fileWatcherStart"
     def process0(version: ApiVersion, path: ApiPath, req: Req, params: DefaultParams, authzToken: AuthzToken): LiftResponse = {
@@ -177,11 +173,7 @@
   }
 
   object FileWatcherStop extends LiftApiModule0 {
-<<<<<<< HEAD
-    val schema        = API.FileWatcherStop
-=======
     val schema: API.FileWatcherStop.type = API.FileWatcherStop
->>>>>>> 8d6c265f
     val restExtractor = restExtractorService
     implicit val actionName:                                                                                   String       = "fileWatcherStop"
     def process0(version: ApiVersion, path: ApiPath, req: Req, params: DefaultParams, authzToken: AuthzToken): LiftResponse = {
@@ -199,11 +191,7 @@
   }
 
   object FileWatcherRestart extends LiftApiModule0 {
-<<<<<<< HEAD
-    val schema        = API.FileWatcherRestart
-=======
     val schema: API.FileWatcherRestart.type = API.FileWatcherRestart
->>>>>>> 8d6c265f
     val restExtractor = restExtractorService
     implicit val actionName:                                                                                   String       = "frileWatcherRestart"
     def process0(version: ApiVersion, path: ApiPath, req: Req, params: DefaultParams, authzToken: AuthzToken): LiftResponse = {
