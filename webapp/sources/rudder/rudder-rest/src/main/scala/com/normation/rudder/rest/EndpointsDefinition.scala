--- conflicted
+++ resolved
@@ -186,7 +186,6 @@
     val dataContainer: Some[String] = Some("directivesCompliance")
   }
 
-<<<<<<< HEAD
   final case object GetNodeGroupComplianceId
       extends ComplianceApi with GeneralApi with OneParam with StartsAtVersion17 with SortIndex {
     val z: Int = implicitly[Line].value
@@ -203,8 +202,6 @@
     val dataContainer: Some[String] = Some("groupCompliance")
   }
 
-=======
->>>>>>> 393e07fc
   def endpoints: List[ComplianceApi] = ca.mrvisser.sealerate.values[ComplianceApi].toList.sortBy(_.z)
 }
 
@@ -342,64 +339,39 @@
 }
 
 sealed trait NodeApi extends EndpointSchema with SortIndex {
-<<<<<<< HEAD
   override def dataContainer: Option[String] = Some("nodes")
 }
 object NodeApi       extends ApiModuleProvider[NodeApi]    {
 
   final case object ListAcceptedNodes  extends NodeApi with GeneralApi with ZeroParam with StartsAtVersion2 with SortIndex  {
-=======
-  override def dataContainer: Some[String] = Some("nodes")
-}
-object NodeApi       extends ApiModuleProvider[NodeApi]    {
-
-  final case object ListAcceptedNodes       extends NodeApi with GeneralApi with ZeroParam with StartsAtVersion2 with SortIndex  {
->>>>>>> 393e07fc
     val z: Int = implicitly[Line].value
     val description    = "List all accepted nodes with configurable details level"
     val (action, path) = GET / "nodes"
   }
-<<<<<<< HEAD
   final case object GetNodesStatus     extends NodeApi with GeneralApi with ZeroParam with StartsAtVersion13 with SortIndex {
-=======
-  final case object GetNodesStatus          extends NodeApi with GeneralApi with ZeroParam with StartsAtVersion13 with SortIndex {
->>>>>>> 393e07fc
     val z: Int = implicitly[Line].value
     val description    = "Get the status (pending, accepted, unknown) of the comma separated list of nodes given by `ids` parameter"
     val (action, path) = GET / "nodes" / "status"
   }
-<<<<<<< HEAD
   final case object ListPendingNodes   extends NodeApi with GeneralApi with ZeroParam with StartsAtVersion2 with SortIndex  {
-=======
-  final case object ListPendingNodes        extends NodeApi with GeneralApi with ZeroParam with StartsAtVersion2 with SortIndex  {
->>>>>>> 393e07fc
     val z: Int = implicitly[Line].value
     val description    = "List all pending nodes with configurable details level"
     val (action, path) = GET / "nodes" / "pending"
   }
-<<<<<<< HEAD
   final case object PendingNodeDetails extends NodeApi with GeneralApi with OneParam with StartsAtVersion2 with SortIndex   {
-=======
-  final case object PendingNodeDetails      extends NodeApi with GeneralApi with OneParam with StartsAtVersion2 with SortIndex   {
->>>>>>> 393e07fc
     val z: Int = implicitly[Line].value
     val description    = "Get information about the given pending node"
     val (action, path) = GET / "nodes" / "pending" / "{id}"
   }
-<<<<<<< HEAD
   final case object NodeDetails        extends NodeApi with GeneralApi with OneParam with StartsAtVersion2 with SortIndex   {
-=======
-  final case object NodeDetails             extends NodeApi with GeneralApi with OneParam with StartsAtVersion2 with SortIndex   {
->>>>>>> 393e07fc
     val z: Int = implicitly[Line].value
     val description    = "Get information about the given accepted node"
     val (action, path) = GET / "nodes" / "{id}"
   }
-<<<<<<< HEAD
 
   final case object NodeInheritedProperties extends NodeApi with GeneralApi with OneParam with StartsAtVersion11 with SortIndex {
     val z: Int = implicitly[Line].value
-    val description    = "Get all propreties for that node, included inherited ones"
+    val description    = "Get all properties for that node, included inherited ones"
     val (action, path) = GET / "nodes" / "{id}" / "inheritedProperties"
   }
 
@@ -425,23 +397,11 @@
   }
 
   final case object ApplyPolicyAllNodes     extends NodeApi with GeneralApi with ZeroParam with StartsAtVersion8 with SortIndex {
-=======
-  final case object NodeInheritedProperties extends NodeApi with GeneralApi with OneParam with StartsAtVersion11 with SortIndex  {
-    val z: Int = implicitly[Line].value
-    val description    = "Get all proporeties for that node, included inherited ones"
-    val (action, path) = GET / "nodes" / "{id}" / "inheritedProperties"
-  }
-  final case object ApplyPolicyAllNodes     extends NodeApi with GeneralApi with ZeroParam with StartsAtVersion8 with SortIndex  {
->>>>>>> 393e07fc
     val z: Int = implicitly[Line].value
     val description    = "Ask all nodes to start a run with the given policy"
     val (action, path) = POST / "nodes" / "applyPolicy"
   }
-<<<<<<< HEAD
   final case object ChangePendingNodeStatus extends NodeApi with GeneralApi with ZeroParam with StartsAtVersion2 with SortIndex {
-=======
-  final case object ChangePendingNodeStatus extends NodeApi with GeneralApi with ZeroParam with StartsAtVersion2 with SortIndex  {
->>>>>>> 393e07fc
     val z: Int = implicitly[Line].value
     val description    = "Accept or refuse pending nodes"
     val (action, path) = POST / "nodes" / "pending"
@@ -813,7 +773,6 @@
     val (action, path)         = GET / "rulesinternal" / "nodesanddirectives" / "{id}"
     override def dataContainer = None
   }
-<<<<<<< HEAD
 
   // For group page
   final case object GetGroupRelatedRules extends RuleInternalApi with ZeroParam with StartsAtVersion14 with SortIndex {
@@ -823,8 +782,6 @@
     override def dataContainer = None
   }
 
-=======
->>>>>>> 393e07fc
   def endpoints: List[RuleInternalApi] = ca.mrvisser.sealerate.values[RuleInternalApi].toList.sortBy(_.z)
 
 }
