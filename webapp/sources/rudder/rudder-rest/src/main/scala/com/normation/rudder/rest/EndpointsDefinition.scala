/*
 *************************************************************************************
 * Copyright 2017 Normation SAS
 *************************************************************************************
 *
 * This file is part of Rudder.
 *
 * Rudder is free software: you can redistribute it and/or modify
 * it under the terms of the GNU General Public License as published by
 * the Free Software Foundation, either version 3 of the License, or
 * (at your option) any later version.
 *
 * In accordance with OneParam with the terms of section 7 (7. Additional Terms.) of
 * the GNU General Public License version 3, the copyright holders add
 * the following Additional permissions:
 * Notwithstanding to the terms of section 5 (5. Conveying Modified Source
 * Versions) and 6 (6. Conveying Non-Source Forms.) of the GNU General
 * Public License version 3, when you create a Related Module, this
 * Related Module is not considered as a part of the work and may be
 * distributed under the license agreement of your choice.
 * A "Related Module" means a set of sources files including their
 * documentation that, without modification of the Source Code, enables
 * supplementary functions or services in addition to those offered by
 * the Software.
 *
 * Rudder is distributed in the hope that it will be useful,
 * but WITHOUT ANY WARRANTY; without even the implied warranty of
 * MERCHANTABILITY or FITNESS FOR A PARTICULAR PURPOSE.  See the
 * GNU General Public License for more details.
 *
 * You should have received a copy of the GNU General Public License
 * along with Rudder.  If not, see <http://www.gnu.org/licenses/>.

 *
 *************************************************************************************
 */

package com.normation.rudder.rest

import com.normation.rudder.api.HttpAction.*
import com.normation.rudder.rest.EndpointSchema.syntax.*
import enumeratum.*
import sourcecode.Line

/*
 * This file contains the definition of all endpoint schema
 * in Rudder base.
 *
 * Any module wanting to contribute an API
 * More preciselly, it defines the data format of
 * an endpoint descriptor, an endpoint descriptor container,
 * and prefil all the known endpoints into the corner.
 *
 * It also defined interpretor for endpoint descriptor toward
 * Lift RestAPI objects.
 *
 */

// we need a marker trait to get endpoint in a sorted way. Bad, but nothing better
// safe rewriting sealerate
trait SortIndex {
  protected[rest] def z: Int
}

sealed trait CampaignApi extends EnumEntry with EndpointSchema with GeneralApi with SortIndex
object CampaignApi       extends Enum[CampaignApi] with ApiModuleProvider[CampaignApi] {
  case object GetCampaigns              extends CampaignApi with ZeroParam with StartsAtVersion16 with SortIndex {
    val z: Int = implicitly[Line].value
    val description    = "Get all campaigns"
    val (action, path) = GET / "campaigns"
    val dataContainer: Some[String] = Some("campaigns")
  }
  case object GetCampaignEvents         extends CampaignApi with ZeroParam with StartsAtVersion16 with SortIndex {
    val z: Int = implicitly[Line].value
    val description    = "Get all campaigns events"
    val (action, path) = GET / "campaigns" / "events"
    val dataContainer: Some[String] = Some("campaignEvents")
  }
  case object GetCampaignEventDetails   extends CampaignApi with OneParam with StartsAtVersion16 with SortIndex  {
    val z: Int = implicitly[Line].value
    val description    = "Get a campaigns events details"
    val (action, path) = GET / "campaigns" / "events" / "{id}"
    val dataContainer: Some[String] = Some("campaignEvents")
  }
  case object SaveCampaign              extends CampaignApi with ZeroParam with StartsAtVersion16 with SortIndex {
    val z: Int = implicitly[Line].value
    val description    = "Save a campaign"
    val (action, path) = POST / "campaigns"
    val dataContainer: Some[String] = Some("campaigns")
  }
  case object ScheduleCampaign          extends CampaignApi with OneParam with StartsAtVersion16 with SortIndex  {
    val z: Int = implicitly[Line].value
    val description    = "Schedule an event for a campaign"
    val (action, path) = POST / "campaigns" / "{id}" / "schedule"
    val dataContainer: Some[String] = Some("campaigns")
  }
  case object GetCampaignDetails        extends CampaignApi with OneParam with StartsAtVersion16 with SortIndex  {
    val z: Int = implicitly[Line].value
    val description    = "Get a campaign"
    val (action, path) = GET / "campaigns" / "{id}"
    val dataContainer: Some[String] = Some("campaigns")
  }
  case object DeleteCampaign            extends CampaignApi with OneParam with StartsAtVersion16 with SortIndex  {
    val z: Int = implicitly[Line].value
    val description    = "Delete a campaign"
    val (action, path) = DELETE / "campaigns" / "{id}"
    val dataContainer: Option[String] = None
  }
  case object GetCampaignEventsForModel extends CampaignApi with OneParam with StartsAtVersion16 with SortIndex  {
    val z: Int = implicitly[Line].value
    val description    = "Get events for a campaign"
    val (action, path) = GET / "campaigns" / "{id}" / "events"
    val dataContainer: Some[String] = Some("campaignEvents")
  }
  case object SaveCampaignEvent         extends CampaignApi with OneParam with StartsAtVersion16 with SortIndex  {
    val z: Int = implicitly[Line].value
    val description    = "Save a campaign event"
    val (action, path) = POST / "campaigns" / "events" / "{id}"
    val dataContainer: Some[String] = Some("campaignEvents")
  }
  case object DeleteCampaignEvent       extends CampaignApi with OneParam with StartsAtVersion16 with SortIndex  {
    val z: Int = implicitly[Line].value
    val description    = "Delete a campaign event"
    val (action, path) = DELETE / "campaigns" / "events" / "{id}"
    val dataContainer: Option[String] = None
  }
  def endpoints: List[CampaignApi] = values.toList.sortBy(_.z)

  def values = findValues
}

sealed trait ComplianceApi extends EnumEntry with EndpointSchema with SortIndex
object ComplianceApi       extends Enum[ComplianceApi] with ApiModuleProvider[ComplianceApi] {

  case object GetRulesCompliance   extends ComplianceApi with GeneralApi with ZeroParam with StartsAtVersion7 with SortIndex {
    val z: Int = implicitly[Line].value
    val description    = "Get compliance information for all rules"
    val (action, path) = GET / "compliance" / "rules"
    val dataContainer: Some[String] = Some("rules")
  }
  case object GetRulesComplianceId extends ComplianceApi with GeneralApi with OneParam with StartsAtVersion7 with SortIndex  {
    val z: Int = implicitly[Line].value
    val description    = "Get compliance information for the given rule"
    val (action, path) = GET / "compliance" / "rules" / "{id}"
    val dataContainer: Some[String] = Some("rules")
  }
  case object GetNodesCompliance   extends ComplianceApi with GeneralApi with ZeroParam with StartsAtVersion7 with SortIndex {
    val z: Int = implicitly[Line].value
    val description    = "Get compliance information for all nodes"
    val (action, path) = GET / "compliance" / "nodes"
    val dataContainer: Some[String] = Some("nodes")
  }

  case object GetNodeSystemCompliance extends ComplianceApi with InternalApi with OneParam with StartsAtVersion7 with SortIndex  {
    val z: Int = implicitly[Line].value
    val description    = "Get compliance information for the given node"
    val (action, path) = GET / "compliance" / "nodes" / "{id}" / "system"
    val dataContainer: Some[String] = Some("nodes")
  }
  case object GetNodeComplianceId     extends ComplianceApi with GeneralApi with OneParam with StartsAtVersion7 with SortIndex   {
    val z: Int = implicitly[Line].value
    val description    = "Get compliance information for the given node"
    val (action, path) = GET / "compliance" / "nodes" / "{id}"
    val dataContainer: Some[String] = Some("nodes")
  }
  case object GetGlobalCompliance     extends ComplianceApi with GeneralApi with ZeroParam with StartsAtVersion10 with SortIndex {
    val z: Int = implicitly[Line].value
    val description    = "Get the global compliance (alike what one has on Rudder main dashboard)"
    val (action, path) = GET / "compliance"
    val dataContainer: Some[String] = Some("globalCompliance")
  }

  case object GetDirectiveComplianceId extends ComplianceApi with GeneralApi with OneParam with StartsAtVersion17 with SortIndex {
    val z: Int = implicitly[Line].value
    val description    = "Get a directive's compliance"
    val (action, path) = GET / "compliance" / "directives" / "{id}"
    val dataContainer: Some[String] = Some("directiveCompliance")
  }

  case object GetDirectivesCompliance extends ComplianceApi with GeneralApi with ZeroParam with StartsAtVersion17 with SortIndex {
    val z: Int = implicitly[Line].value
    val description    = "Get all directive's compliance"
    val (action, path) = GET / "compliance" / "directives"
    val dataContainer: Some[String] = Some("directivesCompliance")
  }

  case object GetNodeGroupComplianceSummary
      extends ComplianceApi with GeneralApi with ZeroParam with StartsAtVersion17 with SortIndex {
    val z              = implicitly[Line].value
    val description    = "Get a node group's compliance summary"
    val (action, path) = GET / "compliance" / "summary" / "groups"
    val dataContainer: Some[String] = Some("groupCompliance")
  }

  case object GetNodeGroupComplianceId extends ComplianceApi with GeneralApi with OneParam with StartsAtVersion17 with SortIndex {
    val z: Int = implicitly[Line].value
    val description    = "Get a node group's global compliance"
    val (action, path) = GET / "compliance" / "groups" / "{id}"
    val dataContainer: Some[String] = Some("groupCompliance")
  }

  case object GetNodeGroupComplianceTargetId
      extends ComplianceApi with GeneralApi with OneParam with StartsAtVersion17 with SortIndex {
    val z: Int = implicitly[Line].value
    val description    = "Get a node group's targeted compliance"
    val (action, path) = GET / "compliance" / "groups" / "{id}" / "target"
    val dataContainer: Some[String] = Some("groupCompliance")
  }

  def endpoints: List[ComplianceApi] = values.toList.sortBy(_.z)

  def values = findValues
}

sealed trait GroupApi extends EnumEntry with EndpointSchema with SortIndex    {
  override def dataContainer: Some[String] = Some("groups")
}
object GroupApi       extends Enum[GroupApi] with ApiModuleProvider[GroupApi] {
  // API v2
  case object ListGroups               extends GroupApi with GeneralApi with ZeroParam with StartsAtVersion2 with SortIndex {
    val z: Int = implicitly[Line].value
    val description    = "List all groups with their information"
    val (action, path) = GET / "groups"
  }
  case object CreateGroup              extends GroupApi with GeneralApi with ZeroParam with StartsAtVersion2 with SortIndex {
    val z: Int = implicitly[Line].value
    val description    = "Create a new group"
    val (action, path) = PUT / "groups"
  }
  case object GetGroupTree             extends GroupApi with GeneralApi with ZeroParam with StartsAtVersion6 with SortIndex {
    val z: Int = implicitly[Line].value
    val description    = "List all group categories and group in a tree format"
    val (action, path) = GET / "groups" / "tree"
  }
  case object GroupDetails             extends GroupApi with GeneralApi with OneParam with StartsAtVersion2 with SortIndex  {
    val z: Int = implicitly[Line].value
    val description    = "Get information about the given group"
    val (action, path) = GET / "groups" / "{id}"
  }
  case object DeleteGroup              extends GroupApi with GeneralApi with OneParam with StartsAtVersion2 with SortIndex  {
    val z: Int = implicitly[Line].value
    val description    = "Delete given group"
    val (action, path) = DELETE / "groups" / "{id}"
  }
  case object UpdateGroup              extends GroupApi with GeneralApi with OneParam with StartsAtVersion2 with SortIndex  {
    val z: Int = implicitly[Line].value
    val description    = "Update given group"
    val (action, path) = POST / "groups" / "{id}"
  }
  case object ReloadGroup              extends GroupApi with GeneralApi with OneParam with StartsAtVersion2 with SortIndex  {
    val z: Int = implicitly[Line].value
    val description    = "Update given dynamic group node list"
    val (action, path) = GET / "groups" / "{id}" / "reload"
  }
  case object GroupInheritedProperties extends GroupApi with GeneralApi with OneParam with StartsAtVersion11 with SortIndex {
    val z: Int = implicitly[Line].value
    val description    = "Get all proporeties for that group, included inherited ones"
    val (action, path) = GET / "groups" / "{id}" / "inheritedProperties"
  }
  // API v5 updates 'Create' methods but no new endpoints
  // API v6

  case object GroupDisplayInheritedProperties
      extends GroupApi with InternalApi with OneParam with StartsAtVersion13 with SortIndex {
    val z: Int = implicitly[Line].value
    val description    =
      "Get all proporeties for that group, included inherited ones, for displaying in group property tab (internal)"
    val (action, path) = GET / "groups" / "{id}" / "displayInheritedProperties"
  }
  case object GetGroupCategoryDetails extends GroupApi with GeneralApi with OneParam with StartsAtVersion6 with SortIndex {
    val z: Int = implicitly[Line].value
    val description    = "Get information about the given group category"
    val (action, path) = GET / "groups" / "categories" / "{id}"
    override def dataContainer: Some[String] = Some("groupCategories")
  }
  case object DeleteGroupCategory extends GroupApi with GeneralApi with OneParam with StartsAtVersion6 with SortIndex {
    val z: Int = implicitly[Line].value
    val description    = "Delete given group category"
    val (action, path) = DELETE / "groups" / "categories" / "{id}"
    override def dataContainer: Some[String] = Some("groupCategories")
  }
  case object UpdateGroupCategory extends GroupApi with GeneralApi with OneParam with StartsAtVersion6 with SortIndex {
    val z: Int = implicitly[Line].value
    val description    = "Update information for given group category"
    val (action, path) = POST / "groups" / "categories" / "{id}"
    override def dataContainer: Some[String] = Some("groupCategories")
  }
  case object CreateGroupCategory extends GroupApi with GeneralApi with ZeroParam with StartsAtVersion6 with SortIndex {
    val z: Int = implicitly[Line].value
    val description    = "Create a new group category"
    val (action, path) = PUT / "groups" / "categories"
    override def dataContainer: Some[String] = Some("groupCategories")
  }

  def endpoints: List[GroupApi] = values.toList.sortBy(_.z)

  def values = findValues
}

sealed trait DirectiveApi extends EnumEntry with EndpointSchema with GeneralApi with SortIndex {
  override def dataContainer: Some[String] = Some("directives")
}
object DirectiveApi       extends Enum[DirectiveApi] with ApiModuleProvider[DirectiveApi]      {

  case object ListDirectives     extends DirectiveApi with ZeroParam with StartsAtVersion2 with SortIndex  {
    val z: Int = implicitly[Line].value
    val description    = "List all directives"
    val (action, path) = GET / "directives"
  }
  case object DirectiveTree      extends DirectiveApi with ZeroParam with StartsAtVersion14 with SortIndex {
    val z: Int = implicitly[Line].value
    val description    = "Get Directive tree"
    val (action, path) = GET / "directives" / "tree"
  }
  case object DirectiveDetails   extends DirectiveApi with OneParam with StartsAtVersion2 with SortIndex   {
    val z: Int = implicitly[Line].value
    val description    = "Get information about given directive"
    val (action, path) = GET / "directives" / "{id}"
  }
  case object DirectiveRevisions extends DirectiveApi with OneParam with StartsAtVersion14 with SortIndex  {
    val z: Int = implicitly[Line].value
    val description    = "Get revisions for given directive"
    val (action, path) = GET / "directives" / "{id}" / "revisions"
  }
  case object CreateDirective    extends DirectiveApi with ZeroParam with StartsAtVersion2 with SortIndex  {
    val z: Int = implicitly[Line].value
    val description    = "Create a new directive or clone an existing one"
    val (action, path) = PUT / "directives"
  }
  case object DeleteDirective    extends DirectiveApi with OneParam with StartsAtVersion2 with SortIndex   {
    val z: Int = implicitly[Line].value
    val description    = "Delete given directive"
    val (action, path) = DELETE / "directives" / "{id}"
  }
  case object CheckDirective     extends DirectiveApi with OneParam with StartsAtVersion2 with SortIndex   {
    val z: Int = implicitly[Line].value
    val description    = "Check if the given directive can be migrated to target technique version"
    val (action, path) = POST / "directives" / "{id}" / "check"
  }
  case object UpdateDirective    extends DirectiveApi with OneParam with StartsAtVersion2 with SortIndex   {
    val z: Int = implicitly[Line].value
    val description    = "Update given directive information"
    val (action, path) = POST / "directives" / "{id}"
  }

  def endpoints: List[DirectiveApi] = values.toList.sortBy(_.z)

  def values = findValues
}

sealed trait NodeApi extends EnumEntry with EndpointSchema with SortIndex  {
  override def dataContainer: Option[String] = Some("nodes")
}
object NodeApi       extends Enum[NodeApi] with ApiModuleProvider[NodeApi] {

  case object ListAcceptedNodes  extends NodeApi with GeneralApi with ZeroParam with StartsAtVersion2 with SortIndex  {
    val z: Int = implicitly[Line].value
    val description    = "List all accepted nodes with configurable details level"
    val (action, path) = GET / "nodes"
  }
  case object GetNodesStatus     extends NodeApi with GeneralApi with ZeroParam with StartsAtVersion13 with SortIndex {
    val z: Int = implicitly[Line].value
    val description    = "Get the status (pending, accepted, unknown) of the comma separated list of nodes given by `ids` parameter"
    val (action, path) = GET / "nodes" / "status"
  }
  case object ListPendingNodes   extends NodeApi with GeneralApi with ZeroParam with StartsAtVersion2 with SortIndex  {
    val z: Int = implicitly[Line].value
    val description    = "List all pending nodes with configurable details level"
    val (action, path) = GET / "nodes" / "pending"
  }
  case object PendingNodeDetails extends NodeApi with GeneralApi with OneParam with StartsAtVersion2 with SortIndex   {
    val z: Int = implicitly[Line].value
    val description    = "Get information about the given pending node"
    val (action, path) = GET / "nodes" / "pending" / "{id}"
  }
  case object NodeDetails        extends NodeApi with GeneralApi with OneParam with StartsAtVersion2 with SortIndex   {
    val z: Int = implicitly[Line].value
    val description    = "Get information about the given accepted node"
    val (action, path) = GET / "nodes" / "{id}"
  }

  case object NodeInheritedProperties extends NodeApi with GeneralApi with OneParam with StartsAtVersion11 with SortIndex {
    val z: Int = implicitly[Line].value
    val description    = "Get all properties for that node, included inherited ones"
    val (action, path) = GET / "nodes" / "{id}" / "inheritedProperties"
  }

  case object NodeGlobalScore extends NodeApi with InternalApi with OneParam with StartsAtVersion19 with SortIndex {
    val z: Int = implicitly[Line].value
    val description    = "Get global score for a Node"
    val (action, path) = GET / "nodes" / "{id}" / "score"
    override def dataContainer: Option[String] = None
  }

  case object NodeScoreDetails extends NodeApi with InternalApi with OneParam with StartsAtVersion19 with SortIndex {
    val z: Int = implicitly[Line].value
    val description    = "Get all score details for a Node"
    val (action, path) = GET / "nodes" / "{id}" / "score" / "details"
    override def dataContainer: Option[String] = None
  }

  case object NodeScoreDetail extends NodeApi with InternalApi with TwoParam with StartsAtVersion19 with SortIndex {
    val z: Int = implicitly[Line].value
    val description    = "Get a score details for a Node"
    val (action, path) = GET / "nodes" / "{id}" / "score" / "details" / "{name}"
    override def dataContainer: Some[String] = Some("score")
  }

  case object ApplyPolicyAllNodes     extends NodeApi with GeneralApi with ZeroParam with StartsAtVersion8 with SortIndex {
    val z: Int = implicitly[Line].value
    val description    = "Ask all nodes to start a run with the given policy"
    val (action, path) = POST / "nodes" / "applyPolicy"
  }
  case object ChangePendingNodeStatus extends NodeApi with GeneralApi with ZeroParam with StartsAtVersion2 with SortIndex {
    val z: Int = implicitly[Line].value
    val description    = "Accept or refuse pending nodes"
    val (action, path) = POST / "nodes" / "pending"
  }

  // WARNING: read_only user can access this endpoint
  //    No modifications are performed here
  //    POST over GET is required here because we can provide too many information to be passed as URL parameters
  case object NodeDisplayInheritedProperties
      extends NodeApi with InternalApi with OneParam with StartsAtVersion13 with SortIndex {
    val z: Int = implicitly[Line].value
    val description    = "Get all properties for that node, included inherited ones, for displaying in node property tab (internal)"
    val (action, path) = GET / "nodes" / "{id}" / "displayInheritedProperties"
  }
  case object NodeDetailsTable extends NodeApi with InternalApi with ZeroParam with StartsAtVersion13 with SortIndex {
    val z: Int = implicitly[Line].value
    val description    = "Getting data to build a Node table"
    val (action, path) = POST / "nodes" / "details"
  }
  case object NodeDetailsSoftware extends NodeApi with InternalApi with OneParam with StartsAtVersion13 with SortIndex {
    val z: Int = implicitly[Line].value
    val description    = "Getting a software version for a set of Nodes"
    val (action, path) = POST / "nodes" / "details" / "software" / "{software}"
  }
  case object NodeDetailsProperty extends NodeApi with InternalApi with OneParam with StartsAtVersion13 with SortIndex {
    val z: Int = implicitly[Line].value
    val description    = "Getting a property value for a set of Nodes"
    val (action, path) = POST / "nodes" / "details" / "property" / "{property}"
  }
  case object UpdateNode extends NodeApi with GeneralApi with OneParam with StartsAtVersion5 with SortIndex {
    val z: Int = implicitly[Line].value
    val description    = "Update given node information (node properties, policy mode...)"
    val (action, path) = POST / "nodes" / "{id}"
  }
  case object DeleteNode extends NodeApi with GeneralApi with OneParam with StartsAtVersion2 with SortIndex {
    val z: Int = implicitly[Line].value
    val description    = "Delete given node"
    val (action, path) = DELETE / "nodes" / "{id}"
  }
  case object ChangePendingNodeStatus2 extends NodeApi with GeneralApi with OneParam with StartsAtVersion2 with SortIndex {
    val z: Int = implicitly[Line].value
    override val name  = "ChangePendingNodeStatus"
    val description    = "Accept or refuse given pending node"
    val (action, path) = POST / "nodes" / "pending" / "{id}"
  }
  case object ApplyPolicy extends NodeApi with GeneralApi with OneParam with StartsAtVersion8 with SortIndex {
    val z: Int = implicitly[Line].value
    val description    = "Ask given node to start a run with the given policy"
    val (action, path) = POST / "nodes" / "{id}" / "applyPolicy"
  }
  case object CreateNodes extends NodeApi with GeneralApi with ZeroParam with StartsAtVersion16 with SortIndex {
    val z: Int = implicitly[Line].value
    val description    = "Create one of more new nodes"
    val (action, path) = PUT / "nodes"
  }
  def endpoints: List[NodeApi] = values.toList.sortBy(_.z)

  def values = findValues
}

sealed trait ChangesApi extends EnumEntry with EndpointSchema with InternalApi with SortIndex {
  override def dataContainer: Option[String] = None
}
object ChangesApi       extends Enum[ChangesApi] with ApiModuleProvider[ChangesApi]           {

  case object GetRecentChanges extends ChangesApi with ZeroParam with StartsAtVersion14 with SortIndex {
    val z: Int = implicitly[Line].value
    val description    = "Get changes for all Rules over the last 3 days (internal)"
    val (action, path) = GET / "changes"
  }

  case object GetRuleRepairedReports extends ChangesApi with OneParam with StartsAtVersion14 with SortIndex {
    val z: Int = implicitly[Line].value
    val description    = "Get all repaired report for a Rule in a interval of time specified as parameter(internal)"
    val (action, path) = GET / "changes" / "{ruleId}"
  }

  def endpoints: List[ChangesApi] = values.toList.sortBy(_.z)

  def values = findValues
}
sealed trait ParameterApi extends EnumEntry with EndpointSchema with GeneralApi with SortIndex {
  override def dataContainer: Some[String] = Some("parameters")
}
object ParameterApi       extends Enum[ParameterApi] with ApiModuleProvider[ParameterApi]      {

  case object ListParameters   extends ParameterApi with ZeroParam with StartsAtVersion2 with SortIndex {
    val z: Int = implicitly[Line].value
    val description    = "List all global parameters"
    val (action, path) = GET / "parameters"
  }
  case object CreateParameter  extends ParameterApi with ZeroParam with StartsAtVersion2 with SortIndex {
    val z: Int = implicitly[Line].value
    val description    = "Create a new parameter"
    val (action, path) = PUT / "parameters"
  }
  case object ParameterDetails extends ParameterApi with OneParam with StartsAtVersion2 with SortIndex  {
    val z: Int = implicitly[Line].value
    val description    = "Get information about the given parameter"
    val (action, path) = GET / "parameters" / "{id}"
  }
  case object DeleteParameter  extends ParameterApi with OneParam with StartsAtVersion2 with SortIndex  {
    val z: Int = implicitly[Line].value
    val description    = "Delete given parameter"
    val (action, path) = DELETE / "parameters" / "{id}"
  }
  case object UpdateParameter  extends ParameterApi with OneParam with StartsAtVersion2 with SortIndex  {
    val z: Int = implicitly[Line].value
    val description    = "Update information about given parameter"
    val (action, path) = POST / "parameters" / "{id}"
  }

  def endpoints: List[ParameterApi] = values.toList.sortBy(_.z)

  def values = findValues
}

sealed trait SettingsApi extends EnumEntry with EndpointSchema with GeneralApi with SortIndex {
  override def dataContainer: Some[String] = Some("settings")
}
object SettingsApi       extends Enum[SettingsApi] with ApiModuleProvider[SettingsApi]        {
  case object GetAllSettings        extends SettingsApi with ZeroParam with StartsAtVersion6 with SortIndex  {
    val z: Int = implicitly[Line].value
    val description    = "Get information about all Rudder settings"
    val (action, path) = GET / "settings"
  }
  case object GetAllAllowedNetworks extends SettingsApi with ZeroParam with StartsAtVersion11 with SortIndex {
    val z: Int = implicitly[Line].value
    val description    = "List all allowed networks"
    val (action, path) = GET / "settings" / "allowed_networks"
  }
  case object GetAllowedNetworks    extends SettingsApi with OneParam with StartsAtVersion11 with SortIndex  {
    val z: Int = implicitly[Line].value
    val description    = "List all allowed networks for one relay"
    val (action, path) = GET / "settings" / "allowed_networks" / "{nodeId}"
  }
  case object ModifyAllowedNetworks extends SettingsApi with OneParam with StartsAtVersion11 with SortIndex  {
    val z: Int = implicitly[Line].value
    val description    = "Update all allowed networks for one relay"
    val (action, path) = POST / "settings" / "allowed_networks" / "{nodeId}"
  }

  case object ModifyDiffAllowedNetworks extends SettingsApi with OneParam with StartsAtVersion11 with SortIndex {
    val z: Int = implicitly[Line].value
    val description    = "Modify some allowed networks for one relay with a diff structure"
    val (action, path) = POST / "settings" / "allowed_networks" / "{nodeId}" / "diff"
  }

  case object GetSetting     extends SettingsApi with OneParam with StartsAtVersion6 with SortIndex  {
    val z: Int = implicitly[Line].value
    val description    = "Get information about given Rudder setting"
    val (action, path) = GET / "settings" / "{key}"
  }
  case object ModifySettings extends SettingsApi with ZeroParam with StartsAtVersion6 with SortIndex {
    val z: Int = implicitly[Line].value
    val description    = "Update Rudder settings"
    val (action, path) = POST / "settings"
  }
  case object ModifySetting  extends SettingsApi with OneParam with StartsAtVersion6 with SortIndex  {
    val z: Int = implicitly[Line].value
    val description    = "Update given Rudder setting"
    val (action, path) = POST / "settings" / "{key}"
  }

  def endpoints: List[SettingsApi] = values.toList.sortBy(_.z)

  def values = findValues
}

sealed trait PluginApi extends EnumEntry with EndpointSchema with GeneralApi with SortIndex {
  override def dataContainer: Option[String] = Some("plugins")
}
object PluginApi       extends Enum[PluginApi] with ApiModuleProvider[PluginApi]            {

<<<<<<< HEAD
  case object GetPluginsSettings    extends PluginApi with ZeroParam with StartsAtVersion14 with SortIndex {
=======
  final case object GetPluginsInfo        extends PluginApi with ZeroParam with StartsAtVersion14 with SortIndex {
    val z: Int = implicitly[Line].value
    val description    = "List plugin information"
    val (action, path) = GET / "plugins" / "info"
  }
  final case object GetPluginsSettings    extends PluginApi with ZeroParam with StartsAtVersion14 with SortIndex {
>>>>>>> 48a9d386
    val z: Int = implicitly[Line].value
    val description    = "List plugin system settings"
    val (action, path) = GET / "plugins" / "settings"
  }
  case object UpdatePluginsSettings extends PluginApi with ZeroParam with StartsAtVersion14 with SortIndex {
    val z: Int = implicitly[Line].value
    val description    = "Update plugin system settings"
    val (action, path) = POST / "plugins" / "settings"
  }
  def endpoints: List[PluginApi] = values.toList.sortBy(_.z)

  def values = findValues
}

sealed trait TechniqueApi     extends EnumEntry with EndpointSchema with SortIndex {
  override def dataContainer: Some[String] = Some("techniques")
}
sealed trait TechniqueApiPub  extends TechniqueApi with GeneralApi
sealed trait TechniqueApiPriv extends TechniqueApi with InternalApi

object TechniqueApi extends Enum[TechniqueApi] with ApiModuleProvider[TechniqueApi] {

  case object GetTechniques             extends TechniqueApiPub with ZeroParam with StartsAtVersion6 with SortIndex  {
    val z: Int = implicitly[Line].value
    val description    = "Get all Techniques metadata"
    val (action, path) = GET / "techniques"
  }
  case object UpdateTechniques          extends TechniqueApiPub with ZeroParam with StartsAtVersion14 with SortIndex {
    val z: Int = implicitly[Line].value
    val description    = "reload techniques metadata from file system"
    val (action, path) = POST / "techniques" / "reload"
  }
  case object GetAllTechniqueCategories extends TechniqueApiPub with ZeroParam with StartsAtVersion14 with SortIndex {
    val z: Int = implicitly[Line].value
    val description    = "Get all technique categories"
    val (action, path) = GET / "techniques" / "categories"
  }
  case object ListTechniques            extends TechniqueApiPub with ZeroParam with StartsAtVersion14 with SortIndex {
    val z: Int = implicitly[Line].value
    val description    = "List all techniques version"
    val (action, path) = GET / "techniques" / "versions"
  }
  case object ListTechniquesDirectives  extends TechniqueApiPub with OneParam with StartsAtVersion6 with SortIndex   {
    val z: Int = implicitly[Line].value
    val description    = "List directives derived from given technique"
    val (action, path) = GET / "techniques" / "{name}" / "directives"
    override def dataContainer: Some[String] = Some("directives")
  }
  case object ListTechniqueDirectives   extends TechniqueApiPub with TwoParam with StartsAtVersion6 with SortIndex   {
    val z: Int = implicitly[Line].value
    val description    = "List directives derived from given technique for given version"
    val (action, path) = GET / "techniques" / "{name}" / "{version}" / "directives"
    override def dataContainer: Some[String] = Some("directives")
  }
  case object TechniqueRevisions        extends TechniqueApiPub with TwoParam with StartsAtVersion14 with SortIndex  {
    val z: Int = implicitly[Line].value
    val description    = "Get revisions for given technique"
    val (action, path) = GET / "techniques" / "{name}" / "{version}" / "revisions"
  }

  case object UpdateTechnique          extends TechniqueApiPub with TwoParam with StartsAtVersion14 with SortIndex  {
    val z: Int = implicitly[Line].value
    val description    = "Update technique created with technique editor"
    val (action, path) = POST / "techniques" / "{techniqueId}" / "{version}"
  }
  case object CreateTechnique          extends TechniqueApiPub with ZeroParam with StartsAtVersion14 with SortIndex {
    val z: Int = implicitly[Line].value
    val description    = "Create a new technique in Rudder from a technique in the technique editor"
    val (action, path) = PUT / "techniques"
  }
  case object DeleteTechnique          extends TechniqueApiPub with TwoParam with StartsAtVersion14 with SortIndex  {
    val z: Int = implicitly[Line].value
    val description    = "Delete a technique from technique editor"
    val (action, path) = DELETE / "techniques" / "{techniqueId}" / "{techniqueVersion}"
  }
  case object GetResources             extends TechniqueApiPub with TwoParam with StartsAtVersion14 with SortIndex  {
    val z: Int = implicitly[Line].value
    val description    = "Get currently deployed resources of a technique"
    val (action, path) = GET / "techniques" / "{techniqueId}" / "{techniqueVersion}" / "resources"
  }
  case object GetNewResources          extends TechniqueApiPub with TwoParam with StartsAtVersion14 with SortIndex  {
    val z: Int = implicitly[Line].value
    val description    = "Get resources of a technique draft"
    val (action, path) = GET / "drafts" / "{techniqueId}" / "{techniqueVersion}" / "resources"
  }
  case object CopyResourcesWhenCloning extends TechniqueApiPriv with TwoParam with StartsAtVersion14 with SortIndex {
    val z: Int = implicitly[Line].value
    val description    = "Copy resources from a technique to a technique draft"
    val (action, path) = POST / "drafts" / "{techniqueId}" / "{techniqueVersion}" / "resources" / "clone"
  }
  case object GetTechniqueAllVersion   extends TechniqueApiPub with OneParam with StartsAtVersion14 with SortIndex  {
    val z: Int = implicitly[Line].value
    val description    = "Get all Techniques metadata"
    val (action, path) = GET / "techniques" / "{techniqueId}"
  }
  case object GetTechnique             extends TechniqueApiPub with TwoParam with StartsAtVersion14 with SortIndex  {
    val z: Int = implicitly[Line].value
    val description    = "Get all Techniques metadata"
    val (action, path) = GET / "techniques" / "{techniqueId}" / "{techniqueVersion}"
  }
  /*
   * Method are returned sorted alpha-numericaly
   */
  case object GetMethods               extends TechniqueApiPub with ZeroParam with StartsAtVersion14 with SortIndex {
    val z: Int = implicitly[Line].value
    val description    = "Get all methods metadata"
    val (action, path) = GET / "methods"
  }
  case object UpdateMethods            extends TechniqueApiPub with ZeroParam with StartsAtVersion14 with SortIndex {
    val z: Int = implicitly[Line].value
    val description    = "reload methods metadata from file system"
    val (action, path) = POST / "methods" / "reload"
  }
  case object CheckTechnique           extends TechniqueApiPub with ZeroParam with StartsAtVersion16 with SortIndex {
    val z: Int = implicitly[Line].value
    val description    = "Check if a techniques is valid yaml, with rudderc compilation, with various output (json ? yaml ?)"
    val (action, path) = POST / "techniques" / "check"
  }

  def endpoints: List[TechniqueApi] = values.toList.sortBy(_.z)

  def values = findValues
}

sealed trait RuleApi extends EnumEntry with EndpointSchema with GeneralApi with SortIndex {
  override def dataContainer: Option[String] = Some("rules")
}
object RuleApi       extends Enum[RuleApi] with ApiModuleProvider[RuleApi]                {

  case object ListRules              extends RuleApi with ZeroParam with StartsAtVersion2 with SortIndex {
    val z: Int = implicitly[Line].value
    val description    = "List all rules with their information"
    val (action, path) = GET / "rules"
  }
  case object CreateRule             extends RuleApi with ZeroParam with StartsAtVersion2 with SortIndex {
    val z: Int = implicitly[Line].value
    val description    = "Create a new rule"
    val (action, path) = PUT / "rules"
  }
  // must be before rule details, else it is never reached
  case object GetRuleTree            extends RuleApi with ZeroParam with StartsAtVersion6 with SortIndex {
    val z: Int = implicitly[Line].value
    val description    = "Get rule categories and rule structured in a tree format"
    val (action, path) = GET / "rules" / "tree"
    override def dataContainer: Option[String] = None
  }
  case object RuleDetails            extends RuleApi with OneParam with StartsAtVersion2 with SortIndex  {
    val z: Int = implicitly[Line].value
    val description    = "Get information about given rule"
    val (action, path) = GET / "rules" / "{id}"
  }
  case object DeleteRule             extends RuleApi with OneParam with StartsAtVersion2 with SortIndex  {
    val z: Int = implicitly[Line].value
    val description    = "Delete given rule"
    val (action, path) = DELETE / "rules" / "{id}"
  }
  case object UpdateRule             extends RuleApi with OneParam with StartsAtVersion2 with SortIndex  {
    val z: Int = implicitly[Line].value
    val description    = "Update information about given rule"
    val (action, path) = POST / "rules" / "{id}"
  }
  case object GetRuleCategoryDetails extends RuleApi with OneParam with StartsAtVersion6 with SortIndex  {
    val z: Int = implicitly[Line].value
    val description    = "Get information about given rule category"
    val (action, path) = GET / "rules" / "categories" / "{id}"
    override def dataContainer: Option[String] = None
  }
  case object DeleteRuleCategory     extends RuleApi with OneParam with StartsAtVersion6 with SortIndex  {
    val z: Int = implicitly[Line].value
    val description    = "Delete given category"
    val (action, path) = DELETE / "rules" / "categories" / "{id}"
    override def dataContainer: Some[String] = Some("rulesCategories")
  }
  case object UpdateRuleCategory     extends RuleApi with OneParam with StartsAtVersion6 with SortIndex  {
    val z: Int = implicitly[Line].value
    val description    = "Update information about given rule category"
    val (action, path) = POST / "rules" / "categories" / "{id}"
    override def dataContainer: Option[String] = None
  }
  case object CreateRuleCategory     extends RuleApi with ZeroParam with StartsAtVersion6 with SortIndex {
    val z: Int = implicitly[Line].value
    val description    = "Create a new rule category"
    val (action, path) = PUT / "rules" / "categories"
    override def dataContainer: Option[String] = None
  }

  // internal, because non definitive, API to load/unload a specific revision from git to ldap
  case object LoadRuleRevisionForGeneration   extends RuleApi with OneParam with StartsAtVersion14 with SortIndex {
    val z: Int = implicitly[Line].value
    val description    = "Load a revision of a rule from config-repo to ldap, ready for next generation"
    val (action, path) = POST / "rules" / "revision" / "load" / "{id}"
    override def dataContainer: Option[String] = None
  }
  case object UnloadRuleRevisionForGeneration extends RuleApi with OneParam with StartsAtVersion14 with SortIndex {
    val z: Int = implicitly[Line].value
    val description    =
      "Unload a revision of a rule from ldap, it will not be used in next generation. Only rule with a revision can be unloaded"
    val (action, path) = POST / "rules" / "revision" / "unload" / "{id}"
    override def dataContainer: Option[String] = None
  }

  def endpoints: List[RuleApi] = values.toList.sortBy(_.z)

  def values = findValues
}

sealed trait RuleInternalApi extends EnumEntry with EndpointSchema with InternalApi with SortIndex {
  override def dataContainer: Option[String] = Some("rulesinternal")
}
object RuleInternalApi       extends Enum[RuleInternalApi] with ApiModuleProvider[RuleInternalApi] {
  // For the rule detail page
  case object GetRuleNodesAndDirectives extends RuleInternalApi with OneParam with StartsAtVersion14 with SortIndex {
    val z: Int = implicitly[Line].value
    val description    = "Get the list of nodes and directives of a rule"
    val (action, path) = GET / "rulesinternal" / "nodesanddirectives" / "{id}"
    override def dataContainer: Option[String] = None
  }

  // For group page
  case object GetGroupRelatedRules extends RuleInternalApi with ZeroParam with StartsAtVersion14 with SortIndex {
    val z: Int = implicitly[Line].value
    val description    = "List all info of rules in a tree format"
    val (action, path) = GET / "rulesinternal" / "relatedtree"
    override def dataContainer: Option[String] = None
  }

  def endpoints: List[RuleInternalApi] = values.toList.sortBy(_.z)

  def values = findValues
}

sealed trait GroupInternalApi extends EnumEntry with EndpointSchema with InternalApi with SortIndex {
  override def dataContainer: Option[String] = Some("groupsinternal")
}

object GroupInternalApi extends Enum[GroupInternalApi] with ApiModuleProvider[GroupInternalApi] {
  case object GetGroupCategoryTree extends GroupInternalApi with ZeroParam with StartsAtVersion14 with SortIndex {
    val z: Int = implicitly[Line].value
    val description    = "Get the tree of groups with bare minimum group information"
    val (action, path) = GET / "groupsinternal" / "categorytree"
    override def dataContainer: Option[String] = None
  }

  def endpoints: List[GroupInternalApi] = values.toList.sortBy(_.z)

  def values = findValues
}

sealed trait ScoreApi extends EnumEntry with EndpointSchema with InternalApi with SortIndex {
  override def dataContainer: Option[String] = Some("scores")
}

object ScoreApi extends Enum[ScoreApi] with ApiModuleProvider[ScoreApi] {

  case object GetScoreList extends ScoreApi with ZeroParam with StartsAtVersion19 with SortIndex {
    val z: Int = implicitly[Line].value
    val description    = "List all info of all available scores"
    val (action, path) = GET / "scores" / "list"

    override def dataContainer: Option[String] = None
  }
  def endpoints: List[ScoreApi] = values.toList.sortBy(_.z)
  def values = findValues
}

sealed trait SystemApi extends EnumEntry with EndpointSchema with GeneralApi with SortIndex {
  override def dataContainer: Option[String] = None // nothing normalized here ?
}
object SystemApi       extends Enum[SystemApi] with ApiModuleProvider[SystemApi]            {

  case object Info extends SystemApi with ZeroParam with StartsAtVersion10 with SortIndex {
    val z: Int = implicitly[Line].value
    val description    = "Get information about system installation (version, etc)"
    val (action, path) = GET / "system" / "info"
  }

  case object Status extends SystemApi with ZeroParam with StartsAtVersion11 with SortIndex {
    val z: Int = implicitly[Line].value
    val description    = "Get Api status"
    val (action, path) = GET / "system" / "status"
  }

  case object DebugInfo extends SystemApi with ZeroParam with StartsAtVersion11 with SortIndex {
    val z: Int = implicitly[Line].value
    val description    = "Launch the support info script and get the result"
    val (action, path) = GET / "system" / "debug" / "info"

  }

  // For now, the techniques reload endpoint is implemented in the System API
  // but moving it inside the Techniques API should be discussed.

  case object ReloadAll extends SystemApi with ZeroParam with StartsAtVersion11 with SortIndex {
    val z: Int = implicitly[Line].value
    val description    = "reload both techniques and dynamic groups"
    val (action, path) = POST / "system" / "reload"
  }

  case object TechniquesReload extends SystemApi with ZeroParam with StartsAtVersion11 with SortIndex {
    val z: Int = implicitly[Line].value
    val description    = "reload all techniques" // automatically done every 5 minutes
    val (action, path) = POST / "system" / "reload" / "techniques"
  }

  case object DyngroupsReload extends SystemApi with ZeroParam with StartsAtVersion11 with SortIndex {
    val z: Int = implicitly[Line].value
    val description    = "reload all dynamic groups"
    val (action, path) = POST / "system" / "reload" / "groups"
  }

  case object PoliciesUpdate extends SystemApi with ZeroParam with StartsAtVersion11 with SortIndex {
    val z: Int = implicitly[Line].value
    val description    = "update policies"
    val (action, path) = POST / "system" / "update" / "policies"
  }

  case object PoliciesRegenerate extends SystemApi with ZeroParam with StartsAtVersion11 with SortIndex {
    val z: Int = implicitly[Line].value
    val description    = "regenerate all policies"
    val (action, path) = POST / "system" / "regenerate" / "policies"
  }

  // Archive list endpoints

  case object ArchivesGroupsList extends SystemApi with ZeroParam with StartsAtVersion11 with SortIndex {
    val z: Int = implicitly[Line].value
    val description    = "list groups archives"
    val (action, path) = GET / "system" / "archives" / "groups"
  }

  case object ArchivesDirectivesList extends SystemApi with ZeroParam with StartsAtVersion11 with SortIndex {
    val z: Int = implicitly[Line].value
    val description    = "list directives archives"
    val (action, path) = GET / "system" / "archives" / "directives"
  }

  case object ArchivesRulesList extends SystemApi with ZeroParam with StartsAtVersion11 with SortIndex {
    val z: Int = implicitly[Line].value
    val description    = "list rules archives"
    val (action, path) = GET / "system" / "archives" / "rules"
  }

  case object ArchivesParametersList extends SystemApi with ZeroParam with StartsAtVersion11 with SortIndex {
    val z: Int = implicitly[Line].value
    val description    = "list parameters archives"
    val (action, path) = GET / "system" / "archives" / "parameters"
  }

  case object ArchivesFullList extends SystemApi with ZeroParam with StartsAtVersion11 with SortIndex {
    val z: Int = implicitly[Line].value
    val description    = "list all archives"
    val (action, path) = GET / "system" / "archives" / "full"
  }

  // Archive restore endpoints

  // Latest archive

  case object RestoreGroupsLatestArchive extends SystemApi with ZeroParam with StartsAtVersion11 with SortIndex {
    val z: Int = implicitly[Line].value
    val description    = "restore groups latest archive"
    val (action, path) = POST / "system" / "archives" / "groups" / "restore" / "latestArchive"
  }

  case object RestoreDirectivesLatestArchive extends SystemApi with ZeroParam with StartsAtVersion11 with SortIndex {
    val z: Int = implicitly[Line].value
    val description    = "restore directives latest archive"
    val (action, path) = POST / "system" / "archives" / "directives" / "restore" / "latestArchive"
  }

  case object RestoreRulesLatestArchive extends SystemApi with ZeroParam with StartsAtVersion11 with SortIndex {
    val z: Int = implicitly[Line].value
    val description    = "restore rules latest archive"
    val (action, path) = POST / "system" / "archives" / "rules" / "restore" / "latestArchive"
  }

  case object RestoreParametersLatestArchive extends SystemApi with ZeroParam with StartsAtVersion11 with SortIndex {
    val z: Int = implicitly[Line].value
    val description    = "restore parameters latest archive"
    val (action, path) = POST / "system" / "archives" / "parameters" / "restore" / "latestArchive"
  }

  case object RestoreFullLatestArchive extends SystemApi with ZeroParam with StartsAtVersion11 with SortIndex {
    val z: Int = implicitly[Line].value
    val description    = "restore all latest archive"
    val (action, path) = POST / "system" / "archives" / "full" / "restore" / "latestArchive"
  }

  // Latest commit
  case object RestoreGroupsLatestCommit extends SystemApi with ZeroParam with StartsAtVersion11 with SortIndex {
    val z: Int = implicitly[Line].value
    val description    = "restore groups latest commit"
    val (action, path) = POST / "system" / "archives" / "groups" / "restore" / "latestCommit"
  }

  case object RestoreDirectivesLatestCommit extends SystemApi with ZeroParam with StartsAtVersion11 with SortIndex {
    val z: Int = implicitly[Line].value
    val description    = "restore directives latest commit"
    val (action, path) = POST / "system" / "archives" / "directives" / "restore" / "latestCommit"
  }

  case object RestoreRulesLatestCommit extends SystemApi with ZeroParam with StartsAtVersion11 with SortIndex {
    val z: Int = implicitly[Line].value
    val description    = "restore rules latest commit"
    val (action, path) = POST / "system" / "archives" / "rules" / "restore" / "latestCommit"
  }

  case object RestoreParametersLatestCommit extends SystemApi with ZeroParam with StartsAtVersion11 with SortIndex {
    val z: Int = implicitly[Line].value
    val description    = "restore parameters latest commit"
    val (action, path) = POST / "system" / "archives" / "parameters" / "restore" / "latestCommit"
  }

  case object RestoreFullLatestCommit extends SystemApi with ZeroParam with StartsAtVersion11 with SortIndex {
    val z: Int = implicitly[Line].value
    val description    = "restore full latest commit"
    val (action, path) = POST / "system" / "archives" / "full" / "restore" / "latestCommit"
  }

  // Restore a particular entity base on its datetime

  case object ArchiveGroupDateRestore extends SystemApi with OneParam with StartsAtVersion11 with SortIndex {
    val z: Int = implicitly[Line].value
    val description    = "restore a group archive created on date passed as parameter"
    val (action, path) = POST / "system" / "archives" / "groups" / "restore" / "{dateTime}"
  }

  case object ArchiveDirectiveDateRestore extends SystemApi with OneParam with StartsAtVersion11 with SortIndex {
    val z: Int = implicitly[Line].value
    val description    = "restore a directive archive created on date passed as parameter"
    val (action, path) = POST / "system" / "archives" / "directives" / "restore" / "{dateTime}"
  }

  case object ArchiveRuleDateRestore extends SystemApi with OneParam with StartsAtVersion11 with SortIndex {
    val z: Int = implicitly[Line].value
    val description    = "restore a rule archive created on date passed as parameter"
    val (action, path) = POST / "system" / "archives" / "rules" / "restore" / "{dateTime}"
  }

  case object ArchiveParameterDateRestore extends SystemApi with OneParam with StartsAtVersion11 with SortIndex {
    val z: Int = implicitly[Line].value
    val description    = "restore a parameter archive created on date passed as parameter"
    val (action, path) = POST / "system" / "archives" / "parameters" / "restore" / "{dateTime}"
  }

  case object ArchiveFullDateRestore extends SystemApi with OneParam with StartsAtVersion11 with SortIndex {
    val z: Int = implicitly[Line].value
    val description    = "restore a full archive created on date passed as parameter"
    val (action, path) = POST / "system" / "archives" / "full" / "restore" / "{dateTime}"
  }

  // Archive endpoints

  case object ArchiveGroups extends SystemApi with ZeroParam with StartsAtVersion11 with SortIndex {
    val z: Int = implicitly[Line].value
    val description    = "archive groups"
    val (action, path) = POST / "system" / "archives" / "groups"
  }

  case object ArchiveDirectives extends SystemApi with ZeroParam with StartsAtVersion11 with SortIndex {
    val z: Int = implicitly[Line].value
    val description    = "archive directives"
    val (action, path) = POST / "system" / "archives" / "directives"
  }

  case object ArchiveRules extends SystemApi with ZeroParam with StartsAtVersion11 with SortIndex {
    val z: Int = implicitly[Line].value
    val description    = "archive rules"
    val (action, path) = POST / "system" / "archives" / "rules"
  }

  case object ArchiveParameters extends SystemApi with ZeroParam with StartsAtVersion11 with SortIndex {
    val z: Int = implicitly[Line].value
    val description    = "archive parameters"
    val (action, path) = POST / "system" / "archives" / "parameters"
  }

  case object ArchiveFull extends SystemApi with ZeroParam with StartsAtVersion11 with SortIndex {
    val z: Int = implicitly[Line].value
    val description    = "archive full"
    val (action, path) = POST / "system" / "archives" / "full"
  }

  // ZIP Archive endpoints

  case object GetGroupsZipArchive extends SystemApi with OneParam with StartsAtVersion11 with SortIndex {
    val z: Int = implicitly[Line].value
    val description    = "Get a groups zip archive based on its commit id"
    val (action, path) = GET / "system" / "archives" / "groups" / "zip" / "{commitId}"
  }

  case object GetDirectivesZipArchive extends SystemApi with OneParam with StartsAtVersion11 with SortIndex {
    val z: Int = implicitly[Line].value
    val description    = "Get a directives zip archive based on its commit id"
    val (action, path) = GET / "system" / "archives" / "directives" / "zip" / "{commitId}"
  }

  case object GetRulesZipArchive extends SystemApi with OneParam with StartsAtVersion11 with SortIndex {
    val z: Int = implicitly[Line].value
    val description    = "Get a rules zip archive based on its commit id"
    val (action, path) = GET / "system" / "archives" / "rules" / "zip" / "{commitId}"
  }

  case object GetParametersZipArchive extends SystemApi with OneParam with StartsAtVersion11 with SortIndex {
    val z: Int = implicitly[Line].value
    val description    = "Get a parameters zip archive based on its commit id"
    val (action, path) = GET / "system" / "archives" / "parameters" / "zip" / "{commitId}"
  }

  case object GetAllZipArchive extends SystemApi with OneParam with StartsAtVersion11 with SortIndex {
    val z: Int = implicitly[Line].value
    val description    = "Get a full zip archive based on its commit id"
    val (action, path) = GET / "system" / "archives" / "full" / "zip" / "{commitId}"
  }

  // Health check endpoints

  // This endpoint run all checks to return the result
  case object GetHealthcheckResult extends SystemApi with ZeroParam with StartsAtVersion13 with SortIndex {
    val z: Int = implicitly[Line].value
    val description    = "Result of a health check run"
    val (action, path) = GET / "system" / "healthcheck"
  }

  case object PurgeSoftware extends SystemApi with ZeroParam with StartsAtVersion13 with SortIndex {
    val z: Int = implicitly[Line].value
    val description    = "Trigger an async purge of softwares"
    val (action, path) = POST / "system" / "maintenance" / "purgeSoftware"
  }

  def endpoints: List[SystemApi] = values.toList.sortBy(_.z)

  def values = findValues
}

sealed trait InfoApi extends EnumEntry with EndpointSchema with GeneralApi with SortIndex {
  override def dataContainer: Option[String] = None
}
object InfoApi       extends Enum[InfoApi] with ApiModuleProvider[InfoApi]                {

  case object ApiGeneralInformations extends InfoApi with ZeroParam with StartsAtVersion6 with SortIndex {
    val z: Int = implicitly[Line].value
    val description    = "Get information about Rudder public API"
    val (action, path) = GET / "info"
  }

  case object ApiInformations extends InfoApi with OneParam with StartsAtVersion10 with SortIndex {
    val z: Int = implicitly[Line].value
    val description    = "Get detailed information about Rudder public API with the given name"
    val (action, path) = GET / "info" / "details" / "{id}"
  }

  case object ApiSubInformations extends InfoApi with OneParam with StartsAtVersion10 with SortIndex {
    val z: Int = implicitly[Line].value
    val description    = "Get information about Rudder public API starting with given path"
    val (action, path) = GET / "info" / "{id}"
  }

  def endpoints: List[InfoApi] = values.toList.sortBy(_.z)

  def values = findValues
}

sealed trait HookApi extends EnumEntry with EndpointSchema with InternalApi with SortIndex {
  override def dataContainer: Option[String] = None // nothing normalized here ?
}
object HookApi       extends Enum[HookApi] with ApiModuleProvider[HookApi]                 {
  case object GetHooks extends HookApi with ZeroParam with StartsAtVersion16 with SortIndex {
    val z: Int = implicitly[Line].value
    val description    = "Get all hooks"
    val (action, path) = GET / "hooks"
  }

  def endpoints: List[HookApi] = values.toList.sortBy(_.z)

  def values = findValues
}

/*
 * Porting the old "inventory endpoints" APIs to rudder.
 * You have an endpoint for inventory processing status,
 * one to send inventory if you don't want to use file watcher parsing,
 * and control start/stop/restart of file watcher.
 */
sealed trait InventoryApi extends EnumEntry with EndpointSchema with GeneralApi with SortIndex {
  override def dataContainer: Option[String] = None
}
object InventoryApi       extends Enum[InventoryApi] with ApiModuleProvider[InventoryApi]      {

  case object QueueInformation extends InventoryApi with ZeroParam with StartsAtVersion12 with SortIndex {
    val z: Int = implicitly[Line].value
    val description    = "Get information about inventory current processing status"
    val (action, path) = GET / "inventories" / "info"
  }

  case object UploadInventory extends InventoryApi with ZeroParam with StartsAtVersion12 with SortIndex {
    val z: Int = implicitly[Line].value
    val description    =
      "Upload an inventory (parameter 'file' and its signature (parameter 'signature') with 'content-disposition:file' attachement format"
    val (action, path) = POST / "inventories" / "upload"
  }

  case object FileWatcherStart extends InventoryApi with ZeroParam with StartsAtVersion12 with SortIndex {
    val z: Int = implicitly[Line].value
    val description    = "Start inventory file watcher (inotify)"
    val (action, path) = POST / "inventories" / "watcher" / "start"
  }

  case object FileWatcherStop extends InventoryApi with ZeroParam with StartsAtVersion12 with SortIndex {
    val z: Int = implicitly[Line].value
    val description    = "Stop inventory file watcher (inotify)"
    val (action, path) = POST / "inventories" / "watcher" / "stop"
  }

  case object FileWatcherRestart extends InventoryApi with ZeroParam with StartsAtVersion12 with SortIndex {
    val z: Int = implicitly[Line].value
    val description    = "Restart inventory file watcher (inotify)"
    val (action, path) = POST / "inventories" / "watcher" / "restart"
  }

  def values:    IndexedSeq[InventoryApi] = findValues
  def endpoints: List[InventoryApi]       = values.toList.sortBy(_.z)
}

/*
 * This API definition need to be in Rudder core because it defines specific
 * user API rights, which is a special thing. The actual implementation will
 * be defined in the API Authorization plugin.
 * Note that these endpoint don't have token ID has parameter because an user can only manage
 * its own token, and Rudder will make the mapping server side.
 */
sealed trait UserApi extends EnumEntry with EndpointSchema with InternalApi with SortIndex {
  override def dataContainer: Option[String] = None
}
object UserApi       extends Enum[UserApi] with ApiModuleProvider[UserApi]                 {
  case object GetApiToken    extends UserApi with ZeroParam with StartsAtVersion10 with SortIndex {
    val z: Int = implicitly[Line].value
    val description    = "Get information about user personal UserApi token"
    val (action, path) = GET / "user" / "api" / "token"
  }
  case object CreateApiToken extends UserApi with ZeroParam with StartsAtVersion10 with SortIndex {
    val z: Int = implicitly[Line].value
    val description    = "Create user personal UserApi token"
    val (action, path) = PUT / "user" / "api" / "token"
  }
  case object DeleteApiToken extends UserApi with ZeroParam with StartsAtVersion10 with SortIndex {
    val z: Int = implicitly[Line].value
    val description    = "Delete user personal UserApi token"
    val (action, path) = DELETE / "user" / "api" / "token"
  }

  case object UpdateApiToken extends UserApi with ZeroParam with StartsAtVersion10 with SortIndex {
    val z: Int = implicitly[Line].value
    val description    = "Update user personal UserApi token"
    val (action, path) = POST / "user" / "api" / "token"
  }

  def endpoints: List[UserApi] = values.toList.sortBy(_.z)

  def values = findValues
}

/*
 * An API for import & export of archives of objects with their dependencies
 */
sealed trait ArchiveApi extends EnumEntry with EndpointSchema with GeneralApi with SortIndex {
  override def dataContainer: Option[String] = None
}
object ArchiveApi       extends Enum[ArchiveApi] with ApiModuleProvider[ArchiveApi]          {
  /*
   * Request format:
   *   ../archives/export?rules=rule_ids&directives=dir_ids&techniques=tech_ids&groups=group_ids&include=scope
   * Where:
   * - rule_ids = xxxx-xxxx-xxx-xxx[,other ids]
   * - dir_ids = xxxx-xxxx-xxx-xxx[,other ids]
   * - group_ids = xxxx-xxxx-xxx-xxx[,other ids]
   * - tech_ids = techniqueName/1.0[,other tech ids]
   * - scope = all (default), none, directives, techniques (implies directive), groups
   */
  case object ExportSimple extends ArchiveApi with ZeroParam with StartsAtVersion16 with SortIndex {
    val z: Int = implicitly[Line].value
    val description    = "Export the list of objects with their dependencies in a policy archive"
    val (action, path) = GET / "archives" / "export"
  }
  case object Import       extends ArchiveApi with ZeroParam with StartsAtVersion16 with SortIndex {
    val z: Int = implicitly[Line].value
    val description    = "Import policy archive"
    val (action, path) = POST / "archives" / "import"
  }

  def endpoints: List[ArchiveApi] = values.toList.sortBy(_.z)

  def values = findValues
}

/*
 * All API.
 */
object AllApi {
  val api: List[EndpointSchema] = {
    ComplianceApi.endpoints :::
    GroupApi.endpoints :::
    DirectiveApi.endpoints :::
    NodeApi.endpoints :::
    ParameterApi.endpoints :::
    SettingsApi.endpoints :::
    SystemApi.endpoints :::
    TechniqueApi.endpoints :::
    RuleApi.endpoints :::
    InventoryApi.endpoints :::
    ArchiveApi.endpoints :::
    InfoApi.endpoints :::
    HookApi.endpoints :::
    // UserApi is not declared here, it will be contributed by plugin
    Nil
  }
}<|MERGE_RESOLUTION|>--- conflicted
+++ resolved
@@ -586,16 +586,12 @@
 }
 object PluginApi       extends Enum[PluginApi] with ApiModuleProvider[PluginApi]            {
 
-<<<<<<< HEAD
-  case object GetPluginsSettings    extends PluginApi with ZeroParam with StartsAtVersion14 with SortIndex {
-=======
-  final case object GetPluginsInfo        extends PluginApi with ZeroParam with StartsAtVersion14 with SortIndex {
+  case object GetPluginsInfo        extends PluginApi with ZeroParam with StartsAtVersion14 with SortIndex {
     val z: Int = implicitly[Line].value
     val description    = "List plugin information"
     val (action, path) = GET / "plugins" / "info"
   }
-  final case object GetPluginsSettings    extends PluginApi with ZeroParam with StartsAtVersion14 with SortIndex {
->>>>>>> 48a9d386
+  case object GetPluginsSettings    extends PluginApi with ZeroParam with StartsAtVersion14 with SortIndex {
     val z: Int = implicitly[Line].value
     val description    = "List plugin system settings"
     val (action, path) = GET / "plugins" / "settings"
