/*
*************************************************************************************
* Copyright 2017 Normation SAS
*************************************************************************************
*
* This file is part of Rudder.
*
* Rudder is free software: you can redistribute it and/or modify
* it under the terms of the GNU General Public License as published by
* the Free Software Foundation, either version 3 of the License, or
* (at your option) any later version.
*
* In accordance with the terms of section 7 (7. Additional Terms.) of
* the GNU General Public License version 3, the copyright holders add
* the following Additional permissions:
* Notwithstanding to the terms of section 5 (5. Conveying Modified Source
* Versions) and 6 (6. Conveying Non-Source Forms.) of the GNU General
* Public License version 3, when you create a Related Module, this
* Related Module is not considered as a part of the work and may be
* distributed under the license agreement of your choice.
* A "Related Module" means a set of sources files including their
* documentation that, without modification of the Source Code, enables
* supplementary functions or services in addition to those offered by
* the Software.
*
* Rudder is distributed in the hope that it will be useful,
* but WITHOUT ANY WARRANTY; without even the implied warranty of
* MERCHANTABILITY or FITNESS FOR A PARTICULAR PURPOSE.  See the
* GNU General Public License for more details.
*
* You should have received a copy of the GNU General Public License
* along with Rudder.  If not, see <http://www.gnu.org/licenses/>.

*
*************************************************************************************
*/

package com.normation.rudder.rest.lift

import com.normation.inventory.domain.NodeId
import com.normation.rudder.domain.policies.{Directive, DirectiveId, Rule, RuleId}
import com.normation.rudder.domain.reports.{ComplianceLevel, ComponentStatusReport, DirectiveStatusReport}
import com.normation.rudder.reports.GlobalComplianceMode
<<<<<<< HEAD
import com.normation.rudder.repository.RoDirectiveRepository
import com.normation.rudder.repository.RoNodeGroupRepository
import com.normation.rudder.repository.RoRuleRepository
=======
import com.normation.rudder.repository.{FullActiveTechnique, RoDirectiveRepository, RoNodeGroupRepository, RoRuleRepository}
import com.normation.rudder.rest.ApiVersion
>>>>>>> 1facefd3
import com.normation.rudder.rest.RestExtractorService
import com.normation.rudder.rest.RestUtils._
import com.normation.rudder.rest._
import com.normation.rudder.rest.data._
import com.normation.rudder.rest.{ComplianceApi => API}
import com.normation.rudder.services.nodes.NodeInfoService
import com.normation.rudder.services.reports.ReportingService
import net.liftweb.common._
import net.liftweb.http.LiftResponse
import net.liftweb.http.Req
import net.liftweb.json.JsonDSL._
import net.liftweb.json._
import com.normation.box._
import com.normation.rudder.domain.reports.ComponentStatusReport
import com.normation.rudder.domain.reports.BlockStatusReport
import com.normation.rudder.domain.reports.ValueStatusReport
import com.normation.errors._
import com.normation.rudder.api.ApiVersion
import zio.syntax._

import scala.collection.immutable

class ComplianceApi(
    restExtractorService: RestExtractorService
  , complianceService   : ComplianceAPIService
) extends LiftApiModuleProvider[API] {

  import JsonCompliance._

  def schemas = API

  /*
   * The actual builder for the compliance API.
   * Depends of authz method and supported version.
   *
   * It's quite verbose, but it's the only way I found to
   * get the exhaustivity check and be sure that ALL
   * endpoints are processed.
   */
  def getLiftEndpoints(): List[LiftApiModule] = {
    API.endpoints.map(e => e match {
        case API.GetRulesCompliance   => GetRules
        case API.GetRulesComplianceId => GetRuleId
        case API.GetNodesCompliance   => GetNodes
        case API.GetNodeComplianceId  => GetNodeId
        case API.GetGlobalCompliance  => GetGlobal
    }).toList
  }


  object GetRules extends LiftApiModule0 {
    val schema = API.GetRulesCompliance
    val restExtractor = restExtractorService
    def process0(version: ApiVersion, path: ApiPath, req: Req, params: DefaultParams, authzToken: AuthzToken): LiftResponse = {
      implicit val action = schema.name
      implicit val prettify = params.prettify

      (for {
        level <- restExtractor.extractComplianceLevel(req.params)
        computeLevel <- Full(if(version.value <= 6) {
                          None
                        } else {
                          level
                        })
        rules <- complianceService.getRulesCompliance(computeLevel)
      } yield {
        if(version.value <= 6) {
          rules.map( _.toJsonV6 )
        } else {
          rules.map( _.toJson(level.getOrElse(10) ) ) //by default, all details are displayed
        }
      }) match {
        case Full(rules) =>
          toJsonResponse(None, ( "rules" -> rules ) )

        case eb: EmptyBox =>
          val message = (eb ?~ (s"Could not get compliance for all rules")).messageChain
          toJsonError(None, JString(message))
      }
    }
  }

  object GetRuleId extends LiftApiModule {
    val schema = API.GetRulesComplianceId
    val restExtractor = restExtractorService
    def process(version: ApiVersion, path: ApiPath, ruleId: String, req: Req, params: DefaultParams, authzToken: AuthzToken): LiftResponse = {
      implicit val action = schema.name
      implicit val prettify = params.prettify

      (for {
        level <- restExtractor.extractComplianceLevel(req.params)
<<<<<<< HEAD
        id    <- RuleId.parse(ruleId).toBox
        rule  <- complianceService.getRuleCompliance(id)
=======
        rule  <- complianceService.getRuleCompliance(RuleId(ruleId), level)
>>>>>>> 1facefd3
      } yield {
        if(version.value <= 6) {
          rule.toJsonV6
        } else {
          rule.toJson(level.getOrElse(10) ) //by default, all details are displayed
        }
      }) match {
        case Full(rule) =>
          toJsonResponse(None,( "rules" -> List(rule) ) )

        case eb: EmptyBox =>
          val message = (eb ?~ (s"Could not get compliance for rule '${ruleId}'")).messageChain
          toJsonError(None, JString(message))
      }
    }
  }

  object GetNodes extends LiftApiModule0 {
    val schema = API.GetNodesCompliance
    val restExtractor = restExtractorService
    def process0(version: ApiVersion, path: ApiPath, req: Req, params: DefaultParams, authzToken: AuthzToken): LiftResponse = {
      implicit val action = schema.name
      implicit val prettify = params.prettify

      (for {
        level <- restExtractor.extractComplianceLevel(req.params)
        nodes <- complianceService.getNodesCompliance()
      } yield {
        if(version.value <= 6) {
          nodes.map( _.toJsonV6 )
        } else {
          nodes.map( _.toJson(level.getOrElse(10)) )
        }
      })match {
        case Full(nodes) =>
          toJsonResponse(None, ("nodes" -> nodes ) )

        case eb: EmptyBox =>
          val message = (eb ?~ ("Could not get compliances for nodes")).messageChain
          toJsonError(None, JString(message))
      }
    }
  }

  object GetNodeId extends LiftApiModule {
    val schema = API.GetNodeComplianceId
    val restExtractor = restExtractorService
    def process(version: ApiVersion, path: ApiPath, nodeId: String, req: Req, params: DefaultParams, authzToken: AuthzToken): LiftResponse = {
      implicit val action = schema.name
      implicit val prettify = params.prettify

      (for {
        level <- restExtractor.extractComplianceLevel(req.params)
        node  <- complianceService.getNodeCompliance(NodeId(nodeId))
      } yield {
        if(version.value <= 6) {
          node.toJsonV6
        } else {
          node.toJson(level.getOrElse(10))
        }
      })match {
        case Full(node) =>
          toJsonResponse(None, ("nodes" -> List(node) ))

        case eb: EmptyBox =>
          val message = (eb ?~ (s"Could not get compliance for node '${nodeId}'")).messageChain
          toJsonError(None, JString(message))
      }
    }
  }

  object GetGlobal extends LiftApiModule0 {
    val schema = API.GetGlobalCompliance
    val restExtractor = restExtractorService
    def process0(version: ApiVersion, path: ApiPath, req: Req, params: DefaultParams, authzToken: AuthzToken): LiftResponse = {
      implicit val action = schema.name
      implicit val prettify = params.prettify

      (for {
        optCompliance <- complianceService.getGlobalCompliance()
      } yield {
        optCompliance.toJson
      }) match {
        case Full(json) =>
          toJsonResponse(None, json)

        case eb: EmptyBox =>
          val message = (eb ?~ (s"Could not get global compliance (for non system rules)")).messageChain
          toJsonError(None, JString(message))
      }
    }
  }
}


/**
 * The class in charge of getting and calculating
 * compliance for all rules/nodes/directives.
 */
class ComplianceAPIService(
    rulesRepo       : RoRuleRepository
  , nodeInfoService : NodeInfoService
  , nodeGroupRepo   : RoNodeGroupRepository
  , reportingService: ReportingService
  , directiveRepo   : RoDirectiveRepository
  , val getGlobalComplianceMode: () => Box[GlobalComplianceMode]
) extends Loggable {

  /**
   * Get the compliance for everything
   * level is optionnally the selected level.
   * level 1 includes rules but not directives
   * level 2 includes directives, but not component
   * level 3 includes components, but not nodes
   * level 4 includes the nodes
   */
<<<<<<< HEAD
 private[this] def getByRulesCompliance(rules: Set[Rule]) : IOResult[Seq[ByRuleRuleCompliance]] = {

    for {
      groupLib      <- nodeGroupRepo.getFullGroupLibrary()
      directivelib  <- directiveRepo.getFullDirectiveLibrary()
      nodeInfos     <- nodeInfoService.getAll()
      compliance    <- getGlobalComplianceMode().toIO
      reportsByNode <- reportingService.findRuleNodeStatusReports(
                         nodeInfos.keySet, rules.map(_.id).toSet
                       ).toIO
    } yield {

      //flatMap of Set is ok, since nodeRuleStatusReport are different for different nodeIds
      val reportsByRule = reportsByNode.flatMap { case (nodeId, status) => status.reports }.groupBy(_.ruleId)

      // get an empty-initialized array of compliances to be used
      // as defaults
      val initializedCompliances: Map[RuleId, ByRuleRuleCompliance] = {
        (rules.map { rule =>
          val nodeIds = groupLib.getNodeIds(rule.targets, nodeInfos)

          (rule.id, ByRuleRuleCompliance(
            rule.id
            , rule.name
            , ComplianceLevel(noAnswer = nodeIds.size)
            , compliance.mode
            , Seq()
          ))
        }).toMap
      }

      //for each rule for each node, we want to have a
      //directiveId -> reporttype map
      val nonEmptyRules = reportsByRule.map { case (ruleId, reports) =>

        //aggregate by directives
        val byDirectives = reports.flatMap { r => r.directives.values.map(d => (r.nodeId, d)).toSeq }.groupBy( _._2.directiveId)

        def components(name : String, nodeComponents: List[(NodeId, ComponentStatusReport)]): List[ByRuleComponentCompliance] = {

          val (groupsComponents, uniqueComponents) = nodeComponents.partitionMap {
            case (a, b: BlockStatusReport) => Left((a, b))
            case (a, b: ValueStatusReport) => Right((a, b)

            )
          }

          (if (groupsComponents.isEmpty)
            Nil
          else {
            val bidule = groupsComponents.flatMap { case (nodeId, c) => c.subComponents.map(sub => (nodeId, sub))}.groupBy((_._2.componentName))
              ByRuleBlockCompliance(
                name
                , ComplianceLevel.sum(groupsComponents.map(_._2.compliance))
                , bidule.flatMap(c => components(c._1, c._2)).toList
              ) :: Nil
            }) ::: (
          if (uniqueComponents.isEmpty)
            Nil
          else
            ByRuleValueCompliance(
              name
              , ComplianceLevel.sum(uniqueComponents.map(_._2.compliance))
              , //here, we finally group by nodes for each components !
              {
                val byNode = uniqueComponents.groupBy(_._1)
                byNode.map { case (nodeId, components) =>

                  ByRuleNodeCompliance(
                    nodeId
                    , nodeInfos.get(nodeId).map(_.hostname).getOrElse("Unknown node")
                    , uniqueComponents.toSeq.sortBy(_._2.componentName).flatMap(_._2.componentValues.values)
                  )
                }.toSeq
              }
            ) :: Nil
            )
          }


        (
          ruleId,
          ByRuleRuleCompliance(
              ruleId
            , initializedCompliances.get(ruleId).map(_.name).getOrElse("Unknown rule")
            , ComplianceLevel.sum(reports.map(_.compliance))
            , compliance.mode
            , byDirectives.map{ case (directiveId, nodeDirectives) =>
                ByRuleDirectiveCompliance(
                    directiveId
                  , directivelib.allDirectives.get(directiveId).map(_._2.name).getOrElse("Unknown directive")
                  , ComplianceLevel.sum(nodeDirectives.map( _._2.compliance) )
                  , //here we want the compliance by components of the directive. Get all components and group by their name
                    {
                      val byComponents = nodeDirectives.flatMap { case (nodeId, d) => d.components.values.map(c => (nodeId, c)).toSeq }.groupBy( _._2.componentName )
                      byComponents.flatMap { case (name, nodeComponents) => components(name,nodeComponents.toList)
                      }.toSeq
                    }
=======
 private[this] def getByRulesCompliance(rules: Seq[Rule], level: Option[Int]) : Box[Seq[ByRuleRuleCompliance]] = {
    val computedLevel = level.getOrElse(10)
    val t1 = System.currentTimeMillis()
    for {
      groupLib      <- nodeGroupRepo.getFullGroupLibrary().toBox
      t2             = System.currentTimeMillis()
      _              = logger.trace(s"getByRulesCompliance - getFullGroupLibrary in ${t2 - t1} ms")

      // this can be optimized, as directive only happen for level=2
      directives    <- if (computedLevel >= 2 ) {
                         directiveRepo.getFullDirectiveLibrary().toBox.map(_ . allDirectives )
                       } else {
                         Full(Map[DirectiveId, (FullActiveTechnique, Directive)]())
                       }
      t3             = System.currentTimeMillis()
      _              = logger.trace(s"getByRulesCompliance - getFullDirectiveLibrary in ${t3 - t2} ms")

      nodeInfos     <- nodeInfoService.getAll()
      t4             = System.currentTimeMillis()
      _              = logger.trace(s"getByRulesCompliance - nodeInfoService.getAll() in ${t4 - t3} ms")

      compliance    <- getGlobalComplianceMode()
      t5             = System.currentTimeMillis()
      _              = logger.trace(s"getByRulesCompliance - getGlobalComplianceMode in ${t5 - t4} ms")


      ruleObjects   = rules.map { case x => (x.id, x) }.toMap
      reportsByNode <- reportingService.findRuleNodeStatusReports(
                         nodeInfos.keySet, ruleObjects.keySet
                       )
      t6             = System.currentTimeMillis()
      _              = logger.trace(s"getByRulesCompliance - findRuleNodeStatusReports in ${t6 - t5} ms")
    } yield {  //flatMap of Set is ok, since nodeRuleStatusReport are different for different nodeIds

      val reportsByRule  = reportsByNode.flatMap { case(_, status) => status.reports }.groupBy( _.ruleId)
      val t7             = System.currentTimeMillis()
      logger.trace(s"getByRulesCompliance - group reports by rules in ${t7 - t6} ms")

      //for each rule for each node, we want to have a
      //directiveId -> reporttype map
      val nonEmptyRules  = reportsByRule.toSeq.map { case (ruleId, reports) =>
                //aggregate by directives, if level is at least 2
                val byDirectives: Map[DirectiveId, immutable.Iterable[(NodeId, DirectiveStatusReport)]] = if (computedLevel < 2) {
                  Map()
                } else {
                  reports.flatMap { r => r.directives.values.map(d => (r.nodeId, d)).toSeq }.groupBy( _._2.directiveId)
                }


                ByRuleRuleCompliance(
                  ruleId
                  , ruleObjects.get(ruleId).map(_.name).getOrElse("Unknown rule")
                  , ComplianceLevel.sum(reports.map(_.compliance))
                  , compliance.mode
                  , byDirectives.map{ case (directiveId, nodeDirectives) =>
                    ByRuleDirectiveCompliance(
                      directiveId
                      , directives.get(directiveId).map(_._2.name).getOrElse("Unknown directive")
                      , ComplianceLevel.sum(nodeDirectives.map( _._2.compliance) )
                      , //here we want the compliance by components of the directive.
                      // if level is high enough, get all components and group by their name
                      {
                        val byComponents:  Map[String, immutable.Iterable[(NodeId, ComponentStatusReport)]] = if (computedLevel < 3) {
                          Map()
                        } else {
                          nodeDirectives.flatMap { case (nodeId, d) => d.components.values.map(c => (nodeId, c)).toSeq }.groupBy( _._2.componentName )
                        }

                        byComponents.map { case (name, nodeComponents) =>
                          ByRuleComponentCompliance(
                            name
                            , ComplianceLevel.sum( nodeComponents.map(_._2.compliance))
                            , //here, we finally group by nodes for each components if level is high enough
                            {
                              val byNode = nodeComponents.groupBy(_._1)
                              byNode.map { case (nodeId, components) =>
                                ByRuleNodeCompliance(
                                  nodeId
                                  , nodeInfos.get(nodeId).map(_.hostname).getOrElse("Unknown node")
                                  , components.map(_._2).toSeq.sortBy(_.componentName).flatMap(_.componentValues.values)
                                )
                              }.toSeq
                            }
                          )
                        }.toSeq
                      }
                    )
                  }.toSeq
>>>>>>> 1facefd3
                )

              }
      val t8        = System.currentTimeMillis()
      logger.trace(s"getByRulesCompliance - Compute non empty rules in ${t8 - t7} ms")


      // if any rules is in the list in parameter an not in the nonEmptyRules, then it means
      // there's no compliance for it, so it's empty
      // we need to set the ByRuleCompliance with a compliance of NoAnswer
      val rulesWithoutCompliance = ruleObjects.keySet -- reportsByRule.keySet


      val initializedCompliances : Seq[ByRuleRuleCompliance] = {
        if (rulesWithoutCompliance.isEmpty) {
          Seq[ByRuleRuleCompliance]()
        } else {
          rulesWithoutCompliance.toSeq.map { case ruleId =>
            val rule = ruleObjects(ruleId) // we know by construct that it exists
            val nodeIds = groupLib.getNodeIds(rule.targets, nodeInfos)
            ByRuleRuleCompliance(
                rule.id
                , rule.name
                , ComplianceLevel(noAnswer = nodeIds.size)
                , compliance.mode
                , Seq()
              )
            }
          }
        }

      val t9 = System.currentTimeMillis()
      logger.trace(s"getByRulesCompliance - Compute ${initializedCompliances.size} empty rules in ${t9 - t8} ms")

      //return the full list
      val result = nonEmptyRules ++ initializedCompliances

      val t10 = System.currentTimeMillis()
      logger.trace(s"getByRulesCompliance - Compute result in ${t10 - t9} ms")
      result
    }
  }

  def getRuleCompliance(ruleId: RuleId, level: Option[Int]): Box[ByRuleRuleCompliance] = {
    for {
<<<<<<< HEAD
      rule    <- rulesRepo.get(ruleId)
      reports <- getByRulesCompliance(Set(rule))
      report  <- reports.find( _.id == ruleId).notOptional(s"No reports were found for rule with ID '${ruleId.serialize}'")
=======
      rule    <- rulesRepo.get(ruleId).toBox
      reports <- getByRulesCompliance(Seq(rule), level)
      report  <- Box(reports.find( _.id == ruleId)) ?~! s"No reports were found for rule with ID '${ruleId.value}'"
>>>>>>> 1facefd3
    } yield {
      report
    }
  }.toBox

  def getRulesCompliance(level: Option[Int]): Box[Seq[ByRuleRuleCompliance]] = {
    for {
<<<<<<< HEAD
      rules   <- rulesRepo.getAll()
      reports <- getByRulesCompliance(rules.toSet)
=======
      rules   <- rulesRepo.getAll().toBox
      reports <- getByRulesCompliance(rules, level)
>>>>>>> 1facefd3
    } yield {
      reports
    }
  }.toBox

  /**
   * Get the compliance for everything
   */
  private[this] def getByNodesCompliance(onlyNode: Option[NodeId]): IOResult[Seq[ByNodeNodeCompliance]] = {

    for {
      rules        <- rulesRepo.getAll()
      groupLib     <- nodeGroupRepo.getFullGroupLibrary()
      directiveLib <- directiveRepo.getFullDirectiveLibrary().map(_.allDirectives)
      allNodeInfos <- nodeInfoService.getAll()
      nodeInfos    <- onlyNode match {
                        case None => allNodeInfos.succeed
                        case Some(id) => allNodeInfos.get(id).map(info => Map(id -> info)).notOptional(s"The node with ID '${id.value}' is not known on Rudder")
                      }
      compliance   <- getGlobalComplianceMode().toIO
      reports      <- reportingService.findRuleNodeStatusReports(
                        nodeInfos.keySet, rules.map(_.id).toSet
                      ).toIO
    } yield {

      //get nodeIds by rules
      val nodeByRules = rules.map { rule =>
        (rule, groupLib.getNodeIds(rule.targets, allNodeInfos) )
      }

      val ruleMap = rules.map(r => (r.id,r)).toMap
      // get an empty-initialized array of compliances to be used
      // as defaults
      val initializedCompliances : Map[NodeId, ByNodeNodeCompliance] = {
        nodeInfos.map { case (nodeId, nodeInfo) =>
          val rulesForNode = nodeByRules.collect { case (rule, nodeIds) if(nodeIds.contains(nodeId)) => rule }

          (nodeId, ByNodeNodeCompliance(
              nodeId
            , nodeInfos.get(nodeId).map(_.hostname).getOrElse("Unknown node")
            , ComplianceLevel(noAnswer = rulesForNode.size)
            , compliance.mode
            , (rulesForNode.map { rule =>
                ByNodeRuleCompliance(
                    rule.id
                  , rule.name
                  , ComplianceLevel(noAnswer = rule.directiveIds.size)
                  , rule.directiveIds.map { rid => ByNodeDirectiveCompliance(rid, directiveLib.get(rid).map(_._2.name).getOrElse("Unknown Directive"), ComplianceLevel(noAnswer = 1), Map())}.toSeq
                )
              }).toSeq
          ))
        }.toMap
      }

      //for each rule for each node, we want to have a
      //directiveId -> reporttype map
      val nonEmptyNodes = reports.map { case (nodeId, status) =>
        (
          nodeId,
          ByNodeNodeCompliance(
              nodeId
            , nodeInfos.get(nodeId).map(_.hostname).getOrElse("Unknown node")
            , ComplianceLevel.sum(status.reports.map(_.compliance))
            , compliance.mode
            , status.reports.toSeq.map(r =>
               ByNodeRuleCompliance(
                    r.ruleId
                  , ruleMap.get(r.ruleId).map(_.name).getOrElse("Unknown rule")
                  , r.compliance
                  , r.directives.toSeq.map { case (_, directiveReport) => ByNodeDirectiveCompliance(directiveReport,directiveLib.get(directiveReport.directiveId).map(_._2.name).getOrElse("Unknown Directive")) }
                )
              )
          )
        )
      }.toMap

      //return the full list, even for non responding nodes/directives
      //but override with values when available.
      (initializedCompliances ++ nonEmptyNodes).values.toSeq

    }
  }

  def getNodeCompliance(nodeId: NodeId): Box[ByNodeNodeCompliance] = {
    for {
      reports <- this.getByNodesCompliance(Some(nodeId)).toBox
      report  <- Box(reports.find( _.id == nodeId)) ?~! s"No reports were found for node with ID '${nodeId.value}'"
    } yield {
      report
    }

  }

  def getNodesCompliance(): Box[Seq[ByNodeNodeCompliance]] = {
    this.getByNodesCompliance(None).toBox
  }

  def getGlobalCompliance(): Box[Option[(ComplianceLevel, Long)]] = {
    this.reportingService.getGlobalUserCompliance()
  }
}
<|MERGE_RESOLUTION|>--- conflicted
+++ resolved
@@ -41,14 +41,9 @@
 import com.normation.rudder.domain.policies.{Directive, DirectiveId, Rule, RuleId}
 import com.normation.rudder.domain.reports.{ComplianceLevel, ComponentStatusReport, DirectiveStatusReport}
 import com.normation.rudder.reports.GlobalComplianceMode
-<<<<<<< HEAD
-import com.normation.rudder.repository.RoDirectiveRepository
-import com.normation.rudder.repository.RoNodeGroupRepository
-import com.normation.rudder.repository.RoRuleRepository
-=======
+import com.normation.zio.currentTimeMillis
+import com.normation.rudder.domain.logger.TimingDebugLoggerPure
 import com.normation.rudder.repository.{FullActiveTechnique, RoDirectiveRepository, RoNodeGroupRepository, RoRuleRepository}
-import com.normation.rudder.rest.ApiVersion
->>>>>>> 1facefd3
 import com.normation.rudder.rest.RestExtractorService
 import com.normation.rudder.rest.RestUtils._
 import com.normation.rudder.rest._
@@ -62,7 +57,6 @@
 import net.liftweb.json.JsonDSL._
 import net.liftweb.json._
 import com.normation.box._
-import com.normation.rudder.domain.reports.ComponentStatusReport
 import com.normation.rudder.domain.reports.BlockStatusReport
 import com.normation.rudder.domain.reports.ValueStatusReport
 import com.normation.errors._
@@ -140,12 +134,8 @@
 
       (for {
         level <- restExtractor.extractComplianceLevel(req.params)
-<<<<<<< HEAD
         id    <- RuleId.parse(ruleId).toBox
-        rule  <- complianceService.getRuleCompliance(id)
-=======
-        rule  <- complianceService.getRuleCompliance(RuleId(ruleId), level)
->>>>>>> 1facefd3
+        rule  <- complianceService.getRuleCompliance(id, level)
       } yield {
         if(version.value <= 6) {
           rule.toJsonV6
@@ -252,7 +242,7 @@
   , reportingService: ReportingService
   , directiveRepo   : RoDirectiveRepository
   , val getGlobalComplianceMode: () => Box[GlobalComplianceMode]
-) extends Loggable {
+) {
 
   /**
    * Get the compliance for everything
@@ -262,46 +252,58 @@
    * level 3 includes components, but not nodes
    * level 4 includes the nodes
    */
-<<<<<<< HEAD
- private[this] def getByRulesCompliance(rules: Set[Rule]) : IOResult[Seq[ByRuleRuleCompliance]] = {
-
-    for {
+ private[this] def getByRulesCompliance(rules: Seq[Rule], level: Option[Int]) : IOResult[Seq[ByRuleRuleCompliance]] = {
+   val computedLevel = level.getOrElse(10)
+
+   for {
+      t1            <- currentTimeMillis
       groupLib      <- nodeGroupRepo.getFullGroupLibrary()
-      directivelib  <- directiveRepo.getFullDirectiveLibrary()
+      t2            <- currentTimeMillis
+      _             <- TimingDebugLoggerPure.trace(s"getByRulesCompliance - getFullGroupLibrary in ${t2 - t1} ms")
+
+      // this can be optimized, as directive only happen for level=2
+      directives    <- if (computedLevel >= 2 ) {
+                        directiveRepo.getFullDirectiveLibrary().map(_ . allDirectives )
+                        } else {
+                          Map[DirectiveId, (FullActiveTechnique, Directive)]().succeed
+                        }
+      t3            <- currentTimeMillis
+      _             <- TimingDebugLoggerPure.trace(s"getByRulesCompliance - getFullDirectiveLibrary in ${t3 - t2} ms")
+
       nodeInfos     <- nodeInfoService.getAll()
+      t4            <- currentTimeMillis
+      _             <- TimingDebugLoggerPure.trace(s"getByRulesCompliance - nodeInfoService.getAll() in ${t4 - t3} ms")
+
       compliance    <- getGlobalComplianceMode().toIO
+      t5            <- currentTimeMillis
+      _             <- TimingDebugLoggerPure.trace(s"getByRulesCompliance - getGlobalComplianceMode in ${t5 - t4} ms")
+
+      ruleObjects   <- rules.map { case x => (x.id, x) }.toMap.succeed
       reportsByNode <- reportingService.findRuleNodeStatusReports(
-                         nodeInfos.keySet, rules.map(_.id).toSet
+                         nodeInfos.keySet, ruleObjects.keySet
                        ).toIO
-    } yield {
-
-      //flatMap of Set is ok, since nodeRuleStatusReport are different for different nodeIds
-      val reportsByRule = reportsByNode.flatMap { case (nodeId, status) => status.reports }.groupBy(_.ruleId)
-
-      // get an empty-initialized array of compliances to be used
-      // as defaults
-      val initializedCompliances: Map[RuleId, ByRuleRuleCompliance] = {
-        (rules.map { rule =>
-          val nodeIds = groupLib.getNodeIds(rule.targets, nodeInfos)
-
-          (rule.id, ByRuleRuleCompliance(
-            rule.id
-            , rule.name
-            , ComplianceLevel(noAnswer = nodeIds.size)
-            , compliance.mode
-            , Seq()
-          ))
-        }).toMap
-      }
+      t6            <- currentTimeMillis
+      _             <- TimingDebugLoggerPure.trace(s"getByRulesCompliance - findRuleNodeStatusReports in ${t6 - t5} ms")
+
+   } yield {
+
+     val reportsByRule = reportsByNode.flatMap { case (_, status) => status.reports }.groupBy(_.ruleId)
+     val t7            = System.currentTimeMillis()
+     TimingDebugLoggerPure.logEffect.trace(s"getByRulesCompliance - group reports by rules in ${t7 - t6} ms")
 
       //for each rule for each node, we want to have a
       //directiveId -> reporttype map
-      val nonEmptyRules = reportsByRule.map { case (ruleId, reports) =>
-
-        //aggregate by directives
-        val byDirectives = reports.flatMap { r => r.directives.values.map(d => (r.nodeId, d)).toSeq }.groupBy( _._2.directiveId)
-
-        def components(name : String, nodeComponents: List[(NodeId, ComponentStatusReport)]): List[ByRuleComponentCompliance] = {
+      val nonEmptyRules = reportsByRule.toSeq.map { case (ruleId, reports) =>
+
+        //aggregate by directives, if level is at least 2
+        val byDirectives: Map[DirectiveId, immutable.Iterable[(NodeId, DirectiveStatusReport)]] = if (computedLevel < 2) {
+          Map()
+        } else {
+          reports.flatMap { r => r.directives.values.map(d => (r.nodeId, d)).toSeq }.groupBy(_._2.directiveId)
+        }
+
+
+        def components(name: String, nodeComponents: List[(NodeId, ComponentStatusReport)]): List[ByRuleComponentCompliance] = {
 
           val (groupsComponents, uniqueComponents) = nodeComponents.partitionMap {
             case (a, b: BlockStatusReport) => Left((a, b))
@@ -313,149 +315,63 @@
           (if (groupsComponents.isEmpty)
             Nil
           else {
-            val bidule = groupsComponents.flatMap { case (nodeId, c) => c.subComponents.map(sub => (nodeId, sub))}.groupBy((_._2.componentName))
-              ByRuleBlockCompliance(
+            val bidule = groupsComponents.flatMap { case (nodeId, c) => c.subComponents.map(sub => (nodeId, sub)) }.groupBy((_._2.componentName))
+            ByRuleBlockCompliance(
+              name
+              , ComplianceLevel.sum(groupsComponents.map(_._2.compliance))
+              , bidule.flatMap(c => components(c._1, c._2)).toList
+            ) :: Nil
+          }) ::: (
+            if (uniqueComponents.isEmpty)
+              Nil
+            else
+              ByRuleValueCompliance(
                 name
-                , ComplianceLevel.sum(groupsComponents.map(_._2.compliance))
-                , bidule.flatMap(c => components(c._1, c._2)).toList
+                , ComplianceLevel.sum(uniqueComponents.map(_._2.compliance))
+                , //here, we finally group by nodes for each components !
+                {
+                  val byNode = uniqueComponents.groupBy(_._1)
+                  byNode.map { case (nodeId, components) =>
+
+                    ByRuleNodeCompliance(
+                      nodeId
+                      , nodeInfos.get(nodeId).map(_.hostname).getOrElse("Unknown node")
+                      , components.toSeq.sortBy(_._2.componentName).flatMap(_._2.componentValues.values)
+                    )
+                  }.toSeq
+                }
               ) :: Nil
-            }) ::: (
-          if (uniqueComponents.isEmpty)
-            Nil
-          else
-            ByRuleValueCompliance(
-              name
-              , ComplianceLevel.sum(uniqueComponents.map(_._2.compliance))
-              , //here, we finally group by nodes for each components !
-              {
-                val byNode = uniqueComponents.groupBy(_._1)
-                byNode.map { case (nodeId, components) =>
-
-                  ByRuleNodeCompliance(
-                    nodeId
-                    , nodeInfos.get(nodeId).map(_.hostname).getOrElse("Unknown node")
-                    , uniqueComponents.toSeq.sortBy(_._2.componentName).flatMap(_._2.componentValues.values)
-                  )
-                }.toSeq
-              }
-            ) :: Nil
             )
-          }
-
-
-        (
-          ruleId,
-          ByRuleRuleCompliance(
-              ruleId
-            , initializedCompliances.get(ruleId).map(_.name).getOrElse("Unknown rule")
+        }
+
+
+        ByRuleRuleCompliance(
+            ruleId
+            , ruleObjects.get(ruleId).map(_.name).getOrElse("Unknown rule")
             , ComplianceLevel.sum(reports.map(_.compliance))
             , compliance.mode
-            , byDirectives.map{ case (directiveId, nodeDirectives) =>
-                ByRuleDirectiveCompliance(
+            , byDirectives.map { case (directiveId, nodeDirectives) =>
+                  ByRuleDirectiveCompliance(
                     directiveId
-                  , directivelib.allDirectives.get(directiveId).map(_._2.name).getOrElse("Unknown directive")
-                  , ComplianceLevel.sum(nodeDirectives.map( _._2.compliance) )
-                  , //here we want the compliance by components of the directive. Get all components and group by their name
+                    , directives.get(directiveId).map(_._2.name).getOrElse("Unknown directive")
+                    , ComplianceLevel.sum(nodeDirectives.map(_._2.compliance))
+                    , //here we want the compliance by components of the directive.
+                    // if level is high enough, get all components and group by their name
                     {
-                      val byComponents = nodeDirectives.flatMap { case (nodeId, d) => d.components.values.map(c => (nodeId, c)).toSeq }.groupBy( _._2.componentName )
-                      byComponents.flatMap { case (name, nodeComponents) => components(name,nodeComponents.toList)
+                      val byComponents: Map[String, immutable.Iterable[(NodeId, ComponentStatusReport)]] = if (computedLevel < 3) {
+                        Map()
+                      } else {
+                        nodeDirectives.flatMap { case (nodeId, d) => d.components.values.map(c => (nodeId, c)).toSeq }.groupBy(_._2.componentName)
+                      }
+                      byComponents.flatMap { case (name, nodeComponents) => components(name, nodeComponents.toList)
                       }.toSeq
                     }
-=======
- private[this] def getByRulesCompliance(rules: Seq[Rule], level: Option[Int]) : Box[Seq[ByRuleRuleCompliance]] = {
-    val computedLevel = level.getOrElse(10)
-    val t1 = System.currentTimeMillis()
-    for {
-      groupLib      <- nodeGroupRepo.getFullGroupLibrary().toBox
-      t2             = System.currentTimeMillis()
-      _              = logger.trace(s"getByRulesCompliance - getFullGroupLibrary in ${t2 - t1} ms")
-
-      // this can be optimized, as directive only happen for level=2
-      directives    <- if (computedLevel >= 2 ) {
-                         directiveRepo.getFullDirectiveLibrary().toBox.map(_ . allDirectives )
-                       } else {
-                         Full(Map[DirectiveId, (FullActiveTechnique, Directive)]())
-                       }
-      t3             = System.currentTimeMillis()
-      _              = logger.trace(s"getByRulesCompliance - getFullDirectiveLibrary in ${t3 - t2} ms")
-
-      nodeInfos     <- nodeInfoService.getAll()
-      t4             = System.currentTimeMillis()
-      _              = logger.trace(s"getByRulesCompliance - nodeInfoService.getAll() in ${t4 - t3} ms")
-
-      compliance    <- getGlobalComplianceMode()
-      t5             = System.currentTimeMillis()
-      _              = logger.trace(s"getByRulesCompliance - getGlobalComplianceMode in ${t5 - t4} ms")
-
-
-      ruleObjects   = rules.map { case x => (x.id, x) }.toMap
-      reportsByNode <- reportingService.findRuleNodeStatusReports(
-                         nodeInfos.keySet, ruleObjects.keySet
-                       )
-      t6             = System.currentTimeMillis()
-      _              = logger.trace(s"getByRulesCompliance - findRuleNodeStatusReports in ${t6 - t5} ms")
-    } yield {  //flatMap of Set is ok, since nodeRuleStatusReport are different for different nodeIds
-
-      val reportsByRule  = reportsByNode.flatMap { case(_, status) => status.reports }.groupBy( _.ruleId)
-      val t7             = System.currentTimeMillis()
-      logger.trace(s"getByRulesCompliance - group reports by rules in ${t7 - t6} ms")
-
-      //for each rule for each node, we want to have a
-      //directiveId -> reporttype map
-      val nonEmptyRules  = reportsByRule.toSeq.map { case (ruleId, reports) =>
-                //aggregate by directives, if level is at least 2
-                val byDirectives: Map[DirectiveId, immutable.Iterable[(NodeId, DirectiveStatusReport)]] = if (computedLevel < 2) {
-                  Map()
-                } else {
-                  reports.flatMap { r => r.directives.values.map(d => (r.nodeId, d)).toSeq }.groupBy( _._2.directiveId)
-                }
-
-
-                ByRuleRuleCompliance(
-                  ruleId
-                  , ruleObjects.get(ruleId).map(_.name).getOrElse("Unknown rule")
-                  , ComplianceLevel.sum(reports.map(_.compliance))
-                  , compliance.mode
-                  , byDirectives.map{ case (directiveId, nodeDirectives) =>
-                    ByRuleDirectiveCompliance(
-                      directiveId
-                      , directives.get(directiveId).map(_._2.name).getOrElse("Unknown directive")
-                      , ComplianceLevel.sum(nodeDirectives.map( _._2.compliance) )
-                      , //here we want the compliance by components of the directive.
-                      // if level is high enough, get all components and group by their name
-                      {
-                        val byComponents:  Map[String, immutable.Iterable[(NodeId, ComponentStatusReport)]] = if (computedLevel < 3) {
-                          Map()
-                        } else {
-                          nodeDirectives.flatMap { case (nodeId, d) => d.components.values.map(c => (nodeId, c)).toSeq }.groupBy( _._2.componentName )
-                        }
-
-                        byComponents.map { case (name, nodeComponents) =>
-                          ByRuleComponentCompliance(
-                            name
-                            , ComplianceLevel.sum( nodeComponents.map(_._2.compliance))
-                            , //here, we finally group by nodes for each components if level is high enough
-                            {
-                              val byNode = nodeComponents.groupBy(_._1)
-                              byNode.map { case (nodeId, components) =>
-                                ByRuleNodeCompliance(
-                                  nodeId
-                                  , nodeInfos.get(nodeId).map(_.hostname).getOrElse("Unknown node")
-                                  , components.map(_._2).toSeq.sortBy(_.componentName).flatMap(_.componentValues.values)
-                                )
-                              }.toSeq
-                            }
-                          )
-                        }.toSeq
-                      }
-                    )
-                  }.toSeq
->>>>>>> 1facefd3
-                )
-
-              }
+                  )
+              }.toSeq
+        )
+      }
       val t8        = System.currentTimeMillis()
-      logger.trace(s"getByRulesCompliance - Compute non empty rules in ${t8 - t7} ms")
+      TimingDebugLoggerPure.logEffect.trace(s"getByRulesCompliance - Compute non empty rules in ${t8 - t7} ms")
 
 
       // if any rules is in the list in parameter an not in the nonEmptyRules, then it means
@@ -483,28 +399,22 @@
         }
 
       val t9 = System.currentTimeMillis()
-      logger.trace(s"getByRulesCompliance - Compute ${initializedCompliances.size} empty rules in ${t9 - t8} ms")
+      TimingDebugLoggerPure.logEffect.trace(s"getByRulesCompliance - Compute ${initializedCompliances.size} empty rules in ${t9 - t8} ms")
 
       //return the full list
       val result = nonEmptyRules ++ initializedCompliances
 
       val t10 = System.currentTimeMillis()
-      logger.trace(s"getByRulesCompliance - Compute result in ${t10 - t9} ms")
+      TimingDebugLoggerPure.logEffect.trace(s"getByRulesCompliance - Compute result in ${t10 - t9} ms")
       result
     }
   }
 
   def getRuleCompliance(ruleId: RuleId, level: Option[Int]): Box[ByRuleRuleCompliance] = {
     for {
-<<<<<<< HEAD
       rule    <- rulesRepo.get(ruleId)
-      reports <- getByRulesCompliance(Set(rule))
+      reports <- getByRulesCompliance(Seq(rule), level)
       report  <- reports.find( _.id == ruleId).notOptional(s"No reports were found for rule with ID '${ruleId.serialize}'")
-=======
-      rule    <- rulesRepo.get(ruleId).toBox
-      reports <- getByRulesCompliance(Seq(rule), level)
-      report  <- Box(reports.find( _.id == ruleId)) ?~! s"No reports were found for rule with ID '${ruleId.value}'"
->>>>>>> 1facefd3
     } yield {
       report
     }
@@ -512,13 +422,8 @@
 
   def getRulesCompliance(level: Option[Int]): Box[Seq[ByRuleRuleCompliance]] = {
     for {
-<<<<<<< HEAD
       rules   <- rulesRepo.getAll()
-      reports <- getByRulesCompliance(rules.toSet)
-=======
-      rules   <- rulesRepo.getAll().toBox
       reports <- getByRulesCompliance(rules, level)
->>>>>>> 1facefd3
     } yield {
       reports
     }
