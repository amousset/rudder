/*
*************************************************************************************
* Copyright 2017 Normation SAS
*************************************************************************************
*
* This file is part of Rudder.
*
* Rudder is free software: you can redistribute it and/or modify
* it under the terms of the GNU General Public License as published by
* the Free Software Foundation, either version 3 of the License, or
* (at your option) any later version.
*
* In accordance with the terms of section 7 (7. Additional Terms.) of
* the GNU General Public License version 3, the copyright holders add
* the following Additional permissions:
* Notwithstanding to the terms of section 5 (5. Conveying Modified Source
* Versions) and 6 (6. Conveying Non-Source Forms.) of the GNU General
* Public License version 3, when you create a Related Module, this
* Related Module is not considered as a part of the work and may be
* distributed under the license agreement of your choice.
* A "Related Module" means a set of sources files including their
* documentation that, without modification of the Source Code, enables
* supplementary functions or services in addition to those offered by
* the Software.
*
* Rudder is distributed in the hope that it will be useful,
* but WITHOUT ANY WARRANTY; without even the implied warranty of
* MERCHANTABILITY or FITNESS FOR A PARTICULAR PURPOSE.  See the
* GNU General Public License for more details.
*
* You should have received a copy of the GNU General Public License
* along with Rudder.  If not, see <http://www.gnu.org/licenses/>.

*
*************************************************************************************
*/

package com.normation.rudder.rest.lift

import com.normation.inventory.domain.NodeId
import com.normation.rudder.domain.policies.{Directive, DirectiveId, Rule, RuleId}
import com.normation.rudder.domain.reports.{ComplianceLevel, ComponentStatusReport, DirectiveStatusReport}
import com.normation.rudder.reports.GlobalComplianceMode
import com.normation.zio.currentTimeMillis
import com.normation.rudder.domain.logger.TimingDebugLoggerPure
import com.normation.rudder.repository.{FullActiveTechnique, RoDirectiveRepository, RoNodeGroupRepository, RoRuleRepository}
import com.normation.rudder.rest.RestExtractorService
import com.normation.rudder.rest.RestUtils._
import com.normation.rudder.rest._
import com.normation.rudder.rest.data._
import com.normation.rudder.rest.{ComplianceApi => API}
import com.normation.rudder.services.nodes.NodeInfoService
import com.normation.rudder.services.reports.ReportingService
import net.liftweb.common._
import net.liftweb.http.LiftResponse
import net.liftweb.http.Req
import net.liftweb.json.JsonDSL._
import net.liftweb.json._
import com.normation.box._
import com.normation.rudder.domain.reports.BlockStatusReport
import com.normation.rudder.domain.reports.ValueStatusReport
import com.normation.errors._
import com.normation.rudder.api.ApiVersion
import zio.syntax._

import scala.collection.immutable

class ComplianceApi(
    restExtractorService: RestExtractorService
  , complianceService   : ComplianceAPIService
) extends LiftApiModuleProvider[API] {

  import JsonCompliance._

  def schemas = API

  /*
   * The actual builder for the compliance API.
   * Depends of authz method and supported version.
   *
   * It's quite verbose, but it's the only way I found to
   * get the exhaustivity check and be sure that ALL
   * endpoints are processed.
   */
  def getLiftEndpoints(): List[LiftApiModule] = {
    API.endpoints.map(e => e match {
        case API.GetRulesCompliance   => GetRules
        case API.GetRulesComplianceId => GetRuleId
        case API.GetNodesCompliance   => GetNodes
        case API.GetNodeComplianceId  => GetNodeId
        case API.GetGlobalCompliance  => GetGlobal
    }).toList
  }


  object GetRules extends LiftApiModule0 {
    val schema = API.GetRulesCompliance
    val restExtractor = restExtractorService
    def process0(version: ApiVersion, path: ApiPath, req: Req, params: DefaultParams, authzToken: AuthzToken): LiftResponse = {
      implicit val action = schema.name
      implicit val prettify = params.prettify

      (for {
        level <- restExtractor.extractComplianceLevel(req.params)
        precision <- restExtractor.extractPercentPrecision(req.params)
        computeLevel <- Full(if(version.value <= 6) {
                          None
                        } else {
                          level
                        })
        rules <- complianceService.getRulesCompliance(computeLevel)
      } yield {
        if(version.value <= 6) {
          rules.map( _.toJsonV6 )
        } else {
          rules.map( _.toJson(level.getOrElse(10), precision.getOrElse(2))) //by default, all details are displayed
        }
      }) match {
        case Full(rules) =>
          toJsonResponse(None, ( "rules" -> rules ) )

        case eb: EmptyBox =>
          val message = (eb ?~ (s"Could not get compliance for all rules")).messageChain
          toJsonError(None, JString(message))
      }
    }
  }

  object GetRuleId extends LiftApiModule {
    val schema = API.GetRulesComplianceId
    val restExtractor = restExtractorService
    def process(version: ApiVersion, path: ApiPath, ruleId: String, req: Req, params: DefaultParams, authzToken: AuthzToken): LiftResponse = {
      implicit val action = schema.name
      implicit val prettify = params.prettify

      (for {
        level <- restExtractor.extractComplianceLevel(req.params)
        precision <- restExtractor.extractPercentPrecision(req.params)
        id    <- RuleId.parse(ruleId).toBox
        rule  <- complianceService.getRuleCompliance(id, level)
      } yield {
        if(version.value <= 6) {
          rule.toJsonV6
        } else {
          rule.toJson(level.getOrElse(10), precision.getOrElse(2)) //by default, all details are displayed
        }
      }) match {
        case Full(rule) =>
          toJsonResponse(None,( "rules" -> List(rule) ) )

        case eb: EmptyBox =>
          val message = (eb ?~ (s"Could not get compliance for rule '${ruleId}'")).messageChain
          toJsonError(None, JString(message))
      }
    }
  }

  object GetNodes extends LiftApiModule0 {
    val schema = API.GetNodesCompliance
    val restExtractor = restExtractorService
    def process0(version: ApiVersion, path: ApiPath, req: Req, params: DefaultParams, authzToken: AuthzToken): LiftResponse = {
      implicit val action = schema.name
      implicit val prettify = params.prettify

      (for {
        level <- restExtractor.extractComplianceLevel(req.params)
        precision <- restExtractor.extractPercentPrecision(req.params)
        nodes <- complianceService.getNodesCompliance()
      } yield {
        if(version.value <= 6) {
          nodes.map( _.toJsonV6 )
        } else {
          nodes.map( _.toJson(level.getOrElse(10), precision.getOrElse(2)) )
        }
      })match {
        case Full(nodes) =>
          toJsonResponse(None, ("nodes" -> nodes ) )

        case eb: EmptyBox =>
          val message = (eb ?~ ("Could not get compliances for nodes")).messageChain
          toJsonError(None, JString(message))
      }
    }
  }

  object GetNodeId extends LiftApiModule {
    val schema = API.GetNodeComplianceId
    val restExtractor = restExtractorService
    def process(version: ApiVersion, path: ApiPath, nodeId: String, req: Req, params: DefaultParams, authzToken: AuthzToken): LiftResponse = {
      implicit val action = schema.name
      implicit val prettify = params.prettify

      (for {
        level <- restExtractor.extractComplianceLevel(req.params)
        precision <- restExtractor.extractPercentPrecision(req.params)
        node  <- complianceService.getNodeCompliance(NodeId(nodeId))
      } yield {
        if(version.value <= 6) {
          node.toJsonV6
        } else {
          node.toJson(level.getOrElse(10), precision.getOrElse(2))
        }
      })match {
        case Full(node) =>
          toJsonResponse(None, ("nodes" -> List(node) ))

        case eb: EmptyBox =>
          val message = (eb ?~ (s"Could not get compliance for node '${nodeId}'")).messageChain
          toJsonError(None, JString(message))
      }
    }
  }

  object GetGlobal extends LiftApiModule0 {
    val schema = API.GetGlobalCompliance
    val restExtractor = restExtractorService
    def process0(version: ApiVersion, path: ApiPath, req: Req, params: DefaultParams, authzToken: AuthzToken): LiftResponse = {
      implicit val action = schema.name
      implicit val prettify = params.prettify

      (for {
        precision <- restExtractor.extractPercentPrecision(req.params)
        optCompliance <- complianceService.getGlobalCompliance()
      } yield {
        optCompliance.toJson(precision.getOrElse(2))
      }) match {
        case Full(json) =>
          toJsonResponse(None, json)

        case eb: EmptyBox =>
          val message = (eb ?~ (s"Could not get global compliance (for non system rules)")).messageChain
          toJsonError(None, JString(message))
      }
    }
  }
}


/**
 * The class in charge of getting and calculating
 * compliance for all rules/nodes/directives.
 */
class ComplianceAPIService(
    rulesRepo       : RoRuleRepository
  , nodeInfoService : NodeInfoService
  , nodeGroupRepo   : RoNodeGroupRepository
  , reportingService: ReportingService
  , directiveRepo   : RoDirectiveRepository
  , val getGlobalComplianceMode: () => Box[GlobalComplianceMode]
) {

  /**
   * Get the compliance for everything
   * level is optionnally the selected level.
   * level 1 includes rules but not directives
   * level 2 includes directives, but not component
   * level 3 includes components, but not nodes
   * level 4 includes the nodes
   */
<<<<<<< HEAD
 private[this] def getByRulesCompliance(rules: Seq[Rule], level: Option[Int]) : IOResult[Seq[ByRuleRuleCompliance]] = {
   val computedLevel = level.getOrElse(10)

   for {
      t1            <- currentTimeMillis
      groupLib      <- nodeGroupRepo.getFullGroupLibrary()
      t2            <- currentTimeMillis
      _             <- TimingDebugLoggerPure.trace(s"getByRulesCompliance - getFullGroupLibrary in ${t2 - t1} ms")
=======
 private[this] def getByRulesCompliance(rules: Seq[Rule], level: Option[Int]) : Box[Seq[ByRuleRuleCompliance]] = {
    val computedLevel = level.getOrElse(10)
    val t1 = System.currentTimeMillis()
    for {
      allGroups      <- nodeGroupRepo.getAllNodeIds().toBox
      t2             = System.currentTimeMillis()
      _              = logger.trace(s"getByRulesCompliance - getFullGroupLibrary in ${t2 - t1} ms")
>>>>>>> eec56780

      // this can be optimized, as directive only happen for level=2
      directives    <- if (computedLevel >= 2 ) {
                        directiveRepo.getFullDirectiveLibrary().map(_ . allDirectives )
                        } else {
                          Map[DirectiveId, (FullActiveTechnique, Directive)]().succeed
                        }
      t3            <- currentTimeMillis
      _             <- TimingDebugLoggerPure.trace(s"getByRulesCompliance - getFullDirectiveLibrary in ${t3 - t2} ms")

      nodeInfos     <- nodeInfoService.getAll()
      t4            <- currentTimeMillis
      _             <- TimingDebugLoggerPure.trace(s"getByRulesCompliance - nodeInfoService.getAll() in ${t4 - t3} ms")

      compliance    <- getGlobalComplianceMode().toIO
      t5            <- currentTimeMillis
      _             <- TimingDebugLoggerPure.trace(s"getByRulesCompliance - getGlobalComplianceMode in ${t5 - t4} ms")

      ruleObjects   <- rules.map { case x => (x.id, x) }.toMap.succeed
      reportsByNode <- reportingService.findRuleNodeStatusReports(
                         nodeInfos.keySet, ruleObjects.keySet
                       ).toIO
      t6            <- currentTimeMillis
      _             <- TimingDebugLoggerPure.trace(s"getByRulesCompliance - findRuleNodeStatusReports in ${t6 - t5} ms")

   } yield {

     val reportsByRule = reportsByNode.flatMap { case (_, status) => status.reports }.groupBy(_.ruleId)
     val t7            = System.currentTimeMillis()
     TimingDebugLoggerPure.logEffect.trace(s"getByRulesCompliance - group reports by rules in ${t7 - t6} ms")

      //for each rule for each node, we want to have a
      //directiveId -> reporttype map
      val nonEmptyRules = reportsByRule.toSeq.map { case (ruleId, reports) =>

        //aggregate by directives, if level is at least 2
        val byDirectives: Map[DirectiveId, immutable.Iterable[(NodeId, DirectiveStatusReport)]] = if (computedLevel < 2) {
          Map()
        } else {
          reports.flatMap { r => r.directives.values.map(d => (r.nodeId, d)).toSeq }.groupBy(_._2.directiveId)
        }


        def components(name: String, nodeComponents: List[(NodeId, ComponentStatusReport)]): List[ByRuleComponentCompliance] = {

          val (groupsComponents, uniqueComponents) = nodeComponents.partitionMap {
            case (a, b: BlockStatusReport) => Left((a, b))
            case (a, b: ValueStatusReport) => Right((a, b)

            )
          }

          (if (groupsComponents.isEmpty)
            Nil
          else {
            val bidule = groupsComponents.flatMap { case (nodeId, c) => c.subComponents.map(sub => (nodeId, sub)) }.groupBy((_._2.componentName))
            ByRuleBlockCompliance(
              name
              , ComplianceLevel.sum(groupsComponents.map(_._2.compliance))
              , bidule.flatMap(c => components(c._1, c._2)).toList
            ) :: Nil
          }) ::: (
            if (uniqueComponents.isEmpty)
              Nil
            else
              ByRuleValueCompliance(
                name
                , ComplianceLevel.sum(uniqueComponents.map(_._2.compliance))
                , //here, we finally group by nodes for each components !
                {
                  val byNode = uniqueComponents.groupBy(_._1)
                  byNode.map { case (nodeId, components) =>

                    ByRuleNodeCompliance(
                      nodeId
                      , nodeInfos.get(nodeId).map(_.hostname).getOrElse("Unknown node")
                      , ComplianceLevel.sum(components.map(_._2.compliance))
                      , components.sortBy(_._2.componentName).flatMap(_._2.componentValues.values)
                    )
                  }.toSeq
                }
              ) :: Nil
            )
        }


        ByRuleRuleCompliance(
            ruleId
            , ruleObjects.get(ruleId).map(_.name).getOrElse("Unknown rule")
            , ComplianceLevel.sum(reports.map(_.compliance))
            , compliance.mode
            , byDirectives.map { case (directiveId, nodeDirectives) =>
                  ByRuleDirectiveCompliance(
                    directiveId
                    , directives.get(directiveId).map(_._2.name).getOrElse("Unknown directive")
                    , ComplianceLevel.sum(nodeDirectives.map(_._2.compliance))
                    , //here we want the compliance by components of the directive.
                    // if level is high enough, get all components and group by their name
                    {
                      val byComponents: Map[String, immutable.Iterable[(NodeId, ComponentStatusReport)]] = if (computedLevel < 3) {
                        Map()
                      } else {
                        nodeDirectives.flatMap { case (nodeId, d) => d.components.values.map(c => (nodeId, c)).toSeq }.groupBy(_._2.componentName)
                      }
                      byComponents.flatMap { case (name, nodeComponents) => components(name, nodeComponents.toList)
                      }.toSeq
                    }
                  )
              }.toSeq
        )
      }
      val t8        = System.currentTimeMillis()
      TimingDebugLoggerPure.logEffect.trace(s"getByRulesCompliance - Compute non empty rules in ${t8 - t7} ms")


      // if any rules is in the list in parameter an not in the nonEmptyRules, then it means
      // there's no compliance for it, so it's empty
      // we need to set the ByRuleCompliance with a compliance of NoAnswer
      val rulesWithoutCompliance = ruleObjects.keySet -- reportsByRule.keySet


      val initializedCompliances : Seq[ByRuleRuleCompliance] = {
        if (rulesWithoutCompliance.isEmpty) {
          Seq[ByRuleRuleCompliance]()
        } else {
          rulesWithoutCompliance.toSeq.map { case ruleId =>
            val rule = ruleObjects(ruleId) // we know by construct that it exists
            val nodeIds = RoNodeGroupRepository.getNodeIds(allGroups, rule.targets, nodeInfos)
            ByRuleRuleCompliance(
                rule.id
                , rule.name
                , ComplianceLevel(noAnswer = nodeIds.size)
                , compliance.mode
                , Seq()
              )
            }
          }
        }

      val t9 = System.currentTimeMillis()
      TimingDebugLoggerPure.logEffect.trace(s"getByRulesCompliance - Compute ${initializedCompliances.size} empty rules in ${t9 - t8} ms")

      //return the full list
      val result = nonEmptyRules ++ initializedCompliances

      val t10 = System.currentTimeMillis()
      TimingDebugLoggerPure.logEffect.trace(s"getByRulesCompliance - Compute result in ${t10 - t9} ms")
      result
   }
 }

  def getRuleCompliance(ruleId: RuleId, level: Option[Int]): Box[ByRuleRuleCompliance] = {
    for {
      rule    <- rulesRepo.get(ruleId)
      reports <- getByRulesCompliance(Seq(rule), level)
      report  <- reports.find( _.id == ruleId).notOptional(s"No reports were found for rule with ID '${ruleId.serialize}'")
    } yield {
      report
    }
  }.toBox

  def getRulesCompliance(level: Option[Int]): Box[Seq[ByRuleRuleCompliance]] = {
    for {
      rules   <- rulesRepo.getAll()
      reports <- getByRulesCompliance(rules, level)
    } yield {
      reports
    }
  }.toBox

  /**
   * Get the compliance for everything
   */
  private[this] def getByNodesCompliance(onlyNode: Option[NodeId]): IOResult[Seq[ByNodeNodeCompliance]] = {

    for {
<<<<<<< HEAD
      rules        <- rulesRepo.getAll()
      groupLib     <- nodeGroupRepo.getFullGroupLibrary()
      directiveLib <- directiveRepo.getFullDirectiveLibrary().map(_.allDirectives)
=======
      rules        <- rulesRepo.getAll().toBox
      allGroups    <- nodeGroupRepo.getAllNodeIds().toBox
      directiveLib <- directiveRepo.getFullDirectiveLibrary().map(_.allDirectives).toBox
>>>>>>> eec56780
      allNodeInfos <- nodeInfoService.getAll()
      nodeInfos    <- onlyNode match {
                        case None => allNodeInfos.succeed
                        case Some(id) => allNodeInfos.get(id).map(info => Map(id -> info)).notOptional(s"The node with ID '${id.value}' is not known on Rudder")
                      }
      compliance   <- getGlobalComplianceMode().toIO
      reports      <- reportingService.findRuleNodeStatusReports(
                        nodeInfos.keySet, rules.map(_.id).toSet
                      ).toIO
    } yield {

      //get nodeIds by rules
      val nodeByRules = rules.map { rule =>
        (rule, RoNodeGroupRepository.getNodeIds(allGroups, rule.targets, allNodeInfos) )
      }

      val ruleMap = rules.map(r => (r.id,r)).toMap
      // get an empty-initialized array of compliances to be used
      // as defaults
      val initializedCompliances : Map[NodeId, ByNodeNodeCompliance] = {
        nodeInfos.map { case (nodeId, nodeInfo) =>
          val rulesForNode = nodeByRules.collect { case (rule, nodeIds) if(nodeIds.contains(nodeId)) => rule }

          (nodeId, ByNodeNodeCompliance(
              nodeId
            , nodeInfos.get(nodeId).map(_.hostname).getOrElse("Unknown node")
            , ComplianceLevel(noAnswer = rulesForNode.size)
            , compliance.mode
            , (rulesForNode.map { rule =>
                ByNodeRuleCompliance(
                    rule.id
                  , rule.name
                  , ComplianceLevel(noAnswer = rule.directiveIds.size)
                  , rule.directiveIds.map { rid => ByNodeDirectiveCompliance(rid, directiveLib.get(rid).map(_._2.name).getOrElse("Unknown Directive"), ComplianceLevel(noAnswer = 1), Map())}.toSeq
                )
              }).toSeq
          ))
        }.toMap
      }

      //for each rule for each node, we want to have a
      //directiveId -> reporttype map
      val nonEmptyNodes = reports.map { case (nodeId, status) =>
        (
          nodeId,
          ByNodeNodeCompliance(
              nodeId
            , nodeInfos.get(nodeId).map(_.hostname).getOrElse("Unknown node")
            , ComplianceLevel.sum(status.reports.map(_.compliance))
            , compliance.mode
            , status.reports.toSeq.map(r =>
               ByNodeRuleCompliance(
                    r.ruleId
                  , ruleMap.get(r.ruleId).map(_.name).getOrElse("Unknown rule")
                  , r.compliance
                  , r.directives.toSeq.map { case (_, directiveReport) => ByNodeDirectiveCompliance(directiveReport,directiveLib.get(directiveReport.directiveId).map(_._2.name).getOrElse("Unknown Directive")) }
                )
              )
          )
        )
      }.toMap

      //return the full list, even for non responding nodes/directives
      //but override with values when available.
      (initializedCompliances ++ nonEmptyNodes).values.toSeq

    }
  }

  def getNodeCompliance(nodeId: NodeId): Box[ByNodeNodeCompliance] = {
    for {
      reports <- this.getByNodesCompliance(Some(nodeId)).toBox
      report  <- Box(reports.find( _.id == nodeId)) ?~! s"No reports were found for node with ID '${nodeId.value}'"
    } yield {
      report
    }

  }

  def getNodesCompliance(): Box[Seq[ByNodeNodeCompliance]] = {
    this.getByNodesCompliance(None).toBox
  }

  def getGlobalCompliance(): Box[Option[(ComplianceLevel, Long)]] = {
    this.reportingService.getGlobalUserCompliance()
  }
}
<|MERGE_RESOLUTION|>--- conflicted
+++ resolved
@@ -257,24 +257,14 @@
    * level 3 includes components, but not nodes
    * level 4 includes the nodes
    */
-<<<<<<< HEAD
  private[this] def getByRulesCompliance(rules: Seq[Rule], level: Option[Int]) : IOResult[Seq[ByRuleRuleCompliance]] = {
    val computedLevel = level.getOrElse(10)
 
    for {
       t1            <- currentTimeMillis
-      groupLib      <- nodeGroupRepo.getFullGroupLibrary()
+      allGroups     <- nodeGroupRepo.getAllNodeIds()
       t2            <- currentTimeMillis
-      _             <- TimingDebugLoggerPure.trace(s"getByRulesCompliance - getFullGroupLibrary in ${t2 - t1} ms")
-=======
- private[this] def getByRulesCompliance(rules: Seq[Rule], level: Option[Int]) : Box[Seq[ByRuleRuleCompliance]] = {
-    val computedLevel = level.getOrElse(10)
-    val t1 = System.currentTimeMillis()
-    for {
-      allGroups      <- nodeGroupRepo.getAllNodeIds().toBox
-      t2             = System.currentTimeMillis()
-      _              = logger.trace(s"getByRulesCompliance - getFullGroupLibrary in ${t2 - t1} ms")
->>>>>>> eec56780
+      _             <- TimingDebugLoggerPure.trace(s"getByRulesCompliance - nodeGroupRepo.getAllNodeIds in ${t2 - t1} ms")
 
       // this can be optimized, as directive only happen for level=2
       directives    <- if (computedLevel >= 2 ) {
@@ -451,15 +441,9 @@
   private[this] def getByNodesCompliance(onlyNode: Option[NodeId]): IOResult[Seq[ByNodeNodeCompliance]] = {
 
     for {
-<<<<<<< HEAD
       rules        <- rulesRepo.getAll()
-      groupLib     <- nodeGroupRepo.getFullGroupLibrary()
+      allGroups    <- nodeGroupRepo.getAllNodeIds()
       directiveLib <- directiveRepo.getFullDirectiveLibrary().map(_.allDirectives)
-=======
-      rules        <- rulesRepo.getAll().toBox
-      allGroups    <- nodeGroupRepo.getAllNodeIds().toBox
-      directiveLib <- directiveRepo.getFullDirectiveLibrary().map(_.allDirectives).toBox
->>>>>>> eec56780
       allNodeInfos <- nodeInfoService.getAll()
       nodeInfos    <- onlyNode match {
                         case None => allNodeInfos.succeed
