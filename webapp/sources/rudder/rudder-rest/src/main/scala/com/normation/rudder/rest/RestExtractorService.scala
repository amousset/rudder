/*
*************************************************************************************
* Copyright 2013 Normation SAS
*************************************************************************************
*
* This file is part of Rudder.
*
* Rudder is free software: you can redistribute it and/or modify
* it under the terms of the GNU General Public License as published by
* the Free Software Foundation, either version 3 of the License, or
* (at your option) any later version.
*
* In accordance with the terms of section 7 (7. Additional Terms.) of
* the GNU General Public License version 3, the copyright holders add
* the following Additional permissions:
* Notwithstanding to the terms of section 5 (5. Conveying Modified Source
* Versions) and 6 (6. Conveying Non-Source Forms.) of the GNU General
* Public License version 3, when you create a Related Module, this
* Related Module is not considered as a part of the work and may be
* distributed under the license agreement of your choice.
* A "Related Module" means a set of sources files including their
* documentation that, without modification of the Source Code, enables
* supplementary functions or services in addition to those offered by
* the Software.
*
* Rudder is distributed in the hope that it will be useful,
* but WITHOUT ANY WARRANTY; without even the implied warranty of
* MERCHANTABILITY or FITNESS FOR A PARTICULAR PURPOSE.  See the
* GNU General Public License for more details.
*
* You should have received a copy of the GNU General Public License
* along with Rudder.  If not, see <http://www.gnu.org/licenses/>.

*
*************************************************************************************
*/

package com.normation.rudder.rest

import java.io.StringReader

import com.normation.cfclerk.services.TechniqueRepository
import com.normation.inventory.domain.NodeId
import com.normation.rudder.api.{AclPath, ApiAccountId, ApiAccountName, ApiAclElement, HttpAction, ApiAuthorization => ApiAuthz}
import com.normation.rudder.domain.nodes.NodeGroupCategoryId
import com.normation.rudder.domain.nodes.NodeProperty
import com.normation.rudder.domain.parameters.ParameterName
import com.normation.rudder.domain.policies._
import com.normation.rudder.domain.policies.PolicyMode
import com.normation.rudder.domain.queries.NodeReturnType
import com.normation.rudder.domain.queries.Query
import com.normation.rudder.domain.queries.QueryReturnType
import com.normation.rudder.domain.workflows._
import com.normation.rudder.repository._
import com.normation.rudder.rule.category.RuleCategoryId
import com.normation.rudder.services.queries.CmdbQueryParser
import com.normation.rudder.services.queries.CmdbQueryParser._
import com.normation.rudder.services.queries.JsonQueryLexer
import com.normation.rudder.services.queries.StringCriterionLine
import com.normation.rudder.services.queries.StringQuery
import com.normation.rudder.rest.data._
import com.normation.utils.Control._
import net.liftweb.common._
import net.liftweb.http.Req
import net.liftweb.json.{JObject, _}
import net.liftweb.json.JsonDSL._
import com.normation.rudder.repository.json.DataExtractor.CompleteJson
import com.normation.inventory.domain.AgentType
import com.normation.inventory.domain.Version
import com.normation.rudder.domain.nodes.NodePropertyProvider
import com.normation.rudder.web.services.UserPropertyService
import com.normation.rudder.web.services.ReasonBehavior
import com.normation.rudder.repository.ldap.NodeStateEncoder
import com.normation.rudder.ncf.BundleName
import com.normation.rudder.ncf.GenericMethod
import com.normation.rudder.ncf.MethodCall
import com.normation.rudder.ncf.ParameterId
import com.normation.rudder.ncf.MethodParameter
import com.normation.rudder.ncf.TechniqueParameter
import com.normation.rudder.ncf.{Technique => NcfTechnique}
import com.normation.rudder.api.ApiAuthorizationKind
import com.normation.rudder.ncf.ResourceFile
import com.normation.rudder.services.workflows.WorkflowLevelService
import com.normation.rudder.web.components.DateFormaterService
import com.normation.utils.Control
import com.normation.box._
import com.normation.rudder.ncf.ResourceFileState
import com.normation.cfclerk.domain.Technique
import com.normation.cfclerk.domain.TechniqueId
import com.normation.cfclerk.domain.TechniqueName
import com.normation.cfclerk.domain.TechniqueVersion
import com.normation.inventory.domain.InventoryError
import com.normation.inventory.domain.SecurityToken
import com.normation.rudder.ncf.Constraint._
import com.normation.rudder.repository.json.DataExtractor.OptionnalJson
import com.normation.utils.StringUuidGenerator
import org.bouncycastle.asn1.x509.SubjectPublicKeyInfo
import org.bouncycastle.openssl.PEMParser
import com.normation.errors._
import com.normation.inventory.domain.Certificate
import com.normation.inventory.domain.KeyStatus
import com.normation.inventory.domain.PublicKey
import com.normation.rudder.ncf.ParameterType.ParameterTypeService
import org.bouncycastle.cert.X509CertificateHolder
import zio._
import zio.syntax._

final case class RestExtractorService (
    readRule             : RoRuleRepository
  , readDirective        : RoDirectiveRepository
  , readGroup            : RoNodeGroupRepository
  , techniqueRepository  : TechniqueRepository
  , queryParser          : CmdbQueryParser with JsonQueryLexer
  , userPropertyService  : UserPropertyService
  , workflowLevelService : WorkflowLevelService
  , uuidGenerator        : StringUuidGenerator
  , parameterTypeService : ParameterTypeService
) extends Loggable {

  import com.normation.rudder.repository.json.DataExtractor.OptionnalJson._
  /*
   * Params Extractors
   */

  private[this] def extractOneValue[T] (params : Map[String, List[String]], key : String)( to : (String) => Box[T] = ( (value:String) => Full(value))) = {
    params.get(key) match {
      case None               => Full(None)
      case Some(value :: Nil) => to(value).map(Some(_))
      case _                  => Failure(s"updateRule should contain only one value for $key")
    }
  }

  private[this] def extractList[T] (params : Map[String, List[String]], key: String)(to: (List[String]) => Box[T]) : Box[Option[T]] = {
    params.get(key) match {
      case None       => Full(None)
      case Some(list) => to(list).map(Some(_))
    }
  }

  /*
   * Convert value functions
   */
  private[this] def toBoolean (value : String) : Box[Boolean] = {
    value match {
      case "true"  => Full(true)
      case "false" => Full(false)
      case _       => Failure(s"value for boolean should be true or false instead of ${value}")
    }
  }

  private[this] def toNodeStatusAction (value : String) : Box[NodeStatusAction] = {
    value.toLowerCase match {
      case "accept" | "accepted"  => Full(AcceptNode)
      case "refuse" | "refused" => Full(RefuseNode)
      case "delete" | "deleted" | "removed" => Full(DeleteNode)
      case _       => Failure(s"value for nodestatus action should be accept, refuse, delete")
    }
  }
  private[this] def toInt (value:String) : Box[Int] = {
    try {
      Full(value.toInt)
    } catch  {
      case _ : java.lang.NumberFormatException => Failure(s"value for integer should be an integer instead of ${value}")
    }
  }

  private[this] def toQuery (value:String) : Box[Query] = {
    queryParser(value)
  }

  private[this] def toQueryCriterion (value:String) : Box[List[StringCriterionLine]] = {
    JsonParser.parseOpt(value) match {
      case None => Failure("Could not parse 'select' cause in api query ")
      case Some(value) =>
        // Need to encapsulate this in a json Object, so it parse correctly
        val json  = (CRITERIA -> value)
        queryParser.parseCriterionLine(json)
    }
  }

  private[this] def toQueryReturnType (value:String) : Box[QueryReturnType] = {
    QueryReturnType(value).toBox
  }

  private[this] def toQueryComposition (value:String) : Box[Option[String]] = {
    Full(Some(value))
  }

  private[this] def toMinimalSizeString (minimalSize : Int) (value:String) : Box[String] = {
    if (value.size >= minimalSize){
      Full(value)
    }
    else {
      Failure(s"$value must be at least have a ${minimalSize} character size")
    }
  }

  private[this] def toParameterName (value:String) : Box[ParameterName] = {
      toMinimalSizeString(1)(value) match {
        case Full(value) =>
          if (ParameterName.patternName.matcher(value).matches)
            Full(ParameterName(value))
          else Failure(s"Parameter Name should be respect the following regex : ${ParameterName.patternName.pattern()}")

        case eb : EmptyBox => eb ?~! "Parameter Name should not be empty"
      }
  }

  private[this] def toDirectiveParam (value:String) : Box[Map[String,Seq[String]]] = {
    parseSectionVal(parse(value)).map(SectionVal.toMapVariables(_))
  }

  private[this] def extractJsonDirectiveParam (json: JValue ): Box[Option[Map[String,Seq[String]]]] = {
    json \ "parameters" match {
      case JObject(Nil) => Full(None)
      case x@JObject(_) => parseSectionVal(x).map(x => Some(SectionVal.toMapVariables(x)))
      case _            => Failure(s"The value for parameter 'parameters' is malformed.")
    }
  }

  private[this] def toNodeGroupCategoryId (value:String) : Box[NodeGroupCategoryId] = {
    readGroup.getGroupCategory(NodeGroupCategoryId(value)).map(_.id).toBox ?~ s"Node group '$value' not found"
  }
  private[this] def toRuleCategoryId (value:String) : Box[RuleCategoryId] = {
  Full(RuleCategoryId(value))
  //Call to   readRule.getRuleCategory(NodeGroupCategoryId(value)).map(_.id) ?~ s"Directive '$value' not found"
  }

  private[this] def toGroupCategoryId (value:String) : Box[NodeGroupCategoryId] = {
    Full(NodeGroupCategoryId(value))
  }
  private[this] def toDirectiveId (value:String) : Box[DirectiveId] = {
    readDirective.getDirective(DirectiveId(value)).notOptional(s"Directive '$value' not found").map(_.id).toBox
  }

  private[this] def toApiAccountId (value:String) : Box[ApiAccountId] = {
    Full(ApiAccountId(value))
  }

  private[this] def toApiAccountName (value:String) : Box[ApiAccountName] = {
    Full(ApiAccountName(value))
  }

  private[this] def toWorkflowStatus (value : String) : Box[Seq[WorkflowNodeId]] = {
    val possiblestates = workflowLevelService.getWorkflowService().stepsValue
    value.toLowerCase match {
      case "open" => Full(workflowLevelService.getWorkflowService().openSteps)
      case "closed" => Full(workflowLevelService.getWorkflowService().closedSteps)
      case "all" =>  Full(possiblestates)
      case value => possiblestates.find(_.value.toLowerCase == value) match {
        case Some(state) => Full(Seq(state))
        case None => Failure(s"'${value}' is not a possible state for change requests")
      }
    }
  }

  private[this] def toWorkflowTargetStatus (value : String) : Box[WorkflowNodeId] = {
    val possiblestates = workflowLevelService.getWorkflowService().stepsValue
    possiblestates.find(_.value.toLowerCase == value.toLowerCase) match {
      case Some(state) => Full(state)
      case None => Failure(s"'${value}' is not a possible state for change requests, availabled values are: ${possiblestates.mkString("[ ", ", ", " ]")}")
    }
  }

  private[this] def toNodeDetailLevel (value:String) : Box[NodeDetailLevel] = {
    val fields = value.split(",")
    if (fields.contains("full")) {
       Full(FullDetailLevel)
    } else {
      val base = {
        if (fields.contains("minimal")) {
          MinimalDetailLevel
        } else {
          DefaultDetailLevel
        }
      }
      val customFields = fields.filter{
        field =>
          field != "minimal" &&
          field != "default" &&
          NodeDetailLevel.allFields.contains(field)
      }
      if (customFields.isEmpty) {
        Full(base)
      } else {
        val customLevel = CustomDetailLevel(base,customFields.toSet)
        Full(customLevel)
      }
    }
  }

  /*
   * Converting ruletarget.
   *
   * We support two use cases, in both json and parameters mode:
   * - simple rule target name (list of string) =>
   *   converted into a list of included target
   * - full-fledge include/exclude
   *   converted into one composite target.
   *
   * For now, it is an error to give several include/exclude,
   * as of Rudder 3.0, the UI does not know how to handle it.
   *
   * So in all case, the result is exactly ONE target.
   */
  private[this] def toRuleTarget(parameters: Map[String, List[String]], key:String ): Box[Option[RuleTarget]] = {
    parameters.get(key) match {
      case Some(values) =>
        sequence(values) { value => RuleTarget.unser(value) }.flatMap { mergeTarget }
      case None => Full(None)
    }
  }

  private[this] def toRuleTarget(json:JValue, key:String ): Box[Option[RuleTarget]] = {
    for {
      targets <- sequence((json \\ key).children) { child =>
                   child match {
                     case JArray(values) =>
                       sequence(values.children) { value => RuleTarget.unserJson(value) }.flatMap { mergeTarget }
                     case x              => RuleTarget.unserJson(x).map(Some(_))
                   }
                 }
      merged  <- mergeTarget(targets.flatten)
    } yield {
      merged
    }
  }

  private[this] def mergeTarget(seq: Seq[RuleTarget]): Box[Option[RuleTarget]] = {
    seq match {
      case Seq() => Full(None)
      case head +: Seq() => Full(Some(head))
      case several =>
        //if we have only simple target, build a composite including
        if(several.exists( x => x.isInstanceOf[CompositeRuleTarget])) {
          Failure("Composing several composite target with include/exclude is not supported now, please only one composite target.")
        } else {
          Full(Some(RuleTarget.merge(several.toSet)))
        }
    }
  }

  /*
   * Convert List Functions
   */
  private[this] def convertListToDirectiveId (values : Seq[String]) : Box[Set[DirectiveId]] = {
    sequence(values){ toDirectiveId }.map(_.toSet)
  }

  private[this] def convertListToNodeId (values : List[String]) : Box[List[NodeId]] = {
    Full(values.map(NodeId(_)))
  }

  def parseSectionVal(root:JValue) : Box[SectionVal] = {

    def parseSectionName(section:JValue) : Box[String] = {
      section \ "name" match {
        case JString(sectionName) => Full(sectionName)
        case a => Failure(s"A section should be an object with a 'name' element, you got: ${net.liftweb.json.compactRender(section)}")
      }
    }

    def parseSection(section:JValue) : Box[(String, SectionVal)] = {
      section \ "section" match {
        case values : JObject => recValParseSection(values)
        case _ => Failure(s"A 'section' section should be an object containing a 'section' element (ie: { 'section' : ... }), you got: ${net.liftweb.json.compactRender(section)}")
      }

    }

    def parseSections(section:JValue) : Box[Map[String,Seq[SectionVal]]] = {
      section \ "sections" match {
        case JNothing => Full(Map())
<<<<<<< HEAD
        case JArray(sections) => (sequence (sections.toSeq) (parseSection)).map(_.groupMap(_._1)(_._2))
        case a => Failure("Missing required attribute 'name' for <section>: " + section)
=======
        case JArray(sections) => (sequence (sections.toSeq) (parseSection)).map(_.groupBy(_._1).mapValues(_.map(_._2)))
        case a => Failure(s"A 'sections' element in a section should either be empty (no child section), or an array of section element, you got: ${net.liftweb.json.compactRender(a)}")
>>>>>>> 27d371aa
      }
    }

    def parseVar (varSection :JValue) : Box[(String,String)] = {
      varSection \ "var" match {
        case varObject : JObject =>
          (varObject \ "name", varObject \ "value") match {
            case (JString(varName), JString(varValue)) => Full((varName,varValue))
            case _ => Failure(s"A var object should be an object containing a 'name' and a 'value' element (ie: { 'name' : ..., 'value' : ... }), you got: ${net.liftweb.json.compactRender(varObject)}")
          }
        case _ => Failure(s"A 'var' section should be an object containing a 'var' element, containing an object with a 'name' and 'value' element (ie: { 'var' : { 'name' : ..., 'value' : ... } }, you got: ${net.liftweb.json.compactRender(varSection)}")
      }
    }
    def parseSectionVars(section:JValue) : Box[Map[String,String]] = {
      section \ "vars" match {
        case JNothing => Full(Map())
        case JArray(vars) => (sequence(vars)(parseVar)).map(_.toMap)
        case a => Failure(s"A 'vars' element in a section should either be empty (no variable), or an array of var sections, you got: ${net.liftweb.json.compactRender(a)}")
      }
    }

    def recValParseSection(section:JValue) : Box[(String, SectionVal)] = {
      for {
        sectionName <- parseSectionName(section)
        vars <- parseSectionVars(section)
        sections <-parseSections(section)
      } yield {
        (sectionName,SectionVal(sections,vars))
      }
    }

    for {
      (_ , sectionVal) <- parseSection(root)
    } yield {
      sectionVal
    }
  }

  /*
   * Data extraction functions
   */
  def extractPrettify (params : Map[String,List[String]]) : Boolean = {
    extractOneValue(params, "prettify")(toBoolean).map(_.getOrElse(false)).getOrElse(false)
  }

  def extractReason (req : Req) : Box[Option[String]] = {
    import ReasonBehavior._
    userPropertyService.reasonsFieldBehavior match {
      case Disabled  => Full(None)
      case mode =>
        val reason = extractString("reason")(req)(Full(_))
        mode match {
          case Mandatory =>
            reason match {
              case Full(None) =>  Failure("Reason field is mandatory and should be at least 5 characters long")
              case Full(Some(v)) if v.size < 5 => Failure("Reason field should be at least 5 characters long")
              case _ => reason
            }
          case Optionnal => reason
        }
    }
  }

  def extractChangeRequestName (req : Req) : Box[Option[String]] = {
    extractString("changeRequestName")(req)(Full(_))
  }

  def extractChangeRequestDescription (req : Req) : String = {
    extractString("changeRequestDescription")(req)(Full(_)).getOrElse(None).getOrElse("")
  }

  def extractNodeStatus (params : Map[String,List[String]]) : Box[NodeStatusAction] = {
    extractOneValue(params, "status")(toNodeStatusAction) match {
      case Full(Some(status)) => Full(status)
      case Full(None) => Failure("node status should not be empty")
      case eb:EmptyBox => eb ?~ "error with node status"
    }
  }

  def extractParameterName (params : Map[String,List[String]]) : Box[ParameterName] = {
     extractOneValue(params, "id")(toParameterName) match {
       case Full(None) => Failure("Parameter id should not be empty")
       case Full(Some(value)) => Full(value)
       case eb:EmptyBox => eb ?~ "Error while fetch parameter Name"
     }
  }

  def extractWorkflowStatus (params : Map[String,List[String]]) : Box[Seq[WorkflowNodeId]] = {
    extractOneValue(params, "status")(toWorkflowStatus) match {
       case Full(None) => Full(workflowLevelService.getWorkflowService().openSteps)
       case Full(Some(value)) => Full(value)
       case eb:EmptyBox => eb ?~ "Error while fetching workflow status"
     }
  }

  def extractWorkflowTargetStatus (params : Map[String,List[String]]) : Box[WorkflowNodeId] = {
    extractOneValue(params, "status")(toWorkflowTargetStatus) match {
      case Full(Some(value)) => Full(value)
      case Full(None) => Failure("workflow status should not be empty")
      case eb:EmptyBox => eb ?~ "Error while fetching workflow status"
    }
  }

  def extractChangeRequestInfo (params : Map[String,List[String]]) : Box[APIChangeRequestInfo] = {
   def ident = (value : String) => Full(value)
   for {
     name        <- extractOneValue(params, "name")(ident)
     description <- extractOneValue(params, "description")(ident)
   } yield {
     APIChangeRequestInfo(name,description)
   }
  }

  def extractNodeIds (params : Map[String,List[String]]) : Box[Option[List[NodeId]]] = {
    extractList(params, "nodeId")(convertListToNodeId)
  }

  def extractTechnique(optTechniqueName: Option[TechniqueName], opTechniqueVersion: Option[TechniqueVersion]) :  Box[Technique] = {
    optTechniqueName match {
      case Some(techniqueName) =>
        opTechniqueVersion match {
          case Some(version) =>
            techniqueRepository.getTechniqueVersions(techniqueName).find(_ == version) match {
              case Some(version) => techniqueRepository.get(TechniqueId(techniqueName,version)) match {
                case Some(technique) => Full(technique)
                case None => Failure(s" Technique ${techniqueName} version ${version} is not a valid Technique")
              }
              case None => Failure(s" version ${version} of Technique ${techniqueName}  is not valid")
            }
          case None => techniqueRepository.getLastTechniqueByName(techniqueName) match {
            case Some(technique) => Full(technique)
            case None => Failure( s"Error while fetching last version of technique ${techniqueName}")
          }
        }
      case None => Failure("techniqueName should not be empty")
    }
  }

  def checkTechniqueVersion (techniqueName: TechniqueName, techniqueVersion: Option[TechniqueVersion])  = {
     techniqueVersion match {
          case Some(version) =>
            techniqueRepository.getTechniqueVersions(techniqueName).find(_ == version) match {
              case Some(version) => Full(Some(version))
              case None => Failure(s" version ${version} of Technique ${techniqueName}  is not valid")
            }
          case None => Full(None)
     }
  }

  def extractNodeGroupCategoryId (params :  Map[String,List[String]]) : Box[NodeGroupCategoryId] ={
    extractOneValue(params, "nodeGroupCategory")(toNodeGroupCategoryId) match {
      case Full(Some(category)) => Full(category)
      case Full(None) => Failure("nodeGroupCategory cannot be empty")
      case eb:EmptyBox => eb ?~ "error when deserializing node group category"
    }
  }

  def toTag (s : String) : Box[Tag] = {
    import Tag._
    val list =  s.split(":")
    val name = list.headOption.getOrElse(s)
    val value = list.tail.headOption.getOrElse("")
    Full(Tag(name,value))
  }
  def extractRule (params : Map[String,List[String]]) : Box[RestRule] = {

    for {
      name             <- extractOneValue(params,"displayName")(toMinimalSizeString(3))
      category         <- extractOneValue(params, "category")(toRuleCategoryId)
      shortDescription <- extractOneValue(params,"shortDescription")()
      longDescription  <- extractOneValue(params,"longDescription")()
      enabled          <- extractOneValue(params,"enabled")( toBoolean)
      directives       <- extractList(params,"directives")( convertListToDirectiveId)
      target           <- toRuleTarget(params,"targets")
      tagsList         <- extractList(params, "tags")(sequence(_)(toTag))
      tags             = tagsList.map(t => Tags(t.toSet))
    } yield {
      RestRule(name, category, shortDescription, longDescription, directives, target.map(Set(_)), enabled, tags)
    }
  }

  def extractRuleCategory (params : Map[String,List[String]]) : Box[RestRuleCategory] = {

    for {
      name        <- extractOneValue(params,"name")(toMinimalSizeString(3))
      description <- extractOneValue(params, "description")()
      parent      <- extractOneValue(params,"parent")(toRuleCategoryId)
    } yield {
      RestRuleCategory(name, description, parent)
    }
  }

  def extractGroup (params : Map[String,List[String]]) : Box[RestGroup] = {
    for {
      id          <- extractOneValue(params, "id")()
      name        <- extractOneValue(params, "displayName")(toMinimalSizeString(3))
      description <- extractOneValue(params, "description")()
      enabled     <- extractOneValue(params, "enabled")( toBoolean)
      dynamic     <- extractOneValue(params, "dynamic")( toBoolean)
      query       <- extractOneValue(params, "query")(toQuery)
      _           <- if (query.map(_.criteria.size > 0).getOrElse(true)) Full("Query has at least one criteria") else Failure("Query should containt at least one criteria")
      category    <- extractOneValue(params, "category")(toGroupCategoryId)
    } yield {
      RestGroup(id,name,description,query,dynamic,enabled,category)
    }
  }

  def extractGroupCategory (params : Map[String,List[String]]) : Box[RestGroupCategory] = {

    for {
      name        <- extractOneValue(params,"name")(toMinimalSizeString(3))
      description <- extractOneValue(params, "description")()
      parent      <- extractOneValue(params,"parent")(toNodeGroupCategoryId)
    } yield {
      RestGroupCategory(name, description, parent)
    }
  }

  def extractParameter (params : Map[String,List[String]]) : Box[RestParameter] = {
    for {
      description <- extractOneValue(params, "description")()
      overridable <- extractOneValue(params, "overridable")( toBoolean)
      value       <- extractOneValue(params, "value")()
    } yield {
      RestParameter(value,description,overridable)
    }
  }

  /*
   * Looking for parameter: "properties=foo=bar"
   * ==> set foo to bar; delete baz, set plop to plop.
   */
  def extractNodeProperties (params : Map[String, List[String]]) : Box[Option[Seq[NodeProperty]]] = {
    // properties coming from the API are always provider=rudder / mode=read-write

    extractList(params, "properties") { props =>
      val splitted = props.map { prop =>
        val parts = prop.split('=')
        if(parts.size == 1) NodeProperty(parts(0), "", None)
        //here, we should parse parts(1) and only fallback to string if not successful.
        else NodeProperty(parts(0), parts(1), None)
      }
      Full(splitted)
    }
  }


  // for the key, we don't have type / agent here. We are just looking if the string is a valid PEM
  // and choose between certificate / public key
  def parseAgentKey(key: String): Box[SecurityToken] = {
    IO.effect {
      (new PEMParser(new StringReader(key))).readObject()
    }.mapError { ex =>
      InventoryError.CryptoEx(s"Key '${key}' cannot be parsed as a public key", ex)
    }.flatMap { obj =>
      obj match {
        case _: SubjectPublicKeyInfo  => PublicKey(key).succeed
        case _: X509CertificateHolder => Certificate(key).succeed
        case _ => InventoryError.Crypto(s"Provided agent key is in an unknown format. Please use a certificate or public key in PEM format").fail
      }
    }.toBox
  }

  def extractNode (params : Map[String, List[String]]) : Box[RestNode] = {


    for {
      properties <- extractNodeProperties(params)
      mode       <- extractOneValue(params, "policyMode")(PolicyMode.parseDefault(_).toBox)
      state      <- extractOneValue(params, "state")(x => NodeStateEncoder.dec(x).toOption)
      keyValue   <- extractOneValue(params, "agentKey.value") (x => parseAgentKey(x))
      keyStatus  <- extractOneValue(params, "agentKey.status") (x => KeyStatus(x).toBox)
    } yield {
      RestNode(properties, mode, state, keyValue, keyStatus)
    }
  }

  /*
   * expecting json:
   * { "properties": [
   *    {"name":"foo" , "value":"bar"  }
   * ,  {"name":"baz" , "value": ""    }
   * ,  {"name":"plop", "value":"plop" }
   * ] }
   */

  private[this] def extractNodeProperty(json : JValue) : Box[NodeProperty] = {
    ( (json \ "name"), (json \ "value") ) match {
      case ( JString(nameValue), value ) =>
        val provider = (json \ "provider") match {
          case JString(value) => Some(NodePropertyProvider(value))
          //if not defined of not a string, use default
          case _              => None
        }

        Full(NodeProperty(nameValue, value, provider))
      case (a, b)  =>
        Failure(s"""Error when trying to parse new property: '${compactRender(json)}'. The awaited format is: {"name": string, "value": json}""")
    }
  }

  def extractNodePropertiesrFromJSON (json : JValue) : Box[RestNodeProperties] = {
    import com.normation.utils.Control.sequence
    for {
      props <- json \ "properties" match {
        case JArray(props) => Full(props)
        case x             => Failure(s"""Error: the given parameter is not a JSON object with a 'properties' key""")
      }
      seq   <- sequence(props) { extractNodeProperty}
    } yield {
      RestNodeProperties(Some(seq))
    }
  }

  def extractNodePropertiesFromJSON (json : JValue) : Box[Option[Seq[NodeProperty]]] = {
    import com.normation.utils.Control.sequence
    json \ "properties" match {
        case JArray(props) => sequence(props){extractNodeProperty}.map(Some(_))
        case JNothing      => Full(None)
        case x             => Failure(s"""Error: the given parameter is not a JSON object with a 'properties' key""")
    }
  }

  def extractNodeFromJSON (json : JValue) : Box[RestNode] = {
    for {
      properties <- extractNodePropertiesFromJSON(json)
      mode       <- extractJsonString(json, "policyMode", PolicyMode.parseDefault(_).toBox)
      state      <- extractJsonString(json, "state", x => NodeStateEncoder.dec(x).toOption)
      agentKey   =  json \ "agentKey"
      keyValue   <- extractJsonString(agentKey, "value", x => parseAgentKey(x))
      keyStatus  <- extractJsonString(agentKey, "status", x => KeyStatus(x).toBox)
    } yield {
      RestNode(properties, mode, state, keyValue, keyStatus)
    }
  }

  /*
   * Looking for parameter: "level=2"
   */
  def extractComplianceLevel(params : Map[String, List[String]]) : Box[Option[Int]] = {
    params.get("level") match {
      case None | Some(Nil) => Full(None)
      case Some(h :: tail) => //only take into account the first level param is several are passed
        try { Full(Some(h.toInt)) }
        catch {
          case ex:NumberFormatException => Failure(s"level (displayed level of compliance details) must be an integer, was: '${h}'")
        }
    }
  }

  def extractRule(req : Req) : Box[RestRule] = {
    req.json match {
      case Full(json) => extractRuleFromJSON(json)
      case _          => extractRule(req.params)
    }
  }

  def extractDirective(req : Req) : Box[RestDirective] = {
    req.json match {
      case Full(json) => extractDirectiveFromJSON(json)
      case _          => extractDirective(req.params)
    }
  }

  def extractDirective (params : Map[String,List[String]]) : Box[RestDirective] = {
    for {
      name             <- (extractOneValue(params, "name")(toMinimalSizeString(3)), extractOneValue(params, "displayName")(toMinimalSizeString(3))) match {
                            case (res@Full(Some(name)),_) => res
                            case (_,res@Full(Some(name))) => res
                            case (Full(None),Full(None)) => Full(None)
                            case (eb : EmptyBox,_) => eb
                            case (_, eb: EmptyBox) => eb
                          }
      shortDescription <- extractOneValue(params, "shortDescription")()
      longDescription  <- extractOneValue(params, "longDescription")()
      enabled          <- extractOneValue(params, "enabled")( toBoolean)
      priority         <- extractOneValue(params, "priority")(toInt)
      parameters       <- extractOneValue(params, "parameters")(toDirectiveParam)
      techniqueName    <- extractOneValue(params, "techniqueName")(x => Full(TechniqueName(x)))
      techniqueVersion <- extractOneValue(params, "techniqueVersion")(x => Full(TechniqueVersion(x)))
      policyMode       <- extractOneValue(params, "policyMode")(PolicyMode.parseDefault(_).toBox)
      tagsList         <- extractList(params, "tags")(sequence(_)(toTag))
      tags             = tagsList.map(t => Tags(t.toSet))
    } yield {
      RestDirective(name,shortDescription,longDescription,enabled,parameters,priority, techniqueName, techniqueVersion, policyMode,tags)
    }
  }

  def toTagJson(json : JValue) = {
    import Tag._
    json match { case JObject(JField(name,JString(value)) :: Nil) => Full(Tag(name,value))
    case _ => Failure("Not valid format for tags")
    }
  }

  def extractRuleFromJSON (json : JValue) : Box[RestRule] = {
    for {
      name             <- extractJsonString(json, "displayName", toMinimalSizeString(3))
      category         <- extractJsonString(json, "category", toRuleCategoryId)
      shortDescription <- extractJsonString(json, "shortDescription")
      longDescription  <- extractJsonString(json, "longDescription")
      directives       <- extractJsonListString(json, "directives", convertListToDirectiveId)
      target           <- toRuleTarget(json, "targets")
      enabled          <- extractJsonBoolean(json,"enabled")
      tags             <- extractTagsFromJson(json \ "tags")  ?~! "Error when extracting Rule tags"
    } yield {
      RestRule(name, category, shortDescription, longDescription, directives, target.map(Set(_)), enabled, tags)
    }
  }

  def extractRuleCategory ( json : JValue ) : Box[RestRuleCategory] = {
    for {
      name        <- extractJsonString(json, "name", toMinimalSizeString(3))
      description <- extractJsonString(json, "description")
      parent      <- extractJsonString(json, "parent", toRuleCategoryId)
    } yield {
      RestRuleCategory(name, description, parent)
    }
  }

  // this extractTagsFromJson is exclusively used when updating TAG in the POST API request. We want to extract tags as a List
  // of {key1,value1 ... keyN,valueN}

 private[this] def extractTagsFromJson(value:JValue): Box[Option[Tags]] = {
    implicit val formats = DefaultFormats
    for {
      jobjects <- Box(value.extractOpt[List[JObject]]) ?~! s"Invalid JSON serialization for Tags ${value}"
      // be careful, we need to use JObject.obj to get the list even if there is duplicated keys,
      // which would be removed with JObject.values
      pairs    <- Control.sequence(jobjects) { o => Control.sequence(o.obj) { case JField(key, v) =>
        v match {
          case JString(s) if(s.nonEmpty) => Full((key, s))
          case _                         => Failure(s"Cannot parse value '${v}' as a valid tag value for tag with name '${key}'")

        }
      }}
    } yield {
      val tags = pairs.flatten
      Some(Tags(tags.map{case(k,v) => Tag(TagName(k),TagValue(v))}.toSet))
    }
  }


  def extractDirectiveFromJSON (json : JValue) : Box[RestDirective] = {
    for {
      name             <- (extractJsonString(json, "name", toMinimalSizeString(3)), extractJsonString(json, "displayName", toMinimalSizeString(3))) match {
                            case (res@Full(Some(name)),_) => res
                            case (_,res@Full(Some(name))) => res
                            case (Full(None),Full(None)) => Full(None)
                            case (eb : EmptyBox,_) => eb
                            case (_, eb: EmptyBox) => eb
                          }
      shortDescription <- extractJsonString(json, "shortDescription")
      longDescription  <- extractJsonString(json, "longDescription")
      enabled          <- extractJsonBoolean(json, "enabled")
      priority         <- extractJsonInt(json,"priority")
      parameters       <- extractJsonDirectiveParam(json)
      techniqueName    <- extractJsonString(json, "techniqueName", x => Full(TechniqueName(x)))
      techniqueVersion <- extractJsonString(json, "techniqueVersion", x => Full(TechniqueVersion(x)))
      policyMode       <- extractJsonString(json, "policyMode", PolicyMode.parseDefault(_).toBox)
      tags             <- extractTagsFromJson(json \ "tags")  ?~! "Error when extracting Directive tags"
    } yield {
      RestDirective(name,shortDescription,longDescription,enabled,parameters,priority,techniqueName,techniqueVersion,policyMode,tags)
    }
  }

  def extractGroupFromJSON (json : JValue) : Box[RestGroup] = {
    for {
      id          <- extractJsonString(json, "id")
      name        <- extractJsonString(json, "displayName", toMinimalSizeString(3))
      description <- extractJsonString(json, "description")
      enabled     <- extractJsonBoolean(json, "enabled")
      dynamic     <- extractJsonBoolean(json, "dynamic")
      stringQuery <- queryParser.jsonParse(json \ "query")
      query       <- queryParser.parse(stringQuery)
      _           <- if (query.criteria.size > 0) Full("Query has at least one criteria") else Failure("Query should containt at least one criteria")
      category    <- extractJsonString(json, "category", toGroupCategoryId)
    } yield {
      RestGroup(id,name,description,Some(query),dynamic,enabled,category)
    }
  }

  def extractGroupCategory ( json : JValue ) : Box[RestGroupCategory] = {
    for {
      name        <- extractJsonString(json,"name", toMinimalSizeString(3))
      description <- extractJsonString(json, "description")
      parent      <- extractJsonString(json,"parent", toNodeGroupCategoryId)
    } yield {
      RestGroupCategory(name, description, parent)
    }
  }

  def extractParameterNameFromJSON (json : JValue) : Box[ParameterName] = {
     extractJsonString(json, "id", toParameterName) match {
       case Full(None) => Failure("Parameter id should not be empty")
       case Full(Some(value)) => Full(value)
       case eb:EmptyBox => eb ?~ "Error while fetch parameter Name"
     }
  }

  def extractParameterFromJSON (json : JValue) : Box[RestParameter] = {
    for {
      description <- extractJsonString(json, "description")
      overridable <- extractJsonBoolean(json, "overridable")
      value       <- extractJsonString(json, "value")
    } yield {
      RestParameter(value,description,overridable)
    }
  }


  /*
   * The ACL list which is exchange between
   */
  def extractApiACLFromJSON (json : JValue) : Box[(AclPath, HttpAction)] = {
    import com.normation.rudder.utils.Utils.eitherToBox
    for {
      path   <- CompleteJson.extractJsonString(json, "path", AclPath.parse)
      action <- CompleteJson.extractJsonString(json, "verb", HttpAction.parse)
    } yield {
      (path, action)
    }
  }

  def extractApiAccountFromJSON (json : JValue) : Box[RestApiAccount] = {
    import com.normation.rudder.utils.Utils.eitherToBox
    for {
      id          <- extractJsonString(json, "id", toApiAccountId)
      name        <- extractJsonString(json, "name", toApiAccountName)
      description <- extractJsonString(json, "description")
      enabled     <- extractJsonBoolean(json, "enabled")
      oldId       <- extractJsonString(json, "oldId", toApiAccountId)
      expirationDefined <- extractJsonBoolean(json, "expirationDateDefined")
      expirationValue  <- extractJsonString(json, "expirationDate", DateFormaterService.parseDateTimePicker)
      authType    <- extractJsonString(json, "authorizationType", ApiAuthorizationKind.parse)

      acl     <- extractJsonArray(json , "acl")((extractApiACLFromJSON _ )).map(_.getOrElse(Nil))
    } yield {

      val auth = authType match {
        case None => None
        case Some(ApiAuthorizationKind.None) => Some(ApiAuthz.None)
        case Some(ApiAuthorizationKind.RO) => Some(ApiAuthz.RO)
        case Some(ApiAuthorizationKind.RW) => Some(ApiAuthz.RW)
        case Some(ApiAuthorizationKind.ACL) => {
          //group by path to get ApiAclElements
          val acls = acl.groupBy(_._1).map { case (p, seq) =>
            ApiAclElement(p, seq.map(_._2).toSet)
          }.toList
          Some(ApiAuthz.ACL(acls))
        }
      }
      val expiration = expirationDefined match {
        case None => None
        case Some(true) => Some(expirationValue)
        case Some(false) => Some(None)
      }
      RestApiAccount(id, name, description, enabled, oldId, expiration, auth)
    }
  }

  def extractNodeIdsFromJson (json : JValue) : Box[Option[List[NodeId]]] = {
    extractJsonListString(json, "nodeId", convertListToNodeId)
  }

  def extractNodeStatusFromJson (json : JValue) : Box[NodeStatusAction] = {
    extractJsonString(json, "status", toNodeStatusAction) match {
      case Full(Some(status)) => Full(status)
      case Full(None) => Failure("node status should not be empty")
      case eb:EmptyBox => eb ?~ "error with node status"
    }
  }

  def extractNodeDetailLevel (params : Map[String,List[String]]) : Box[NodeDetailLevel] = {
    extractOneValue(params,"include")(toNodeDetailLevel) match {
      case Full(Some(level)) => Full(level)
      case Full(None) => Full(DefaultDetailLevel)
      case eb:EmptyBox => eb ?~ "error with node level detail"
    }
  }

  def extractQuery (params : Map[String,List[String]]) : Box[Option[Query]] = {
    extractOneValue(params,"query")(toQuery) match {
      case Full(None) =>
        extractOneValue(params,CRITERIA)(toQueryCriterion) match {
          case Full(None) => Full(None)
          case Full(Some(Nil)) => Failure("Query should at least contain one criteria")
          case Full(Some(criterion)) =>
            for {
              // Target defaults to NodeReturnType
              optType <- extractOneValue(params,TARGET)(toQueryReturnType)
              returnType = optType.getOrElse(NodeReturnType)

              // Composition defaults to None/And
              optComposition <-extractOneValue(params,COMPOSITION)(toQueryComposition)
              composition = optComposition.getOrElse(None)

              // Query may fail when parsing
              stringQuery = StringQuery(returnType,composition,criterion.toList)
              query <- queryParser.parse(stringQuery)
            } yield {
               Some(query)
            }
          case eb:EmptyBox => eb ?~! "error with query"
        }
      case Full(query) =>
        Full(query)
      case eb:EmptyBox => eb ?~! "error with query"
    }
  }

  def extractString[T](key : String) (req : Req)(fun : String => Box[T]) : Box[Option[T]]  = {
    req.json match {
      case Full(json) => json \ key match {
        case JString(value) => fun(value).map(Some(_))
        case JNothing => Full(None)
        case x => Failure(s"Not a valid value for '${key}' parameter, current value is : ${x}")
      }
      case _ =>
        req.params.get(key) match {
          case None => Full(None)
          case Some(head :: Nil) => fun(head).map(Some(_))
          case Some(list) => Failure(s"${list.size} values defined for '${key}' parameter, only one needs to be defined")
        }
    }
  }

  def extractInt[T](key : String) (req : Req)(fun : BigInt => Box[T]) : Box[Option[T]]  = {
    req.json match {
      case Full(json) => json \ key match {
        case JInt(value) => fun(value).map(Some(_))
        case JNothing => Full(None)
        case x => Failure(s"Not a valid value for '${key}' parameter, current value is : ${x}")
      }
      case _ =>
        req.params.get(key) match {
          case None => Full(None)
          case Some(head :: Nil) => try {
            fun(head.toLong).map(Some(_))
          } catch {
            case e : Throwable =>
              Failure(s"Parsing request parameter '${key}' as an integer failed, current value is '${head}'. Error message is: '${e.getMessage}'.")
          }
          case Some(list) => Failure(s"${list.size} values defined for 'id' parameter, only one needs to be defined")
        }
    }
  }

  def extractBoolean[T](key : String) (req : Req)(fun : Boolean => T ) : Box[Option[T]]  = {
    req.json match {
      case Full(json) => json \ key match {
        case JBool(value) => Full(Some(fun(value)))
        case JNothing => Full(None)
        case x => Failure(s"Not a valid value for '${key}' parameter, current value is : ${x}")
      }
      case _ =>
        req.params.get(key) match {
          case None => Full(None)
          case Some(head :: Nil) => try {
            Full(Some(fun(head.toBoolean)))
          } catch {
            case e : Throwable =>
              Failure(s"Parsing request parameter '${key}' as a boolean failed, current value is '${head}'. Error message is: '${e.getMessage}'.")
          }
          case Some(list) => Failure(s"${list.size} values defined for 'id' parameter, only one needs to be defined")
        }
    }
  }

  def extractMap[T,U](key : String)(req : Req)
    ( keyFun : String => T
    , jsonValueFun : JValue => U
    , paramValueFun : String => U
    , paramMapSepartor : String
    ) : Box[Option[Map[T,U]]]  = {
    req.json match {
      case Full(json) => json \ key match {
        case JObject(fields) =>
          val map : Map[T,U] = fields.map{ case JField(fieldName, value) => (keyFun(fieldName), jsonValueFun(value))}.toMap
          Full(Some(map))
        case JNothing => Full(None)
        case x => Failure(s"Not a valid value for '${key}' parameter, current value is : ${x}")
      }
      case _ =>
        req.params.get(key) match {
          case None => Full(None)
          case Some(keyValues) =>
              (bestEffort(keyValues) {
                case keyValue =>
                  val splitted = keyValue.split(paramMapSepartor,1).toList
                  splitted match {
                    case key :: value :: Nil => Full((keyFun(key),paramValueFun(value)))
                    case _ => Failure ("Could not split value")
                  }
              }).map(values => Some(values.toMap))
        }
    }
  }

  def extractObj[T](key : String)(req : Req)(jsonValueFun : JObject => Box[T]) : Box[Option[T]]  = {
    req.json match {
      case Full(json) => extractJsonObj (json, key, jsonValueFun)
      case _ =>
        req.params.get(key) match {
          case None => Full(None)
          case Some(value :: Nil) =>
            parseOpt(value) match {
              case Some(obj : JObject) =>  jsonValueFun(obj).map(Some(_))
              case _ => Failure(s"Not a valid value for '${key}' parameter, current value is : ${value}")
            }
          case Some(list) => Failure(s"${list.size} values defined for '${key}' parameter, only one needs to be defined")
        }
    }
  }

  def extractList[T](key : String) (req : Req)(fun : String => Box[T]) : Box[List[T]]   = {
    req.json match {
      case Full(json) => json \ key match {
        case JString(value) => fun(value).map(_ :: Nil)
        case JArray(values) => com.normation.utils.Control.bestEffort(values){
                                 value =>
                                   value match {
                                     case JString(value) => fun(value)
                                     case x =>
                                       Failure(s"Not a valid value for '${key}' parameter, current value is : ${x}")
                                   }

                               }.map(_.toList)
        case JNothing => Full(Nil)
        case x => Failure(s"Not a valid value for '${key}' parameter, current value is : ${x}")
      }
      case _ =>
        req.params.get(key) match {
          case None => Full(Nil)
          case Some(list) => bestEffort(list)(fun(_)).map(_.toList)
        }
    }
  }

  def extractId[T] (req : Req)(fun : String => Full[T])  = extractString("id")(req)(fun)

  def extractNcfTechnique (json : JValue, methods: Map[BundleName, GenericMethod], creation : Boolean) : Box[NcfTechnique] = {
    for {
      bundleName  <- CompleteJson.extractJsonString(json, "bundle_name", s => Full(BundleName(s)))
      version     <- CompleteJson.extractJsonString(json, "version")
      category    <- OptionnalJson.extractJsonString(json, "category").map(_.filter(_.nonEmpty).getOrElse("ncf_techniques"))
      description <- CompleteJson.extractJsonString(json, "description")
      name        <- CompleteJson.extractJsonString(json, "name")
      calls       <- CompleteJson.extractJsonArray(json , "method_calls")(extractMethodCall(_, methods))
      parameters  <- CompleteJson.extractJsonArray(json , "parameter")(extractTechniqueParameter(creation))
      files       <- OptionnalJson.extractJsonArray(json , "resources")(extractResourceFile).map(_.getOrElse(Nil))
    } yield {
      NcfTechnique(bundleName, name, category, calls, new Version(version), description, parameters, files)
    }
  }

  def extractMethodCall (json : JValue, methods: Map[BundleName, GenericMethod]) : Box[MethodCall] = {

    for {
      methodId        <- CompleteJson.extractJsonString(json, "method_name", s => Full(BundleName(s)))
      condition       <- CompleteJson.extractJsonString(json, "class_context")
      component       <- OptionnalJson.extractJsonString(json, "component").map(_.getOrElse(methods.get(methodId).map(_.name).getOrElse(methodId.value)))
      parameterValues <- CompleteJson.extractJsonArray(json , "args"){
                           case JString(value) => Full(value)
                           case s => Failure(s"Invalid format of method call when extracting from json, expecting and array but got : ${s}")
                         }

      parameters = methods.get(methodId).toList.flatMap(_.parameters.map(_.id)).zip(parameterValues).toMap
    } yield {
      MethodCall(methodId, parameters, condition, component)
    }
  }



  def extractResourceFile(json : JValue) : Box[ResourceFile] = {
    for {
      path  <- CompleteJson.extractJsonString(json, "name")
      state <- CompleteJson.extractJsonString(json, "state", ResourceFileState.parse andThen (_.toBox))
    } yield {
      ResourceFile(path, state)
    }
  }

  def extractMethodConstraint(json : JValue) : Box[List[Constraint]] = {
    for {
      allowEmpty <- CompleteJson.extractJsonBoolean(json, "allow_empty_string")
      allowWS    <- CompleteJson.extractJsonBoolean(json, "allow_whitespace_string")
      maxLength  <- CompleteJson.extractJsonInt(json, "max_length")
      minLength  <- OptionnalJson.extractJsonInt(json, "min_length")
      regex      <- OptionnalJson.extractJsonString(json, "regex")
      notRegex   <- OptionnalJson.extractJsonString(json, "not_regex")
      select     <- OptionnalJson.extractJsonListString(json, "select")

    } yield {
      ( if (allowEmpty) Nil else NonEmpty :: Nil) :::
      ( if (allowWS) Nil else NoWhiteSpace :: Nil) :::
      ( MaxLength(maxLength) ::
        minLength.map(MinLength).toList :::
        regex.map(MatchRegex).toList :::
        notRegex.map(NotMatchRegex).toList :::
        select.map(FromList).toList
      )

    }
  }

  def extractMethodParameter(json : JValue) : Box[MethodParameter] = {
    for {
      id          <- CompleteJson.extractJsonString(json, "name", a => Full(ParameterId(a)))
      description <- CompleteJson.extractJsonString(json, "description")
      constraint  <- extractMethodConstraint(json \ "constraints")
      paramType   <- CompleteJson.extractJsonString(json, "type",a => parameterTypeService.create(a).toBox  )
    } yield {
      MethodParameter(id, description, constraint, paramType)
    }
  }

  def extractParameterCheck(json : JValue) : Box[(String,List[Constraint])] = {
    for {
      value      <- CompleteJson.extractJsonString(json, "value")
      constraint <- extractMethodConstraint(json \ "constraints")
    } yield {
      (value, constraint)
    }
  }
  def extractTechniqueParameter(techniqueCreation : Boolean) (json : JValue) : Box[TechniqueParameter] = {
    for {
      id   <- if (techniqueCreation) {
                OptionnalJson.extractJsonString(json, "id", a => Full(ParameterId(a))).map(_.getOrElse(ParameterId(uuidGenerator.newUuid)))
              } else {
                CompleteJson.extractJsonString(json, "id", a => Full(ParameterId(a)))
              }
      name <- CompleteJson.extractJsonString(json, "name", a => Full(ParameterId(a)))
    } yield {
      TechniqueParameter(id, name)
    }
  }

  def extractGenericMethod (json : JValue) : Box[List[GenericMethod]] = {
    CompleteJson.extractJsonArray(json,"") { json =>
      for {
        bundleName     <- CompleteJson.extractJsonString(json, "bundle_name", s => Full(BundleName(s)))
        description    <- CompleteJson.extractJsonString(json, "description")
        name           <- CompleteJson.extractJsonString(json, "name")
        classPrefix    <- CompleteJson.extractJsonString(json, "class_prefix")
        classParameter <- CompleteJson.extractJsonString(json, "class_parameter", a => Full(ParameterId(a)))
        agentSupport   <- (CompleteJson.extractJsonListString(json, "agent_support", sequence(_) {
                             case "dsc" => Full(AgentType.Dsc :: Nil)
                             case "cfengine-community" => Full(AgentType.CfeCommunity :: AgentType.CfeEnterprise ::Nil)
                             case _ => Failure("invalid agent")
                          })).map(_.flatten)
        parameters     <- CompleteJson.extractJsonArray(json , "parameter")(extractMethodParameter)
      } yield {
        GenericMethod(bundleName, name, parameters, classParameter, classPrefix, agentSupport, description)
      }
    }

  }
}<|MERGE_RESOLUTION|>--- conflicted
+++ resolved
@@ -371,13 +371,8 @@
     def parseSections(section:JValue) : Box[Map[String,Seq[SectionVal]]] = {
       section \ "sections" match {
         case JNothing => Full(Map())
-<<<<<<< HEAD
         case JArray(sections) => (sequence (sections.toSeq) (parseSection)).map(_.groupMap(_._1)(_._2))
-        case a => Failure("Missing required attribute 'name' for <section>: " + section)
-=======
-        case JArray(sections) => (sequence (sections.toSeq) (parseSection)).map(_.groupBy(_._1).mapValues(_.map(_._2)))
         case a => Failure(s"A 'sections' element in a section should either be empty (no child section), or an array of section element, you got: ${net.liftweb.json.compactRender(a)}")
->>>>>>> 27d371aa
       }
     }
 
