--- conflicted
+++ resolved
@@ -1486,20 +1486,11 @@
       getGenericOne(nodeId, AcceptedInventory, _info).map(x => x.get)
     }
 
-<<<<<<< HEAD
     override def getAllNodes(): IOResult[Map[NodeId, Node]] = getAll().map(_.map(kv => (kv._1, kv._2.node)))
     override def getAllNodesIds(): IOResult[Set[NodeId]] = getAllNodes().map(_.keySet)
+    override def getAllNodeInfos():IOResult[Seq[NodeInfo]] = getAll().map(_.values.toSeq)
     override def getAllSystemNodeIds(): IOResult[Seq[NodeId]] = {
       nodeBase.get.map(_.collect { case (id, n)  if(n.info.isSystem) => id }.toSeq )
-=======
-    override def getAll(): Box[Map[NodeId, NodeInfo]] = getGenericAll(AcceptedInventory, _info).toBox
-
-    override def getAllNodes(): Box[Map[NodeId, Node]] = getAll().map(_.map(kv => (kv._1, kv._2.node)))
-
-    override def getAllNodeInfos():IOResult[Seq[NodeInfo]] = getAll().map(_.values.toSeq).toIO
-    override def getAllSystemNodeIds(): Box[Seq[NodeId]] = {
-      nodeBase.get.map(_.collect { case (id, n)  if(n.info.isSystem) => id }.toSeq ).toBox
->>>>>>> 6dd51790
     }
 
     override def getPendingNodeInfo(nodeId: NodeId): IOResult[Option[NodeInfo]] = getGenericOne(nodeId, PendingInventory, _info)
@@ -1521,10 +1512,6 @@
     override def getAllNodeInventories(inventoryStatus: InventoryStatus): IOResult[Map[NodeId, NodeInventory]] = getGenericAll(inventoryStatus, _fullInventory(_).map(_.node))
 
     // not implemented yet
-<<<<<<< HEAD
-    override def getLDAPNodeInfo(nodeIds: Set[NodeId], predicates: Seq[NodeInfoMatcher], composition: CriterionComposition): IOResult[Set[LDAPNodeInfo]] = ???
-=======
->>>>>>> 6dd51790
     override def getNumberOfManagedNodes: Int = ???
     override def save(serverAndMachine: FullInventory): IOResult[Seq[LDIFChangeRecord]] = ???
     override def delete(id: NodeId, inventoryStatus: InventoryStatus): IOResult[Seq[LDIFChangeRecord]] = ???
