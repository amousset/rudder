--- conflicted
+++ resolved
@@ -38,8 +38,12 @@
 package com.normation.rudder.rest
 
 import com.normation.GitVersion.Revision
+import com.normation.inventory.domain.NodeId
 import com.normation.rudder.domain.policies.RuleId
 import com.normation.rudder.domain.policies.RuleUid
+import com.normation.rudder.facts.nodes.ChangeContext
+import com.normation.rudder.facts.nodes.NodeFact
+import com.normation.rudder.facts.nodes.QueryContext
 import com.normation.zio._
 import net.liftweb.common.Full
 import net.liftweb.http.InMemoryResponse
@@ -60,7 +64,6 @@
     .getLogger("com.normation.rudder.rest.RestUtils")
     .asInstanceOf[ch.qos.logback.classic.Logger]
     .setLevel(ch.qos.logback.classic.Level.OFF)
-<<<<<<< HEAD
   val env  = RestTestSetUp.newEnv
   import com.softwaremill.quicklens._
   val rule = env.mockRules.ruleRepo
@@ -69,35 +72,16 @@
     .modify(_.id.rev)
     .setTo(Revision("gitrevision"))
   val test = new RestTest(env.liftRules)
-=======
-  val env     = RestTestSetUp.newEnv
-  import com.softwaremill.quicklens._
-  val myNode  = env.mockNodes.node1.modify(_.node.id.value).setTo("my+node").modify(_.hostname).setTo("my+node.rudder.local")
-  val nodeCom = env.mockNodes.node1.modify(_.node.id.value).setTo("node@domain.com")
-  override def beforeAll(): Unit = {
-    val inventory = NodeInventory(
-      NodeSummary(
-        myNode.id,
-        AcceptedInventory,
-        "root",
-        myNode.hostname,
-        myNode.osDetails,
-        myNode.policyServerId,
-        myNode.keyStatus
-      )
-    )
-    val details1  = NodeDetails(myNode, inventory, None)
-    val details2  = NodeDetails(nodeCom, inventory, None)
-    ZioRuntime.unsafeRun(
-      env.mockNodes.nodeInfoService.nodeBase.updateZIO(nodes =>
-        (nodes + (myNode.id -> details1) + (nodeCom.id -> details2)).succeed
-      )
-    )
-  }
->>>>>>> e1f61100
 
   override def beforeAll(): Unit = {
-    ZioRuntime.unsafeRun(env.mockRules.ruleRepo.rulesMap.update(_ + (rule.id -> rule)))
+
+    val nodeCom = NodeFact.fromMinimal(
+      env.mockNodes.nodeFactRepo.get(NodeId("node1"))(QueryContext.testQC).runNow.get.modify(_.id.value).setTo("node@domain.com")
+    )
+    ZioRuntime.unsafeRun {
+      env.mockNodes.nodeFactRepo.save(nodeCom)(ChangeContext.newForRudder()) *>
+      env.mockRules.ruleRepo.rulesMap.update(_ + (rule.id -> rule))
+    }
   }
 
   override def afterAll(): Unit = {}
