--- conflicted
+++ resolved
@@ -1122,7 +1122,6 @@
 }
 .rudder-template a:hover > .btn-goto,
 .rudder-template .dataTable tr:hover > td > span >.btn-goto,
-<<<<<<< HEAD
 .rudder-template .dataTable tr:hover td.token .btn-goto{
   opacity: 1;
 }
@@ -1236,7 +1235,8 @@
 }
 .rudder-template .modal .form-group + .form-group{
   margin-top: 12px;
-=======
+}
+
 .rudder-template .clipboard-list > li:hover .btn-goto{
   opacity: 1;
 }
@@ -1291,7 +1291,6 @@
   .rudder-template .section-with-doc .section-right {
     flex: initial;
   }
->>>>>>> 0bbe0087
 }
 
 /* === KEYFRAMES === */
