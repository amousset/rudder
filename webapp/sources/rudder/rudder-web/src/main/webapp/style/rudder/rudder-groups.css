/*
*************************************************************************************
* Copyright 2020 Normation SAS
*************************************************************************************
*
* This file is part of Rudder.
*
* Rudder is free software: you can redistribute it and/or modify
* it under the terms of the GNU General Public License as published by
* the Free Software Foundation, either version 3 of the License, or
* (at your option) any later version.
*
* In accordance with the terms of section 7 (7. Additional Terms.) of
* the GNU General Public License version 3, the copyright holders add
* the following Additional permissions:
* Notwithstanding to the terms of section 5 (5. Conveying Modified Source
* Versions) and 6 (6. Conveying Non-Source Forms.) of the GNU General
* Public License version 3, when you create a Related Module, this
* Related Module is not considered as a part of the work and may be
* distributed under the license agreement of your choice.
* A "Related Module" means a set of sources files including their
* documentation that, without modification of the Source Code, enables
* supplementary functions or services in addition to those offered by
* the Software.
*
* Rudder is distributed in the hope that it will be useful,
* but WITHOUT ANY WARRANTY; without even the implied warranty of
* MERCHANTABILITY or FITNESS FOR A PARTICULAR PURPOSE.  See the
* GNU General Public License for more details.
*
* You should have received a copy of the GNU General Public License
* along with Rudder.  If not, see <http://www.gnu.org/licenses/>.
*
*************************************************************************************
*/
.rudder-template .header-title h1 .group-system:before,
.rudder-template .header-title h1 .group-system:after{
  margin-left: 8px;
  opacity: .4;
  font-size: 0.8em;
}
.rudder-template .header-title h1 .group-system:before{
  content: "-";
}
.rudder-template .header-title h1 .group-system:after{
  content: "System";
}

#groupParametersTab,
#groupCriteriaTab,
#categoryParametersTab{
  padding: 0 15px;
  float: left;
  width: 100%;
}
#groupDetails .radio-inline .radioTextLabel{
  margin:0;
}
#groupDetails .radio-inline .tooltip{
  position:relative;
  opacity:1;
}
#pendingChangeRequestNotification + .wbBaseField .wbBaseFieldLabel{
  margin:0 0 0 5px;
}
#serverGrid tr.head th {
  padding: 4px 6px;
}
#SearchNodes {
  float: left;
  width: 100%;
  margin-bottom: 10px;
}
<<<<<<< HEAD
content-query{
  display:block;
}
#query_lines{
  width:100%;
  table-layout:fixed;
}
#query_lines td{
  white-space: nowrap;}
#query_lines tbody tr td input, #query_lines tbody tr td select.selectField, #query_lines tbody tr td input.queryInputValue, #query_lines tbody tr td select.queryInputValue{
  width:100%;
}
#query_lines tbody tr td:first-child{
  width:130px;
}
#query_lines tbody tr td:nth-child(2){
  width:170px;
}
#query_lines tbody tr td:nth-child(3){
  width: 140px;
}
#query_lines tbody tr td:nth-child(5),#query_lines tbody tr td.last{
  width:25px;
}
.searchNodes .query_line .form-control.input-sm {
  height: 24px;
  padding: 0px 2px;
}
.rudder-form.form-sm{
  margin-bottom: 12px;
}
.searchNodes {
  margin-top: 15px;
}
#ajaxItemContainer > form{
  height: 100%;
}
@media screen and (max-width: 1200px){
  #query_lines tbody tr td:nth-child(4){
    width :250px;
  }
=======


/* === TOGGLE BUTTONS === */
label.radio-inline {
  padding: 0;
  margin: 0 !important;
}
label.radio-inline > input {
  display: none;
}
label.radio-inline > span {
  border: 1px solid #d0d0d0;
  border-top-left-radius: 4px;
  border-bottom-left-radius: 4px;
  padding: 6px 12px;
  margin: 0;
  transition-duration: .2s;
  min-width: 50px;
  display: inline-block;
  color: #555;
}
label.radio-inline + label.radio-inline > span {
  border-left: none;
  border-top-right-radius: 4px;
  border-bottom-right-radius: 4px;
  border-top-left-radius: 0;
  border-bottom-left-radius: 0;
  margin: 0;
}
label.radio-inline > input:checked + span {
  background-color: #3694d1;
  color: #fff;
  border-color: #2173a9;
}
label.radio-inline:hover > input:checked + span {
  background-color: #337ab7;

}
label.radio-inline:hover > span {
  background-color: #f7f7f7;
  color: #333;
}
.align-radio-generate-input span{
  vertical-align: initial;
>>>>>>> b53ff65a
}<|MERGE_RESOLUTION|>--- conflicted
+++ resolved
@@ -71,7 +71,7 @@
   width: 100%;
   margin-bottom: 10px;
 }
-<<<<<<< HEAD
+
 content-query{
   display:block;
 }
@@ -113,8 +113,7 @@
   #query_lines tbody tr td:nth-child(4){
     width :250px;
   }
-=======
-
+}
 
 /* === TOGGLE BUTTONS === */
 label.radio-inline {
@@ -158,5 +157,4 @@
 }
 .align-radio-generate-input span{
   vertical-align: initial;
->>>>>>> b53ff65a
 }