
<lift:surround with="common-layout" at="content">

  <head>
    <title>Rudder - Global parameters</title>
    <style>
    .template-sidebar.sidebar-left{
      box-shadow : none !important;
      flex-basis : initial !important;
      flex: initial !important;
    }
    .template-main{
      flex-basis : initial !important;
      flex: auto !important;
    }
    .callout-fade.callout-info {
      margin-top: 10px;
    }
    .btn.space-bottom{
      margin-bottom:15px;
    }
    .btn.space-top{
      margin-top:10px;
    }
    #actions_zone {
      margin: 0;
    }
    #globalParametersGrid{
      table-layout:fixed;
    }
    #globalParametersGrid .json-beautify{
      padding:0;
      max-height: initial;
    }
    #globalParametersGrid .json-beautify:after{
      content:"";
    }
    </style>
  </head>

<<<<<<< HEAD
  <div class="rudder-template">
    <div class="one-col">
      <div class="main-header">
        <div class="header-title">
          <h1>
            <span>Global Parameters</span>
          </h1>
=======
  <div class="portlet-content">
    <div class="inner-portlet">
      <lift:authz role="directive_read">
        <div class="page-title">Global Parameters</div>
        <div class="callout-fade callout-info">
          <div class="marker">
            <span class="glyphicon glyphicon-info-sign"></span>
          </div>
          <div>
            <p>Global Parameters are key/value pairs. Once defined, they will be inherited by group properties and node properties,
              you can use them in directive parameters.</p>
            <p>
              The syntax to use a parameter is the same as using a node property <b>${node.properties&lsqb;key&rsqb;}</b>, where &lt;key&gt;
              is the name you chose for your Global Parameter.
            </p>
            <p>
              Be careful to enter exactly <b>node.properties</b> (lower case) and your parameter name with the same case
              (Global Parameter keys are case sensitive). Also, remember that their value can be overriden by group and node properties.
            </p>
          </div>
>>>>>>> 4c93eb53
        </div>
        <div class="header-description">
          <p>
            Global Parameters are key/value pairs. Once defined, you can use the key in a directive parameter
            field and it will be replaced by the value for that key during policy generation.
          </p>
        </div>
      </div>
      <div class="one-col-main">
        <div class="template-main">
          <div class="main-container">
            <div class="main-details">
              <lift:authz role="directive_read">
                <div class="callout-fade callout-info">
                  <div class="marker">
                    <span class="glyphicon glyphicon-info-sign"></span>
                  </div>
                  <div>
                    <p>
                      The syntax to use a parameter is <b>${rudder.param.&lt;key&gt;}</b>, where &lt;key&gt; is the name you chose for your
                      Global Parameter.
                    </p>
                    <p>
                      Be careful to enter exactly <b>rudder.param</b> (lower case) and your parameter name with the same case
                      (Global Parameter keys are case sensitive).
                    </p>
                  </div>
                </div>
                <div class="inner-portlet-content">
                  <div class="lift:configuration.ParameterManagement.display"></div>
                </div>
              </lift:authz>
              <lift:authz role="directive_write">
                <div id="globalParameterForm"></div>
              </lift:authz>
            </div>
          </div>
        </div>
      </div>
    </div>
    <div id="createGlobalParameterPopup" class="modal fade" data-keyboard="true" tabindex="-1">
      <lift:ignore>
        This div gets the content of the CreateOrUpdateGlobalParameterPopup injected within
      </lift:ignore>
      <div id="createGlobalParameterContainer"></div>
    </div>
    <div id="deletionPopup" class="nodisplay"></div>
  </div>

</lift:surround><|MERGE_RESOLUTION|>--- conflicted
+++ resolved
@@ -38,7 +38,6 @@
     </style>
   </head>
 
-<<<<<<< HEAD
   <div class="rudder-template">
     <div class="one-col">
       <div class="main-header">
@@ -46,33 +45,11 @@
           <h1>
             <span>Global Parameters</span>
           </h1>
-=======
-  <div class="portlet-content">
-    <div class="inner-portlet">
-      <lift:authz role="directive_read">
-        <div class="page-title">Global Parameters</div>
-        <div class="callout-fade callout-info">
-          <div class="marker">
-            <span class="glyphicon glyphicon-info-sign"></span>
-          </div>
-          <div>
-            <p>Global Parameters are key/value pairs. Once defined, they will be inherited by group properties and node properties,
-              you can use them in directive parameters.</p>
-            <p>
-              The syntax to use a parameter is the same as using a node property <b>${node.properties&lsqb;key&rsqb;}</b>, where &lt;key&gt;
-              is the name you chose for your Global Parameter.
-            </p>
-            <p>
-              Be careful to enter exactly <b>node.properties</b> (lower case) and your parameter name with the same case
-              (Global Parameter keys are case sensitive). Also, remember that their value can be overriden by group and node properties.
-            </p>
-          </div>
->>>>>>> 4c93eb53
         </div>
         <div class="header-description">
           <p>
-            Global Parameters are key/value pairs. Once defined, you can use the key in a directive parameter
-            field and it will be replaced by the value for that key during policy generation.
+            Global Parameters are key/value pairs. Once defined, they will be inherited by group properties and node properties,
+            you can use them in directive parameters.
           </p>
         </div>
       </div>
@@ -87,12 +64,12 @@
                   </div>
                   <div>
                     <p>
-                      The syntax to use a parameter is <b>${rudder.param.&lt;key&gt;}</b>, where &lt;key&gt; is the name you chose for your
-                      Global Parameter.
+                      The syntax to use a parameter is the same as using a node property <b>${node.properties&lsqb;key&rsqb;}</b>, where &lt;key&gt;
+                      is the name you chose for your Global Parameter.
                     </p>
                     <p>
-                      Be careful to enter exactly <b>rudder.param</b> (lower case) and your parameter name with the same case
-                      (Global Parameter keys are case sensitive).
+                      Be careful to enter exactly <b>node.properties</b> (lower case) and your parameter name with the same case
+                      (Global Parameter keys are case sensitive). Also, remember that their value can be overriden by group and node properties.
                     </p>
                   </div>
                 </div>
