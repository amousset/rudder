<lift:surround with="common-layout" at="content">

  <head>
    <title>Rudder - Rules Management</title>
    <link media="screen" data-lift="with-cached-resource" href="/style/rudder/rudder-rules.css" rel="stylesheet" type="text/css">
    <link media="screen" data-lift="with-cached-resource" href="/style/rudder/rudder-tags.css" rel="stylesheet" type="text/css">
  </head>

  <div id="rules-app" ></div>

  <script data-lift="with-cached-resource" src="/javascript/rudder/elm/rudder-rules.js"></script>
  <script>
    var hasWriteRights = false;
  </script>
  <lift:authz role="technique_write">
    <script>
      var hasWriteRights = true;
    </script>
  </lift:authz>
  <script>
    $(document).ready(function(){
      var main = document.getElementById("rules-app")
      var initValues = {
        contextPath    : contextPath
      , hasWriteRights : hasWriteRights
      };
      var app = Elm.Rules.init({node: main, flags: initValues});
      app.ports.successNotification.subscribe(function(str) {
        createSuccessNotification(str)
      });
      app.ports.errorNotification.subscribe(function(str) {
        createErrorNotification(str)
      });
<<<<<<< HEAD
=======

      // Change the URL upon request, inform app of the change.
      app.ports.pushUrl.subscribe(function(url) {
        var kind = url[0];
        var id = url[1];
        var url = "/rudder/secure/configurationManager/ruleManagement"
        if (kind !== "") {
          url += "/" + kind + "/" + id
        }
        history.pushState({}, '', url);
      });

      getRuleRedirection(app);

      // Initialize tooltips
      app.ports.initTooltips.subscribe(function(msg) {
        setTimeout(function(){
          $('.bs-tooltip').bsTooltip();
        }, 100);
      });
>>>>>>> a45023ce
    });
  </script>

</lift:surround>
<|MERGE_RESOLUTION|>--- conflicted
+++ resolved
@@ -31,8 +31,6 @@
       app.ports.errorNotification.subscribe(function(str) {
         createErrorNotification(str)
       });
-<<<<<<< HEAD
-=======
 
       // Change the URL upon request, inform app of the change.
       app.ports.pushUrl.subscribe(function(url) {
@@ -53,7 +51,7 @@
           $('.bs-tooltip').bsTooltip();
         }, 100);
       });
->>>>>>> a45023ce
+
     });
   </script>
 
