<xml:group>

<component-itemdependencies>
  <table id="itemDependenciesGrid">
    <thead>
      <tr><td>Col1</td><td>Col2</td><td>Col3</td></tr>
    </thead>
    <tbody>
      <tr><td>Col1</td><td>Col2</td><td>Col3</td></tr>
      <tr><td>Col1</td><td>Col2</td><td>Col3</td></tr>
      <tr><td>Col1</td><td>Col2</td><td>Col3</td></tr>
    </tbody>
  </table>
</component-itemdependencies>

<component-body>

  <div id="container">
    <div id="editForm"></div>
  </div>
</component-body>

<component-form>
  <style>
    .rudder-template .template-main .main-container > .fit-height,
    .rudder-template .template-main .main-container .fit-height > .fit-height,
    #techniqueDetails {
      height: initial !important;
    }
  </style>
  <link rel="stylesheet" data-lift="with-cached-resource" href="/style/rudder/rudder-filemanager.css" />
  <script data-lift="with-cached-resource" src="/javascript/rudder/elm/rudder-filemanager.js"></script>
  <script type="text/javascript" data-lift="with-cached-resource" src="/javascript/rudder/elm/rudder-tags.js"></script>

  <script>
    var hasWriteRights = false;
  </script>

  <lift:authz role="directive_write">
    <script>
      var hasWriteRights = true;
    </script>
  </lift:authz>
  <script>
  var baseUrl = contextPath ? contextPath : "/rudder";
  var apiPath = baseUrl + '/secure/api/sharedfile';

  var container = document.getElementById("filemanager-editor")
  var fm = Elm.FileManager.init({
      node: container,
      flags: {
        api: apiPath,
        thumbnailsUrl: apiPath,
        downloadsUrl: apiPath,
        dir: "/",
        hasWriteRights : hasWriteRights
      }
    });

  fm.ports.errorNotification.subscribe(function(errorMessage) {
    createErrorNotification(errorMessage);
  });
  </script>

  <div id="editForm">
    <div class="main-header">
      <div class="header-title">
        <h1>
          <i class="title-icon fa fa-file-text"></i>
          <span id="info-title">Directive <b id="directiveTitle"></b></span>
        </h1>
        <lift:authz role="directive_edit">
          <div class="header-buttons">
            <button id="removeAction"     ></button>
            <button id="desactivateAction"></button>
            <button id="clone"            ></button>
            <button id="save"             ></button>
          </div>
        </lift:authz>
      </div>
      <div class="header-description" id="shortDescription">
      </div>
    </div>
    <div class="main-navbar">
      <ul class="ui-tabs-nav" role="tablist">
        <li role="presentation" class="ui-tabs-tab ui-tab active" id="infoNav">
          <a class="nav-link active" data-bs-toggle="tab" data-bs-target="#directiveInfo" type="button" role="tab">Information</a>
        </li>
        <li role="presentation" class="ui-tabs-tab ui-tab" id="paramNav">
          <a data-bs-toggle="tab" data-bs-target="#parametersTab" type="button" role="tab">Parameters</a>
        </li>
        <li role="presentation" class="ui-tabs-tab ui-tab" id="rulesNav">
          <a data-bs-toggle="tab" data-bs-target="#rulesTab" type="button" role="tab">Target rules</a>
        </li>
        <li role="presentation" class="ui-tabs-tab ui-tab" id="complianceNav">
          <a id="complianceLinkTab" data-bs-toggle="tab" data-bs-target="#complianceTab" type="button" role="tab">Compliance</a>
        </li>
      </ul>
    </div>
    <div id="notifications"></div>
    <div id="isDisabled"></div>
    <div class="main-details">
      <lift:authz role="directive_edit">
<<<<<<< HEAD
        <div class="explanation-text" id="pendingChangeRequestNotification">
          <div class="marker">
            <span class="fa fa-info-circle"></span>
=======
        <div class="callout-fade callout-info callout-cr" id="pendingChangeRequestNotification">
          <p><b><i class="fa fa-info-circle"></i>Pending change requests</b><span class="fa fa-chevron-down" onclick="$('#pendingChangeRequestNotification').toggleClass('list-hidden')"></span></p>
          <div>
            <p>The following pending change requests affect this Directive, you should check that your modification is not already pending:</p>
            <ul id="changeRequestList"></ul>
>>>>>>> 40b59420
          </div>
        </div>
      </lift:authz>
      <div class="tab-content">
        <div id="directiveInfo" class="tab-pane active">
          <div class="row">
            <div class="col-xs-12 col-sm-6 col-lg-7">
              <div id="nameField">
                Here comes the name field
              </div>
              <div id="tagField">
                Here comes the tag field
              </div>
              <div id="shortDescriptionField">
                Here comes the shortDescription field
              </div>
              <div id="longDescriptionFieldMarkdownContainer">
                <label class="wbBaseFieldLabel"><span class="text-fit">Description</span>
                  <i class="fa fa-pencil text-primary cursorPointer half-opacity edit-description-icon" onmouseenter="toggleOpacity(this)" title="Edit description" onmouseout="toggleOpacity(this)" onclick="toggleMarkdownEditor('longDescriptionField')"></i>
                </label>
                <div class="markdown">
                  <div id="longDescriptionFieldMarkdown"></div>
                  <p id="longDescriptionFieldMarkdownEmpty" class="nodisplay half-opacity">No description defined, click on <i class="fa fa-pencil text-primary cursorPointer half-opacity" onmouseenter="toggleOpacity(this)" onmouseout="toggleOpacity(this)" onclick="toggleMarkdownEditor('longDescriptionField')"></i> to edit </p>
                </div>
              </div>
              <div id="longDescriptionFieldContainer" class="nodisplay">
                <div id="longDescriptionField">
                  Here comes the longDescription field
                </div>
                <div id="longDescriptionFieldMarkdownPreviewContainer" class="wbBaseField col-xs-6 row">
                  <label class="col-xs-12 row wbBaseFieldLabel"><span class="text-fit">Preview</span></label>
                  <div id="longDescriptionFieldPreviewMarkdown" class=" col-xs-12 row markdown"></div>
                </div>
              </div>

              <div class="directiveTechnicalInfo" id="showTechniqueDescription"></div>
              <div style="display:none" id="techniqueDescriptionPanel" class="markdown">
                <div id="techniqueDescription"></div>
              </div>

              <div id="priority">
                Here come the priority field
              </div>
              <div class="wbBaseField form-group">
                <div id="policyModesLabel">
                  Here come the policy mode label
                </div>
                <div id="policyModes">
                  Here come the policy mode field
                </div>
              </div>
              <div id="version">
                Here come the version field
              </div>
              <div class="directiveTechnicalInfo" id="showTechnical"></div>
              <div id="technicalDetails" style="display:none" class="well">

                <table>
                  <tr>
                    <td><label>Directive ID:</label></td>
                    <td id="directiveID">
                      Directive ID:
                    </td>
                  </tr>
                  <tr>
                    <td><label>Technique ID:</label></td>
                    <td id="techniqueID">
                      Technique ID
                    </td>
                  </tr>
                  <tr>
                    <td><label>Technique name:</label></td>
                    <td id="techniqueName">
                      Technique name
                    </td>
                  </tr>
                  <tr>
                    <td><label>Technique unicity:</label></td>
                    <td id="isSingle">
                      Technique unicity
                    </td>
                  </tr>
                </table>
              </div>
            </div>
            <div class="col-xs-12 col-sm-6 col-lg-5">
              <div class="callout-fade callout-warning" id="deprecation-warning" role="alert">
                <div class="marker">
                  <span class="fa fa-info-circle"></span>
                </div>
                <h4>Technique version deprecated</h4>
                <div>This Directive uses a version of this Technique that is deprecated: <span id="deprecation-message"></span>.<br/>
                  <span id="migrate-button"></span>
                </div>
              </div>
              <div id="paramInfo"></div>
            </div>
          </div>
        </div>
        <div id="parametersTab" class="tab-pane">
          <div id="parameters">Here goes the list of parameters</div>
        </div>
        <div id="rulesTab" class="tab-pane">
          <div id="directiveRulesTab"></div>
        </div>
        <div id="complianceTab" class="tab-pane tab-app">
          <div id="directiveComplianceApp"></div>
        </div>
      </div>
    </div>
  </div>
  <lift:ignore>
    This div gets the content of the createDirective injected within
  </lift:ignore>
  <div id="removeActionDialog"        class="modal fade" tabindex="-1"></div>
  <div id="disableActionDialog"       class="modal fade" tabindex="-1"></div>
  <div id="confirmUpdateActionDialog" class="modal fade" tabindex="-1"></div>
  <div id="createCloneDirectivePopup" class="modal fade" tabindex="-1"></div>
</component-form>

<component-informationTab>
  <div class="page-title">Directive information</div>
  <hr class="spacer" />
  <div id="nameField">
    Here comes the name field
  </div>
  <hr class="spacer" />
  <div id="shortDescriptionField">
    Here comes the shortDescription field
  </div>
  <hr class="spacer" />
  <div id="longDescriptionField">
    Here comes the longDescription field
  </div>
  <hr class="spacer" />

  <div id="priority">
    Here come the priority field
  </div>
  <hr class="spacer" />
  <div class="directiveTechnicalInfo" id="showTechnical"></div>
  <div id="technicalDetails" style="display:none">
    <div class="directiveTechnicalInfo">
      <b class="threeCol">Technique name: </b>
      <span id="techniqueName">
      Technique name
    </span>
    </div>
    <hr class="spacer"/>

    <div class="directiveTechnicalInfo">
      <b class="threeCol">Technique description: </b>
      <span id="techniqueDescription">
      Technique description
    </span>
    </div>
    <hr class="spacer"/>

    <div class="directiveTechnicalInfo">
      <b class="threeCol">Technique unicity: </b>
      <span id="isSingle">
      isSingle
    </span>
    </div>
    <hr class="spacer"/>
    <div class="directiveTechnicalInfo">
      <b class="threeCol">Directive Rudder ID: </b>
      <span id="rudderID">
      Here comes the rudder ID
    </span>
    </div>
    <hr class="spacer"/>
  </div>
  <br/>
</component-informationTab>

<component-ruleTargetTab>
  <div>
    <div class="inner-portlet" style="float:left; margin-top:40px; min-width:150px; width:30%; overflow: auto">
      <div class="section-title" style="font-family:var(--font-mono); color: #999; border:0;'">Categories</div>
      <div class="inner-portlet-content" id="categoryTreeParent">
        <div data-lift="configuration.RuleManagement.viewCategories" ></div>
      </div>
    </div>
    <div class="inner-portlet" style="float:left; min-width:300px; width:60%; border-left: 1px #656565 solid; margin-top:40px; padding-left:40px;">
      <div class="section-title" style="font-family:var(--font-mono); color: #999; border:0;'" id="categoryDisplay">Rules</div>
      <div class="inner-portlet-content">
        <div data-lift="configuration.RuleManagement.viewRules" ></div>
      </div>
    </div>
  </div>
</component-ruletargettab>

</xml:group><|MERGE_RESOLUTION|>--- conflicted
+++ resolved
@@ -101,17 +101,15 @@
     <div id="isDisabled"></div>
     <div class="main-details">
       <lift:authz role="directive_edit">
-<<<<<<< HEAD
-        <div class="explanation-text" id="pendingChangeRequestNotification">
-          <div class="marker">
-            <span class="fa fa-info-circle"></span>
-=======
-        <div class="callout-fade callout-info callout-cr" id="pendingChangeRequestNotification">
-          <p><b><i class="fa fa-info-circle"></i>Pending change requests</b><span class="fa fa-chevron-down" onclick="$('#pendingChangeRequestNotification').toggleClass('list-hidden')"></span></p>
-          <div>
-            <p>The following pending change requests affect this Directive, you should check that your modification is not already pending:</p>
-            <ul id="changeRequestList"></ul>
->>>>>>> 40b59420
+        <div class="row">
+          <div class="col">
+            <div class="callout-fade callout-info callout-cr" id="pendingChangeRequestNotification">
+              <p><b><i class="fa fa-info-circle"></i>Pending change requests</b><span class="fa fa-chevron-down" onclick="$('#pendingChangeRequestNotification').toggleClass('list-hidden')"></span></p>
+              <div>
+                <p>The following pending change requests affect this Directive, you should check that your modification is not already pending:</p>
+                <ul id="changeRequestList"></ul>
+              </div>
+            </div>
           </div>
         </div>
       </lift:authz>
