/*
 *************************************************************************************
 * Copyright 2013 Normation SAS
 *************************************************************************************
 *
 * This file is part of Rudder.
 *
 * Rudder is free software: you can redistribute it and/or modify
 * it under the terms of the GNU General Public License as published by
 * the Free Software Foundation, either version 3 of the License, or
 * (at your option) any later version.
 *
 * In accordance with the terms of section 7 (7. Additional Terms.) of
 * the GNU General Public License version 3, the copyright holders add
 * the following Additional permissions:
 * Notwithstanding to the terms of section 5 (5. Conveying Modified Source
 * Versions) and 6 (6. Conveying Non-Source Forms.) of the GNU General
 * Public License version 3, when you create a Related Module, this
 * Related Module is not considered as a part of the work and may be
 * distributed under the license agreement of your choice.
 * A "Related Module" means a set of sources files including their
 * documentation that, without modification of the Source Code, enables
 * supplementary functions or services in addition to those offered by
 * the Software.
 *
 * Rudder is distributed in the hope that it will be useful,
 * but WITHOUT ANY WARRANTY; without even the implied warranty of
 * MERCHANTABILITY or FITNESS FOR A PARTICULAR PURPOSE.  See the
 * GNU General Public License for more details.
 *
 * You should have received a copy of the GNU General Public License
 * along with Rudder.  If not, see <http://www.gnu.org/licenses/>.

 *
 *************************************************************************************
 */
package com.normation.rudder.web.components.popup

import bootstrap.liftweb.RudderConfig
import com.normation.GitVersion
import com.normation.box.*
import com.normation.errors.PureResult
import com.normation.eventlog.ModificationId
import com.normation.inventory.domain.InventoryError.Inconsistency
import com.normation.rudder.domain.properties.AddGlobalParameterDiff
import com.normation.rudder.domain.properties.ChangeRequestGlobalParameterDiff
import com.normation.rudder.domain.properties.DeleteGlobalParameterDiff
import com.normation.rudder.domain.properties.GenericProperty
import com.normation.rudder.domain.properties.GlobalParameter
import com.normation.rudder.domain.properties.InheritMode
import com.normation.rudder.domain.properties.ModifyToGlobalParameterDiff
import com.normation.rudder.domain.workflows.ChangeRequestId
import com.normation.rudder.facts.nodes.ChangeContext
import com.normation.rudder.facts.nodes.QueryContext
import com.normation.rudder.services.workflows.ChangeRequestService
import com.normation.rudder.services.workflows.GlobalParamChangeRequest
import com.normation.rudder.services.workflows.GlobalParamModAction
import com.normation.rudder.services.workflows.WorkflowService
import com.normation.rudder.users.CurrentUser
import com.normation.rudder.web.model.*
import com.typesafe.config.ConfigValue
import com.typesafe.config.ConfigValueType
import java.util.regex.Pattern
import net.liftweb.common.*
import net.liftweb.http.*
import net.liftweb.http.DispatchSnippet
import net.liftweb.http.js.*
import net.liftweb.http.js.JE.*
import net.liftweb.http.js.JsCmds.*
import net.liftweb.util.FieldError
import net.liftweb.util.Helpers.*
import org.joda.time.DateTime
import scala.xml.*

class CreateOrUpdateGlobalParameterPopup(
    change:            GlobalParamChangeRequest,
    workflowService:   WorkflowService,
    onSuccessCallback: (Either[GlobalParameter, ChangeRequestId]) => JsCmd = { x => Noop },
    onFailureCallback: () => JsCmd = { () => Noop }
) extends DispatchSnippet with Loggable {

  private val userPropertyService = RudderConfig.userPropertyService
  private[this] val uuidGen       = RudderConfig.stringUuidGenerator

  def dispatch: PartialFunction[String, NodeSeq => NodeSeq] = {
    case "popupContent" => { _ => popupContent()(CurrentUser.queryContext) }
  }

  /* Text variation for
   * - Global Parameter
   * - Create, delete, modify (save)
   */
  private def titles = change.action match {
    case GlobalParamModAction.Delete => "Delete a global property"
    case GlobalParamModAction.Update => "Update a global property"
    case GlobalParamModAction.Create => "Add a global property"
  }

  private val workflowEnabled = workflowService.needExternalValidation()
  private val titleWorkflow   = workflowEnabled match {
    case true  =>
      <h4 class="col-xl-12 col-md-12 col-sm-12 audit-title">Change Request</h4>
              <hr class="css-fix"/>
              <div class="text-center alert alert-info">
                <span class="fa fa-info-circle"></span>
                Workflows are enabled, your change has to be validated in a Change request
              </div>
    case false => NodeSeq.Empty
  }

  private def globalParamDiffFromAction(newParameter: GlobalParameter): Box[ChangeRequestGlobalParameterDiff] = {
    change.previousGlobalParam match {
      case None    =>
        if ((change.action == GlobalParamModAction.Update) || (change.action == GlobalParamModAction.Create))
          Full(AddGlobalParameterDiff(newParameter))
        else
          Failure(s"Action ${change.action.name} is not possible on a new global property")
      case Some(d) =>
        change.action match {
          case GlobalParamModAction.Delete                               => Full(DeleteGlobalParameterDiff(d))
          case GlobalParamModAction.Update | GlobalParamModAction.Create => Full(ModifyToGlobalParameterDiff(newParameter))
        }
    }
  }

  private def parseValue(value: String, jsonRequired: Boolean): PureResult[ConfigValue] = {
    import GenericProperty.*
    for {
      // in case of string, we need to force parse as string
      v <- if (jsonRequired) GenericProperty.parseValue(value) else Right(value.toConfigValue)
      _ <- if (jsonRequired && v.valueType() == ConfigValueType.STRING) {
             Left(Inconsistency("JSON check is enabled, but the value format is invalid."))
           } else Right(())
    } yield {
      v
    }
  }

  private def onSubmit()(implicit qc: QueryContext): JsCmd = {
    if (formTracker.hasErrors) {
      onFailure
    } else {
      val jsonCheck          = parameterFormat.get match {
        case "json" => true
        case _      => false
      }
      val savedChangeRequest = {
        for {
          value <- parseValue(parameterValue.get, jsonCheck).toBox
          param  = GlobalParameter(
                     parameterName.get,
                     GitVersion.DEFAULT_REV,
                     value,
                     InheritMode.parseString(parameterInheritMode.get).toOption,
                     parameterDescription.get,
                     None
                   )
          diff  <- globalParamDiffFromAction(param)
          cr     = ChangeRequestService.createChangeRequestFromGlobalParameter(
                     changeRequestName.get,
                     paramReasons.map(_.get).getOrElse(""),
                     param,
                     change.previousGlobalParam,
                     diff,
                     CurrentUser.actor,
                     paramReasons.map(_.get)
                   )
          id    <- workflowService.startWorkflow(cr)(
                     ChangeContext(
                       ModificationId(uuidGen.newUuid),
                       qc.actor,
                       new DateTime(),
                       paramReasons.map(_.get),
                       None,
                       qc.nodePerms
                     )
                   )
        } yield {
          if (workflowEnabled) {
            closePopup() & onSuccessCallback(Right(id))
          } else {
            closePopup() & onSuccessCallback(Left(param))
          }
        }
      }
      savedChangeRequest match {
        case Full(res) =>
          res
        case eb: EmptyBox =>
          val msg = (eb ?~! "An error occurred while updating the parameter").messageChain
          logger.error(msg)
          formTracker.addFormError(error(msg))
          onFailure
      }
    }
  }

  private def onFailure(implicit qc: QueryContext): JsCmd = {
    formTracker.addFormError(error("The form contains some errors, please correct them"))
    updateFormClientSide()
  }

<<<<<<< HEAD
  private def closePopup(): JsCmd = {
    JsRaw("""hideBsModal('createGlobalParameterPopup');""")
=======
  private[this] def closePopup(): JsCmd = {
    JsRaw("""$('#createGlobalParameterPopup').bsModal('hide');""") // JsRaw ok, const
>>>>>>> c02538a7
  }

  /**
   * Update the form when something happened
   */
  private def updateFormClientSide()(implicit qc: QueryContext): JsCmd = {
    SetHtml(CreateOrUpdateGlobalParameterPopup.htmlId_popupContainer, popupContent())
  }

  private def updateAndDisplayNotifications(formTracker: FormTracker): NodeSeq = {
    val notifications = formTracker.formErrors
    formTracker.cleanErrors

    if (notifications.isEmpty) {
      NodeSeq.Empty
    } else {
      <div id="notifications" class="alert alert-danger text-center col-xl-12 col-sm-12 col-md-12" role="alert">
        <ul class="text-danger">{notifications.map(n => <li>{n}</li>)}</ul>
      </div>
    }
  }

  ////////////////////////// fields for form ////////////////////////
  private val patternName = Pattern.compile("[a-zA-Z0-9_]+");

  private val parameterName = new WBTextField("Name", change.previousGlobalParam.map(_.name).getOrElse("")) {
    override def setFilter      = notNull _ :: trim _ :: Nil
    override def errorClassName = "col-xl-12 errors-container"
    override def inputField     = (change.previousGlobalParam match {
      case Some(entry) => super.inputField % ("disabled" -> "true")
      case None        => super.inputField
    }) % ("onkeydown" -> "return processKey(event , 'createParameterSaveButton')") % ("tabindex" -> "1")
    override def validations    = {
      valMinLen(1, "The name must not be empty") _ ::
      valRegex(patternName, "The name can contain only letters, digits and underscore") _ :: Nil
    }
  }

  // The value may be empty
  private val parameterFormat = {

    val defaultMode = change.previousGlobalParam.map { p =>
      if (p.value.valueType() == ConfigValueType.STRING) "string" else "json"
    }.getOrElse("string")

    // in delete mode, only show the actual value used by the prop
    val l = change.action match {
      case GlobalParamModAction.Delete => Seq(defaultMode)
      case _                           => Seq("string", "json")
    }

    new WBRadioField(
      "Format",
      l,
      defaultMode,
      {
        case "string" => <span class="audit-btn" > String </span>
        case "json"   => <span class="global-btn"> JSON   </span>
        case _        => NodeSeq.Empty
      }
    ) {
      override def setFilter = notNull _ :: trim _ :: Nil
      override def className = "checkbox-group"
    }
  }

  // The value may be empty
  private val parameterValue = {
    new WBTextAreaField("Value", change.previousGlobalParam.map(p => p.valueAsString).getOrElse("")) {
      override def setFilter      = trim _ :: Nil
      override def inputField     = (change.action match {
        case GlobalParamModAction.Delete => super.inputField % ("disabled" -> "true")
        case _                           => super.inputField
      }) % ("style" -> "height:4em") % ("tabindex" -> "2")
      override def errorClassName = "col-xl-12 errors-container"
      override def validations: List[String => List[FieldError]] = Nil
    }
  }

  private val parameterDescription = {
    new WBTextAreaField("Description", change.previousGlobalParam.map(_.description).getOrElse("")) {
      override def setFilter      = notNull _ :: trim _ :: Nil
      override def inputField     = (change.action match {
        case GlobalParamModAction.Delete => super.inputField % ("disabled" -> "true")
        case _                           => super.inputField
      }) % ("tabindex" -> "3")
      override def errorClassName = "col-xl-12 errors-container"
      override def validations: List[String => List[FieldError]] = Nil
    }
  }

  private val parameterInheritMode = {
    new WBTextField("Inherit Mode", change.previousGlobalParam.flatMap(_.inheritMode.map(_.value)).getOrElse("")) {
      override val maxLen         = 3
      override def setFilter      = trim _ :: Nil
      override def inputField     = ((change.action match {
        case GlobalParamModAction.Delete => super.inputField % ("disabled" -> "true")
        case _                           => super.inputField
      }) % ("tabindex" -> "4"))
      override def errorClassName = "col-xl-12 errors-container"
      override def validations: List[String => List[FieldError]] = Nil
      override val helpAsHtml:  Box[NodeSeq]                     = Full(
        <div class="text-muted small">Define inheritance behavior for the value with 3 chars: first for
      json object (m=merge, o=override), 2nd for array and 3rd for string (o=override, a=append, p=prepend). Default to 'moo'.</div>
      )
    }
  }

  private def defaultClassName = change.action match {
    case GlobalParamModAction.Update => "btn-success"
    case GlobalParamModAction.Create => "btn-success"
    case GlobalParamModAction.Delete => "btn-danger"
  }

  private val defaultRequestName =
    s"${change.action.name.capitalize} Global Parameter " + change.previousGlobalParam.map(_.name).getOrElse("")
  private val changeRequestName  = new WBTextField("Change request title", defaultRequestName) {
    override def setFilter      = notNull _ :: trim _ :: Nil
    override def errorClassName = "col-xl-12 errors-container"
    override def inputField     =
      super.inputField % ("onkeydown" -> "return processKey(event , 'createDirectiveSaveButton')") % ("tabindex" -> "5")
    override def validations =
      valMinLen(1, "Name must not be empty") _ :: Nil
  }

  val parameterOverridable = true

  private val paramReasons = {
    import com.normation.rudder.web.services.ReasonBehavior.*
    (userPropertyService.reasonsFieldBehavior: @unchecked) match {
      case Disabled  => None
      case Mandatory => Some(buildReasonField(true, "subContainerReasonField"))
      case Optionnal => Some(buildReasonField(false, "subContainerReasonField"))
    }
  }

  def buildReasonField(mandatory: Boolean, containerClass: String = "twoCol"): WBTextAreaField = {
    new WBTextAreaField("Change audit message", "") {
      override def setFilter  = notNull _ :: trim _ :: Nil
      override def inputField = super.inputField %
        ("style" -> "height:5em;") % ("tabindex" -> "6") % ("placeholder" -> { userPropertyService.reasonsFieldExplanation })
      override def errorClassName = "col-xl-12 errors-container"
      override def validations    = {
        if (mandatory) {
          valMinLen(5, "The reason must have at least 5 characters.") _ :: Nil
        } else {
          Nil
        }
      }
    }
  }

  private val formTracker = {
    val fields = parameterName :: parameterValue :: paramReasons.toList ::: {
      if (workflowEnabled) changeRequestName :: Nil
      else Nil
    }
    new FormTracker(fields)
  }

  private def error(msg: String) = Text(msg)

  def popupContent()(implicit qc: QueryContext): NodeSeq = {
    val (buttonName, classForButton) = workflowEnabled match {
      case true  =>
        ("Open Request", "wideButton btn-primary")
      case false => (change.action.name.capitalize, defaultClassName)
    }

    (
      "#title *" #> titles &
      ".name" #> parameterName.toForm_! &
      ".value" #> parameterValue.toForm_! &
      ".format" #> parameterFormat.toForm_! &
      ".description *" #> parameterDescription.toForm_! &
      ".inheritMode *" #> parameterInheritMode.toForm_! &
      "#titleWorkflow *" #> titleWorkflow &
      "#changeRequestName" #> {
        if (workflowEnabled) {
          changeRequestName.toForm
        } else {
          Full(NodeSeq.Empty)
        }
      } &
      "#delete *" #> {
        if (change.action == GlobalParamModAction.Delete) {
          <div class="row">
        </div>
        } else {
          NodeSeq.Empty
        }
      } &
      ".itemReason *" #> {
        // if (buttonName=="Delete")
        paramReasons.map { f =>
          <div>
          {
            if (!workflowEnabled) {
              <h4 class="col-xl-12 col-md-12 col-sm-12 audit-title">Change Audit Log</h4>
            }
          }
            {f.toForm_!}
        </div>
        }
      } &

      "#cancel" #> (SHtml.ajaxButton("Cancel", () => closePopup()) % ("tabindex" -> "7")                         % ("class"    -> "btn btn-default")) &
      "#save" #> (SHtml.ajaxSubmit(
        buttonName,
        onSubmit _
      )                                                            % ("id"       -> "createParameterSaveButton") % ("tabindex" -> "8") % ("class" -> s"btn ${classForButton}")) andThen
      ".notifications *" #> { updateAndDisplayNotifications(formTracker) }
    ).apply(formXml())

  }
  private def formXml(): NodeSeq = {
    SHtml.ajaxForm(
      <div class="modal-dialog">
        <div class="modal-content">
            <div class="modal-header">
              <h5 class="modal-title" id="title">Here come title</h5>
              <button type="button" class="btn-close" data-bs-dismiss="modal" aria-label="Close"></button>
            </div>
            <div class="modal-body">
                <div class="notifications">Here comes validation messages</div>
                <div class="name"/>
                <div class="value"/>
                <div class="format"/>
                <div class="description"/>
                <div class="inheritMode"/>
                <div id="changeRequestZone">
                    <div id="titleWorkflow"/>
                    <input type="text" id="changeRequestName" />
                </div>
                <div class="itemReason"/>
                <div id="delete" />
            </div>
            <div class="modal-footer">
                <div id="cancel"/>
                <div id="save"/>
            </div>
        <!-- TODO: migration-scala3 - bug: https://github.com/lampepfl/dotty/issues/16458 -->
        </div>
    </div>
    )
  }
}

object CreateOrUpdateGlobalParameterPopup {
  val htmlId_popupContainer = "createGlobalParameterContainer"
  val htmlId_popup          = "createGlobalParameterPopup"
}<|MERGE_RESOLUTION|>--- conflicted
+++ resolved
@@ -200,13 +200,8 @@
     updateFormClientSide()
   }
 
-<<<<<<< HEAD
   private def closePopup(): JsCmd = {
-    JsRaw("""hideBsModal('createGlobalParameterPopup');""")
-=======
-  private[this] def closePopup(): JsCmd = {
-    JsRaw("""$('#createGlobalParameterPopup').bsModal('hide');""") // JsRaw ok, const
->>>>>>> c02538a7
+    JsRaw("""hideBsModal('createGlobalParameterPopup');""") // JsRaw ok, const
   }
 
   /**
