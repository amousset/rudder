--- conflicted
+++ resolved
@@ -254,11 +254,7 @@
         )
         val popupHtml = createPopup
         SetHtml(CreateOrUpdateGlobalParameterPopup.htmlId_popupContainer, popupHtml) &
-<<<<<<< HEAD
-        JsRaw(""" initBsModal("%s",300,600) """.format(CreateOrUpdateGlobalParameterPopup.htmlId_popup))
-=======
-        JsRaw(""" createPopup("%s",300,600) """.format(CreateOrUpdateGlobalParameterPopup.htmlId_popup)) // JsRaw ok, const
->>>>>>> c02538a7
+        JsRaw(""" initBsModal("%s",300,600) """.format(CreateOrUpdateGlobalParameterPopup.htmlId_popup)) // JsRaw ok, const
     }
   }
 
@@ -293,26 +289,16 @@
   }
 
   ///////////// success pop-up ///////////////
-<<<<<<< HEAD
   private def successPopup: JsCmd = {
-    JsRaw("""createSuccessNotification()""")
-=======
-  private[this] def successPopup: JsCmd = {
     JsRaw("""createSuccessNotification()""") // JsRaw ok, const
->>>>>>> c02538a7
   }
 
   private def onSuccessDeleteCallback()(implicit qc: QueryContext): JsCmd = {
     updateGrid() & successPopup
   }
 
-<<<<<<< HEAD
   private def closePopup(): JsCmd = {
-    JsRaw(s"""hideBsModal('${CreateOrUpdateGlobalParameterPopup.htmlId_popupContainer}');""")
-=======
-  private[this] def closePopup(): JsCmd = {
-    JsRaw(""" $('.modal').bsModal('hide');""") // JsRaw ok, const
->>>>>>> c02538a7
+    JsRaw(s"""hideBsModal('${CreateOrUpdateGlobalParameterPopup.htmlId_popupContainer}');""") // JsRaw ok, const
   }
 
 }