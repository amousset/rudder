--- conflicted
+++ resolved
@@ -112,11 +112,7 @@
     }
     Replace(htmlId_RuleCategoryTree, html) &
     selectCategory() &
-<<<<<<< HEAD
-    OnLoad(After(TimeSpan(50), JsRaw("""initBsTooltips();""")))
-=======
-    OnLoad(After(TimeSpan(50), JsRaw("""createTooltip();"""))) // JsRaw ok, no user inputs
->>>>>>> c02538a7
+    OnLoad(After(TimeSpan(50), JsRaw("""initBsTooltips();"""))) // JsRaw ok, const
   }
 
   // Update selected category and select it in the tree (trigger its function)
@@ -233,17 +229,12 @@
     )
   }
 
-<<<<<<< HEAD
-  private def categoryNode(category: RuleCategory): JsTreeNode = new JsTreeNode {
-=======
   // escape Rule id to make it a checkbox id
   def toCheckboxId(id: RuleCategoryId): String = {
     StringEscapeUtils.escapeEcmaScript(id.value) + "Checkbox"
   }
 
-  private[this] def categoryNode(category: RuleCategory): JsTreeNode = new JsTreeNode {
-    val tooltipId = Helpers.nextFuncName
->>>>>>> c02538a7
+  private def categoryNode(category: RuleCategory): JsTreeNode = new JsTreeNode {
 
     override val attrs = ("data-jstree" -> """{ "type" : "category" }""") :: ("id", category.id.value) :: Nil
 
