--- conflicted
+++ resolved
@@ -466,12 +466,8 @@
     """))
   }
 
-<<<<<<< HEAD
   // this method cannot return an IOResult, as it uses S.
-  private[this] def getComplianceData(nodeId: NodeId, reportStatus: NodeStatusReport): Box[JsTableData[RuleComplianceLine]] = {
-=======
-  private[this] def getComplianceData(nodeId: NodeId, reportStatus: NodeStatusReport, addOverriden: Boolean) = {
->>>>>>> b785f1f5
+  private[this] def getComplianceData(nodeId: NodeId, reportStatus: NodeStatusReport, addOverriden: Boolean): Box[JsTableData[RuleComplianceLine]] = {
     for {
       directiveLib <- directiveRepository.getFullDirectiveLibrary().toBox
       allNodeInfos <- getAllNodeInfos().toBox
