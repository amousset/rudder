/*
*************************************************************************************
* Copyright 2011 Normation SAS
*************************************************************************************
*
* This file is part of Rudder.
*
* Rudder is free software: you can redistribute it and/or modify
* it under the terms of the GNU General Public License as published by
* the Free Software Foundation, either version 3 of the License, or
* (at your option) any later version.
*
* In accordance with the terms of section 7 (7. Additional Terms.) of
* the GNU General Public License version 3, the copyright holders add
* the following Additional permissions:
* Notwithstanding to the terms of section 5 (5. Conveying Modified Source
* Versions) and 6 (6. Conveying Non-Source Forms.) of the GNU General
* Public License version 3, when you create a Related Module, this
* Related Module is not considered as a part of the work and may be
* distributed under the license agreement of your choice.
* A "Related Module" means a set of sources files including their
* documentation that, without modification of the Source Code, enables
* supplementary functions or services in addition to those offered by
* the Software.
*
* Rudder is distributed in the hope that it will be useful,
* but WITHOUT ANY WARRANTY; without even the implied warranty of
* MERCHANTABILITY or FITNESS FOR A PARTICULAR PURPOSE.  See the
* GNU General Public License for more details.
*
* You should have received a copy of the GNU General Public License
* along with Rudder.  If not, see <http://www.gnu.org/licenses/>.

*
*************************************************************************************
*/

package com.normation.rudder.web
package services

import model.JsNodeId
import com.normation.inventory.domain._
import com.normation.rudder.web.components.DateFormaterService

import scala.xml._
import net.liftweb.common._
import net.liftweb.http._
import net.liftweb.util._
import Helpers._
import net.liftweb.http.js._
import JsCmds._
import JE.{JsArray, JsRaw, JsVar, Str}
import org.joda.time.DateTime
import com.normation.rudder.web.model.CurrentUser
import com.normation.rudder.batch.AutomaticStartDeployment
import com.normation.eventlog.ModificationId
import bootstrap.liftweb.RudderConfig
import com.normation.rudder.domain.nodes.NodeInfo
import com.normation.rudder.domain.policies.PolicyModeOverrides._
import com.normation.rudder.domain.policies.GlobalPolicyMode
import com.normation.rudder.hooks.HookReturnCode.Interrupt
import com.normation.rudder.hooks.HookReturnCode
import com.normation.box._
import com.normation.cfclerk.domain.HashAlgoConstraint.SHA1
import com.normation.rudder.domain.reports.{ComplianceLevelSerialisation}
import com.normation.zio._
import org.joda.time.format.ISODateTimeFormat

/**
 * A service used to display details about a server
 * inventory with tabs like:
 * [summary][compliance reports][inventory][properties][technical logs][settings]
 *
 * Use it by calling:
 * # head if not yet called in that page
 * # show(nodeId) : NodeSeq
 *    where you want to display node information
 * # jsInit(nodeId) : Cmd
 *    to init javascript for it
 */
object DisplayNode extends Loggable {

  private[this] val getSoftwareService   = RudderConfig.readOnlySoftwareDAO
  private[this] val removeNodeService    = RudderConfig.removeNodeService
  private[this] val asyncDeploymentAgent = RudderConfig.asyncDeploymentAgent
  private[this] val uuidGen              = RudderConfig.stringUuidGenerator
  private[this] val nodeInfoService      = RudderConfig.nodeInfoService
  private[this] val linkUtil             = RudderConfig.linkUtil
  private[this] val asyncComplianceService    = RudderConfig.asyncComplianceService
  private[this] val deleteNodePopupHtmlId = "deleteNodePopupHtmlId"
  private[this] val errorPopupHtmlId = "errorPopupHtmlId"
  private[this] val successPopupHtmlId = "successPopupHtmlId"


  private def loadComplianceBar(nodeInfo: Option[NodeInfo]): Option[JsArray] = {
    for {
      node            <- nodeInfo
      nodeCompliance  <- asyncComplianceService.nodeCompliance(node.id)
    } yield {
      ComplianceLevelSerialisation.ComplianceLevelToJs(nodeCompliance).toJsArray()
    }
  }

  private def loadSoftware(jsId:JsNodeId, softIds:Seq[SoftwareUuid])(nodeId:String):JsCmd = {
    (for {
      seq <- getSoftwareService.getSoftware(softIds)
      gridDataId = htmlId(jsId,"soft_grid_data_")
      gridId = "soft"
    } yield SetExp(JsVar(gridDataId),JsArray(seq.map { x => JsArray(
        Str(x.name.getOrElse("")),
        Str(x.version.map(_.value).getOrElse("")),
        Str(x.description.getOrElse(""))
      )}:_*) ) & JsRaw(s"""
          $$('#${htmlId(jsId,gridId+"_")}').dataTable({
            "aaData":${gridDataId},
            "bJQueryUI": true,
            "bPaginate": true,
            "bRetrieve": true,
            "bLengthChange": true,
            "sPaginationType": "full_numbers",
            "asStripeClasses": [ 'color1', 'color2' ] ,
            "oLanguage": {
              "sSearch": ""
            },
            "bLengthChange": true,
            "bStateSave": true,
                    "fnStateSave": function (oSettings, oData) {
                      localStorage.setItem( 'DataTables_${gridId}', JSON.stringify(oData) );
                    },
                    "fnStateLoad": function (oSettings) {
                      return JSON.parse( localStorage.getItem('DataTables_${gridId}') );
                    },
            "bAutoWidth": false,
            "aoColumns": [ {"sWidth": "200px"},{"sWidth": "150px"},{"sWidth": "350px"}],
            "sDom": '<"dataTables_wrapper_top"f>rt<"dataTables_wrapper_bottom"lip>',
            "lengthMenu": [ [10, 25, 50, 100, 500, 1000, -1], [10, 25, 50, 100, 500, 1000, "All"] ],
            "pageLength": 25
        });
        $$('.dataTables_filter input').attr("placeholder", "Filter");
            """)
    ).toBox match {
      case Empty => Alert("No software found for that server")
      case Failure(m,_,_) => Alert("Error when trying to fetch software. Reported message: "+m)
      case Full(js) => js
    }
  }

  def jsInit(nodeId:NodeId, softIds:Seq[SoftwareUuid], salt:String=""):JsCmd = {
    val jsId = JsNodeId(nodeId,salt)
    val detailsId = htmlId(jsId,"details_")
    val softGridDataId = htmlId(jsId,"soft_grid_data_")
    val softPanelId = "soft_tab"
    val eltIdswidth = List( ("process",List("50","50","70","85","120","50","100","850"),1),("var",List("200","800"),0))
    val eltIds = List( "vm", "fs", "net","bios", "controllers", "memories", "ports", "processors", "slots", "sounds", "storages", "videos")

    JsRaw("var "+softGridDataId +"= null") &
    OnLoad(
      JsRaw("$('#"+detailsId+"').tabs()") &
      { eltIds.map { i =>
          JsRaw(s"""
              $$('#${htmlId(jsId,i+"_")}').dataTable({
                "bJQueryUI": true,
                "bRetrieve": true,
                "bFilter": true,
                "asStripeClasses": [ 'color1', 'color2' ],
                "oLanguage": {
                  "sSearch": ""
                },
                "bLengthChange": true,
                "bStateSave": true,
                    "fnStateSave": function (oSettings, oData) {
                      localStorage.setItem( 'DataTables_${i}', JSON.stringify(oData) );
                    },
                    "fnStateLoad": function (oSettings) {
                      return JSON.parse( localStorage.getItem('DataTables_${i}') );
                    },
                "sPaginationType": "full_numbers",
                "bPaginate": true,
                "bAutoWidth": false,
                "bInfo":true,
                "sDom": '<"dataTables_wrapper_top"f>rt<"dataTables_wrapper_bottom"lip>',
                "lengthMenu": [ [10, 25, 50, 100, 500, 1000, -1], [10, 25, 50, 100, 500, 1000, "All"] ],
                "pageLength": 25
              });

              $$('.dataTables_filter input').attr("placeholder", "Filter");
          | """.stripMargin('|')):JsCmd
        }.reduceLeft( (i,acc) => acc & i )
      } &
      { eltIdswidth.map { case (id,columns,sorting) =>
          JsRaw(s"""
              $$('#${htmlId(jsId,id+"_")}').dataTable({
                "bJQueryUI": true,
                "bRetrieve": true,
                "sPaginationType": "full_numbers",
                "bFilter": true,
                "asStripeClasses": [ 'color1', 'color2' ],
                "bPaginate": true,
                "aoColumns": ${columns.map(col => s"{'sWidth': '${col}px'}").mkString("[",",","]")} ,
                "aaSorting": [[ ${sorting}, "asc" ]],
                "oLanguage": {
                  "sSearch": ""
                },
                "bLengthChange": true,
                "bStateSave": true,
                    "fnStateSave": function (oSettings, oData) {
                      localStorage.setItem( 'DataTables_${id}', JSON.stringify(oData) );
                    },
                    "fnStateLoad": function (oSettings) {
                      return JSON.parse( localStorage.getItem('DataTables_${id}') );
                    },
                "bAutoWidth": false,
                "bInfo":true,
                "sDom": '<"dataTables_wrapper_top"f>rt<"dataTables_wrapper_bottom"lip>',
                "lengthMenu": [ [10, 25, 50, 100, 500, 1000, -1], [10, 25, 50, 100, 500, 1000, "All"] ],
                "pageLength": 25
              });
              $$('.dataTables_filter input').attr("placeholder", "Filter");
           """) : JsCmd
        }.reduceLeft( (i,acc) => acc & i )
      } &
      // for the software tab, we check for the panel id, and the firstChild id
      // if the firstChild.id == softGridId, then it hasn't been loaded, otherwise it is softGridId_wrapper
      JsRaw(s"""
        $$("#${softPanelId}").click(function() {
            ${  SHtml.ajaxCall(JsRaw("'"+nodeId.value+"'"), loadSoftware(jsId, softIds) )._2.toJsCmd}
        });
        """)
    )
  }

  def showInventoryVerticalMenu(sm:FullInventory, salt:String = "") : NodeSeq = {
    val jsId = JsNodeId(sm.node.main.id,salt)
    val mainTabDeclaration : List[NodeSeq] =
      <li><a href={htmlId_#(jsId,"sd_fs_")}>File systems</a></li>         ::
      <li><a href={htmlId_#(jsId,"sd_net_")}>Network interfaces</a></li>  ::
      <li id="soft_tab"><a href={htmlId_#(jsId,"sd_soft_")}>Software</a></li>           ::
      <li><a href={htmlId_#(jsId,"sd_var_")}>Environment</a></li>         ::
    // Hardware content
      <li><a href={htmlId_#(jsId,"sd_bios_")}>BIOS</a></li>               ::
      <li><a href={htmlId_#(jsId,"sd_controllers_")}>Controllers</a></li> ::
      <li><a href={htmlId_#(jsId,"sd_memories_")}>Memory</a></li>         ::
      <li><a href={htmlId_#(jsId,"sd_ports_")}>Ports</a></li>             ::
      <li><a href={htmlId_#(jsId,"sd_processors_")}>Processors</a></li>   ::
      <li><a href={htmlId_#(jsId,"sd_slots_")}>Slots</a></li>             ::
      <li><a href={htmlId_#(jsId,"sd_sounds_")}>Sound</a></li>            ::
      <li><a href={htmlId_#(jsId,"sd_storages_")}>Storage</a></li>        ::
      <li><a href={htmlId_#(jsId,"sd_videos_")}>Video</a></li>            ::
    //
      <li><a href={htmlId_#(jsId,"sd_process_")}>Processes</a></li>       ::
      <li><a href={htmlId_#(jsId,"sd_vm_")}>Virtual Machines</a></li>     ::
      Nil

    val tabContent =
      displayTabBios(jsId, sm)        ::
      displayTabControllers(jsId, sm) ::
      displayTabMemories(jsId, sm)    ::
      displayTabPorts(jsId, sm)       ::
      displayTabProcessors(jsId, sm)  ::
      displayTabSlots(jsId, sm)       ::
      displayTabSounds(jsId, sm)      ::
      displayTabStorages(jsId, sm)    ::
      displayTabVideos(jsId, sm)      ::
      displayTabFilesystems(jsId, sm) ::
      displayTabNetworks(jsId, sm)    ::
      displayTabSoftware(jsId)        ::
      displayTabVariable(jsId, sm)    ::
      displayTabProcess(jsId, sm)     ::
      displayTabVM(jsId, sm)          ::
      Nil

    val tabId = htmlId(jsId,"node_details_")

    <div id={tabId} class="sInventory ui-tabs-vertical">
      <ul class="list-tabs-invetory">{mainTabDeclaration}</ul>
      {tabContent.flatten}
    </div> ++ Script(OnLoad(JsRaw(s"$$('#${tabId}').tabs()")))
  }

  /**
   * Show the details in a panned version, with Node Summary, Inventory, Network, Software
   * Should be used with jsInit(dn:String, softIds:Seq[SoftwareUuid], salt:String="")
   */
  def showPannedContent(
      nodeAndGlobalMode: Option[(NodeInfo,GlobalPolicyMode)]
    , sm               : FullInventory
    , inventoryStatus  : InventoryStatus
    , salt             : String = ""
  ) : NodeSeq = {
    val jsId = JsNodeId(sm.node.main.id,salt)
    val detailsId = htmlId(jsId,"details_")
    <div id={detailsId} class="tabs">
      <ul class="rudder-ui-tabs">
        <li><a href={htmlId_#(jsId,"node_summary_")}>Summary</a></li>
        <li><a href={htmlId_#(jsId,"node_inventory_")}>Inventory</a></li>
      </ul>
      <div id={htmlId(jsId,"node_summary_")}>
        {showNodeDetails(sm, nodeAndGlobalMode, None, inventoryStatus, salt)}
      </div>
      <div id={htmlId(jsId,"node_inventory_")}>
        {showInventoryVerticalMenu(sm)}
      </div>
    </div>
  }

  // mimic the content of server_details/ShowNodeDetailsFromNode
  def showNodeDetails(
      sm                 : FullInventory
    , nodeAndGlobalMode  : Option[(NodeInfo,GlobalPolicyMode)]
    , creationDate       : Option[DateTime]
    , inventoryStatus    : InventoryStatus
    , salt               : String = ""
    , isDisplayingInPopup: Boolean = false
  ) : NodeSeq = {

    val nodeInfo = nodeAndGlobalMode.map(_._1)

    val compliance = loadComplianceBar(nodeInfo).getOrElse(JsArray())

    val nodePolicyMode = nodeAndGlobalMode match {
      case Some((node,globalMode)) =>
        Some((globalMode.overridable,node.policyMode) match {
            case (Always, Some(mode)) =>
              (mode,"<p>This mode is an override applied to this node. You can change it in the <i><b>node settings</b></i>.</p>")
            case (Always,None) =>
              val expl = """<p>This mode is the globally defined default. You can change it in <i><b>settings</b></i>.</p><p>You can also override it on this node in the <i><b>node's settings</b></i>.</p>"""
              (globalMode.mode, expl)
            case (Unoverridable,_) =>
              (globalMode.mode, "<p>This mode is the globally defined default. You can change it in <i><b>Settings</b></i>.</p>")
          }
        )

      case None =>
        None
    }

    val deleteButton : NodeSeq= {
      sm.node.main.status match {
        case AcceptedInventory =>
          <div>
              <div id={deleteNodePopupHtmlId}  class="modal fade" data-keyboard="true" tabindex="-1" />
              <div id={errorPopupHtmlId}  class="modal fade" data-keyboard="true" tabindex="-1" />
              <div id={successPopupHtmlId}  class="modal fade" data-keyboard="true" tabindex="-1" />
          </div>
          <lift:authz role="node_write">
            {
              if(!isRootNode(sm.node.main.id)) {
                <div>
                  <div class="col-xs-12">
                    { showDeleteButton(sm.node.main.id) }
                  </div>
                </div>
              } else {NodeSeq.Empty}
            }
            </lift:authz>
        case _ => NodeSeq.Empty
      }
    }
    val osIcon = sm.node.main.osDetails.os.name.toLowerCase();

    val osTooltip : String = {
      s"""
        <ul>
          <li><b>Type:</b> ${sm.node.main.osDetails.os.kernelName}</li>
          <li><b>Name:</b> ${S.?("os.name." + sm.node.main.osDetails.os.name)}</li>
          <li><b>Version:</b> ${sm.node.main.osDetails.version.value}</li>
          <li><b>Service Pack:</b> ${sm.node.main.osDetails.servicePack.getOrElse("None")}</li>
          <li><b>Architecture Description:</b> ${sm.node.archDescription.getOrElse("None")}</li>
        </ul>
      """
    }
    val machineTooltip : String = {
      s"""
        <ul>
          <li><b>Total physical memory (RAM):</b> ${sm.node.ram.map(_.toStringMo).getOrElse("-")}</li>
          <li><b>Manufacturer:</b> ${sm.machine.flatMap(x => x.manufacturer).map(x => x.name).getOrElse("-")}</li>
          <li><b>Total swap space:</b> ${sm.node.swap.map( _.toStringMo).getOrElse("-")}</li>
          <li><b>System Serial Number:</b> ${sm.machine.flatMap(x => x.systemSerialNumber).getOrElse("-")}</li>
          <li><b>Time Zone:</b>
            ${sm.node.timezone.map(x =>
        if(x.name.toLowerCase == "utc") "UTC" else s"${x.name} (UTC ${x.offset})"
      ).getOrElse("unknown")}
          </li>
          <li>
          ${ sm.machine.map( _.id.value).map( machineId =>
        "<b>Machine ID:</b> " ++ {machineId}
      ).getOrElse("""<span class="error">Machine Information are missing for that node</span>""")
      }
          </li>
        </ul>
      """
    }

    <div id="nodeDetails">
      <div class="id-card node">
        <div class={"card-img " ++ osIcon}></div>
        <div class="card-info">
          <div><label>Hostname:         </label>
            {sm.node.main.hostname}
              { nodeAndGlobalMode match {
              case Some((n, _)) => <span class={"node-state "++ getNodeState(n.state).toLowerCase}></span>
              case None         => NodeSeq.Empty
              } }
          </div>
          <div><label>Node ID:          </label> {sm.node.main.id.value}</div>
          <div><label>Operating system: </label> {sm.node.main.osDetails.fullName}<span class="glyphicon glyphicon-info-sign icon-info" data-toggle="tooltip" data-placement="right" data-html="true" data-original-title={osTooltip}></span></div>
          <div>
            <label>Machine:             </label>
            {displayMachineType(sm.machine)}
            <span class="machine-info ram">{sm.node.ram.map( _.toStringMo).getOrElse("-")}</span>
            <span class="glyphicon glyphicon-info-sign icon-info" data-toggle="tooltip" data-placement="right" data-html="true" data-original-title={machineTooltip}></span>
          </div>
        </div>
      </div>

      <div class="row">

        <div class="rudder-info col-lg-6 col-sm-7 col-xs-12">
          <h3>Rudder information</h3>
          <div>
            { nodePolicyMode match {
             case None => NodeSeq.Empty
             case Some((mode,explanation)) =>
              <label>Policy mode:</label><span id="badge-apm"></span> ++
              Script(OnLoad(JsRaw(s"""
                $$('#badge-apm').append(createBadgeAgentPolicyMode('node',"${mode}","${explanation}"));
                $$('.rudder-label, .icon-info').bsTooltip();
              """)))
            }}
          </div>
          { displayServerRole(sm, inventoryStatus) }
          <div><label>Agent:</label> {sm.node.agents.map(a => s"${a.agentType.displayName} (${a.version.map(_.value).getOrElse("unknown version")})").headOption.getOrElse("Not found")}</div>
          { displayPolicyServerInfos(sm) }
          <div><label>Administrator account:</label> {sm.node.main.rootUser}</div>
          { sm.node.agents.headOption match {
            case Some(agent) =>
              val checked = (sm.node.main.status, sm.node.main.keyStatus) match {
                case (AcceptedInventory, CertifiedKey) =>
                  <span>
                    <span class="glyphicon glyphicon-ok text-success tooltipable" title="" tooltipid={s"tooltip-key-${sm.node.main.id.value}"}></span>
                    <span class="tooltipContent" id={s"tooltip-key-${sm.node.main.id.value}"}>
                      Inventories for this Node must be signed with this key
                    </span>
                  </span>
                case (AcceptedInventory, UndefinedKey) =>
                  <span>
                    <span class="glyphicon glyphicon-exclamation-sign text-warning tooltipable" title="" tooltipid={s"tooltip-key-${sm.node.main.id.value}"}></span>
                    <span class="tooltipContent" id={s"tooltip-key-${sm.node.main.id.value}"}>
                      Inventories for this Node are not signed
                    </span>
                  </span>
                case _ => // not accepted inventory? Should not get there
                  NodeSeq.Empty
              }
              val nodeId      = sm.node.main.id
              val publicKeyId = s"publicKey-${nodeId.value}"
              val cfKeyHash   = nodeInfoService.getNodeInfo(nodeId) match {
                case Full(Some(nodeInfo)) if(nodeInfo.securityTokenHash.nonEmpty) => <div><label>Key hash:</label> <samp>{nodeInfo.securityTokenHash}</samp></div>
                case _                                                            => NodeSeq.Empty
              }

              val tokenKind = agent.securityToken match {
                case _ : PublicKey   => "Public key"
                case _ : Certificate => "Certificate"
              }
              <div class="security-info">
                {agent.securityToken match {
                  case _ : PublicKey   => NodeSeq.Empty
                  case c : Certificate =>
                    c.cert.either.runNow match {
                      case Left(e)     => <span title={e.fullMsg}>Error while reading certificate information</span>
                      case Right(cert) => (
                        <div><label>SHA1 Fingerprint: </label> <samp>{SHA1.hash(cert.getEncoded).grouped(2).mkString(":")}</samp></div>
                        <div><label>Expiration date: </label> {new DateTime(cert.getNotAfter).toString(ISODateTimeFormat.dateTimeNoMillis())}</div>
                      )
                    }
                }}
                {cfKeyHash}
                <button type="button" class="toggle-security-info btn btn-default" onclick={s"$$('#${publicKeyId}').toggle(300); $$(this).toggleClass('opened'); return false;"}> <b>{tokenKind}</b> {checked}</button>
                <pre id={publicKeyId} class="display-keys" style="display:none;"><div>{agent.securityToken.key}</div></pre>{Script(OnLoad(JsRaw(s"""createTooltip();""")))}
              </div>
            case None => NodeSeq.Empty
          }}
        </div>

        <div class="status-info col-lg-6 col-sm-5 col-xs-12">
          <h3>Status information</h3>
          <div class="node-compliance-bar" id="toto"></div>
          <div>
            <label>Inventory created (node local time):</label>  {sm.node.inventoryDate.map(DateFormaterService.getDisplayDate(_)).getOrElse("Unknown")}
          </div>
          <div>
            <label>Inventory received:</label>  {sm.node.receiveDate.map(DateFormaterService.getDisplayDate(_)).getOrElse("Unknown")}
          </div>
          <div>
            {creationDate.map { creation =>
              <xml:group><label>Accepted since:</label> {DateFormaterService.getDisplayDate(creation)}</xml:group>
            }.getOrElse(NodeSeq.Empty) }
          </div>
        </div>

        <div class="accounts-info col-xs-12">
          <h3>Accounts</h3>
          <div>
            <label>Local account(s):</label> {displayAccounts(sm.node)}
          </div>
        </div>
        {deleteButton}
      </div>
    </div> ++ Script(OnLoad(JsRaw(s"""
        $$(".node-compliance-bar").html(buildComplianceBar(${compliance.toJsCmd}))
      """
    )))
  }

  private def htmlId(jsId:JsNodeId, prefix:String) : String = prefix + jsId.toString
  private def htmlId_#(jsId:JsNodeId, prefix:String) : String = "#" + prefix + jsId.toString

  private def ?(in:Option[String]) : NodeSeq = in.map(Text(_)).getOrElse(NodeSeq.Empty)

  // Display the role of the node
  private def displayServerRole(sm:FullInventory, inventoryStatus : InventoryStatus) : NodeSeq = {
    val nodeId = sm.node.main.id
    inventoryStatus match {
      case AcceptedInventory =>
        val nodeInfoBox = nodeInfoService.getNodeInfo(nodeId)
        nodeInfoBox match {
          case Full(Some(nodeInfo)) =>
            val kind = {
              if(nodeInfo.isPolicyServer) {
                if(isRootNode(nodeId) ) {
                  "server"
                } else {
                  "relay server"
                }
              } else {
                if (nodeInfo.serverRoles.isEmpty){
                  "node"
                } else {
                  "server component"
                }
              }
            }
            val roles = if (nodeInfo.serverRoles.isEmpty) {
              ""
            } else {
              nodeInfo.serverRoles.map(_.value).mkString("(",", ",")")
            }

            <div><label>Role:</label> Rudder {kind} {roles}</div>
          case Full(None) =>
            logger.error(s"Could not fetch node details for node with id ${sm.node.main.id}")
            <div class="error"><label>Role:</label> Could not fetch Role for this node</div>
          case eb:EmptyBox =>
            val e = eb ?~! s"Could not fetch node details for node with id ${sm.node.main.id}"
            logger.error(e.messageChain)
            <div class="error"><label>Role:</label> Could not fetch Role for this node</div>
        }
      case RemovedInventory =>
        <div><label>Role:</label> Deleted node</div>
      case PendingInventory =>
        <div><label>Role:</label> Pending node</div>
    }
  }

  private def displayPolicyServerInfos(sm:FullInventory) : NodeSeq = {
    nodeInfoService.getNodeInfo(sm.node.main.policyServerId) match {
      case eb:EmptyBox =>
        val e = eb ?~! s"Could not fetch policy server details (id '${sm.node.main.policyServerId.value}') for node '${sm.node.main.hostname}' ('${sm.node.main.id.value}')"
        logger.error(e.messageChain)
        <div class="error"><label>Policy Server:</label> Could not fetch details about the policy server</div>
      case Full(Some(policyServerDetails)) =>
        <div><label>Policy Server:</label> <a href={linkUtil.baseNodeLink(policyServerDetails.id)}  onclick={s"updateNodeIdAndReload('${policyServerDetails.id.value}')"}>{policyServerDetails.hostname}</a></div>
      case Full(None) =>
        logger.error(s"Could not fetch policy server details (id '${sm.node.main.policyServerId.value}') for node '${sm.node.main.hostname}' ('${sm.node.main.id.value}')")
        <div class="error"><label>Policy Server:</label> Could not fetch details about the policy server</div>
    }
  }

  private def displayMachineType(opt:Option[MachineInventory]) : NodeSeq = {
    opt match {
      case None => NodeSeq.Empty
      case Some(machine) => (
        machine.machineType match {
          case PhysicalMachineType => Text("Physical machine")
          case VirtualMachineType(vmType) => Text("Virtual machine (%s)".format(S.?("vm.type." + vmType.name)))
        }
      )
    }
  }

  //show a comma separated list with description in tooltip

  private def displayAccounts(node:NodeInventory) : NodeSeq = {
    Text{if(node.accounts.isEmpty) {
        "None"
      } else {
        node.accounts.sortWith(_ < _).mkString(", ")
      }
    }
  }

  private def displayTabGrid[T](jsId:JsNodeId)(eltName:String, optSeq:Box[Seq[T]],title:Option[String]=None)(columns:List[(String, T => NodeSeq)]) = {
    <div id={htmlId(jsId,"sd_"+eltName +"_")} class="sInventory overflow_auto">{
      optSeq match {
        case Empty =>
          <div class="col-xs-12 alert alert-warning">
            <span>No matching components detected on this node</span>
          </div>
        case Failure(m,_,_) => <span class="error">Error when trying to fetch file systems. Reported message: {m}</span>
        case Full(seq) if (seq.isEmpty && eltName != "soft") =>
          <div class="col-xs-12 alert alert-warning">
            <span>No matching components detected on this node</span>
          </div>
        case Full(seq) =>
          <table cellspacing="0" id={htmlId(jsId,eltName+"_")} class="tablewidth">
          { title match {
            case None => NodeSeq.Empty
            case Some(title) => <div style="text-align:center"><b>{title}</b></div>
            }
          }
          <thead>
          <tr class="head">
          </tr>
            <tr class="head">{
              columns.map {h => <th>{h._1}</th> }.toSeq
            }</tr>
          </thead>
          <tbody class="toggle-color">{ seq.flatMap { x =>
            <tr>{ columns.flatMap{ case(header,renderLine) =>  <td>{renderLine(x)}</td> } }</tr>
          } }</tbody>
          </table>
      }
    }<div id={htmlId(jsId,eltName + "_grid_") + "_paginate_area"} class="paginate"/>
    </div>
  }

  private def displayTabSoftware(jsId:JsNodeId) : NodeSeq =
    displayTabGrid(jsId)("soft",
        //do not retrieve software here
        Full(Seq())
    ){
      ("Name", {x:Software => ?(x.name)} ) ::
      ("Version", {x:Software => ?(x.version.map(_.value)) } ) ::
      ("Description", {x:Software => ?(x.description) } ) ::
      Nil
    }

  private def displayTabNetworks(jsId:JsNodeId,sm:FullInventory) : NodeSeq =
    displayTabGrid(jsId)("net", Full(sm.node.networks)){
        ("Interface", {x:Network => Text(x.name)}) ::
        ("IP address", {x:Network => Text(x.ifAddresses.map{ _.getHostAddress }.mkString(", "))}) ::
        ("Mask", {x:Network => Text(x.ifMask.map{ _.getHostAddress }.mkString(", "))}) ::
        ("Network", {x:Network => Text(x.ifSubnet.map{ _.getHostAddress }.mkString(", "))}) ::
        ("Gateway", {x:Network => Text(x.ifGateway.map{ _.getHostAddress }.mkString(", "))}) ::
        ("DHCP server", {x:Network => Text(x.ifDhcp.map{ _.getHostAddress }.mkString(", "))}) ::
        ("MAC address", {x:Network => ?(x.macAddress)}) ::
        ("Type", {x:Network => ?(x.ifType)}) ::
        ("Speed", {x:Network => ?(x.speed)}) ::
        ("Status", {x:Network => ?(x.status)}) ::
        Nil
    }

  private def displayTabFilesystems(jsId:JsNodeId,sm:FullInventory) : NodeSeq =
    displayTabGrid(jsId)("fs", Full(sm.node.fileSystems)){
        ("Mount point", {x:FileSystem => Text(x.mountPoint)}) ::
        ("Filesystem", {x:FileSystem => ?(x.name)}) ::
        ("Free space", {x:FileSystem => ?(x.freeSpace.map(_.toStringMo))}) ::
        ("Total space", {x:FileSystem => ?(x.totalSpace.map(_.toStringMo))}) ::
        ("File count", {x:FileSystem => ?(x.fileCount.map(_.toString))}) ::
        Nil
    }

    private def displayTabVariable(jsId:JsNodeId,sm:FullInventory) : NodeSeq = {

      val title = sm.node.inventoryDate.map(date => s"Environment variable status on ${DateFormaterService.getDisplayDate(date)}")
      displayTabGrid(jsId)("var", Full(sm.node.environmentVariables),title){
        ("Name", {x:EnvironmentVariable => Text(x.name)}) ::
        ("Value", {x:EnvironmentVariable => Text(x.value.getOrElse("Unspecified"))}) ::
        Nil
      }
    }

    def displayTabProperties(jsId:JsNodeId, node: NodeInfo) : NodeSeq = {
      import com.normation.rudder.domain.nodes.JsonSerialisation._
      import com.normation.rudder.AuthorizationType
      import net.liftweb.json._

      val nodeId = node.id.value
      val jsonProperties = compactRender(node.properties.toApiJson())
      val userHasRights = CurrentUser.checkRights(AuthorizationType.Node.Edit)
      def tabProperties = ChooseTemplate(List("templates-hidden", "components", "ComponentNodeProperties") , "nodeproperties-tab")
<<<<<<< HEAD
      val tabId = htmlId(jsId,"sd_props_")
      val css: CssSel =  "#tabPropsId [id]" #> tabId
=======
      val css: CssSel =  "#tabPropsId [id]" #> htmlId(jsId,"sd_props_")
>>>>>>> 7af90273
      css(tabProperties) ++ Script(OnLoad(JsRaw(s"""
        angular.bootstrap('#nodeProp', ['nodeProperties']);
        var scope  = angular.element($$("#nodeProp")).scope();
        scope.$$apply(function(){
          scope.init(${jsonProperties},"${nodeId}",${userHasRights});
        });
      """)))
    }

    private def displayTabProcess(jsId:JsNodeId,sm:FullInventory) : NodeSeq = {
    val title = sm.node.inventoryDate.map(date => s"Process status on ${DateFormaterService.getDisplayDate(date)}")
    displayTabGrid(jsId)("process", Full(sm.node.processes),title){
        ("User", {x:Process => ?(x.user)}) ::
        ("PID", {x:Process => Text(x.pid.toString())}) ::
        ("% CPU", {x:Process => ?(x.cpuUsage.map(_.toString()))}) ::
        ("% Memory", {x:Process => ?(x.memory.map(_.toString()))}) ::
        ("Virtual memory", {x:Process => ?(x.virtualMemory.map(memory => MemorySize(memory.toLong).toStringMo()))}) ::
        ("TTY", {x:Process => ?(x.tty)}) ::
        ("Started on", {x:Process => ?(x.started)}) ::
        ("Command", { x:Process => ?(x.commandName) }) ::
        Nil
    }
    }

    private def displayTabVM(jsId:JsNodeId,sm:FullInventory) : NodeSeq =
    displayTabGrid(jsId)("vm", Full(sm.node.vms)){
        ("Name", {x:VirtualMachine => ?(x.name)}) ::
        ("Type", {x:VirtualMachine => ?(x.vmtype)}) ::
        ("SubSystem", {x:VirtualMachine => ?(x.subsystem)}) ::
        ("Uuid", {x:VirtualMachine => Text(x.uuid.value)}) ::
        ("Status", {x:VirtualMachine => ?(x.status)}) ::
        ("Owner", {x:VirtualMachine => ?(x.owner)}) ::
        ("# Cpu", {x:VirtualMachine => ?(x.vcpu.map(_.toString()))}) ::
        ("Memory", { x:VirtualMachine => ?(x.memory) }) ::
        Nil
    }

  private def displayTabBios(jsId:JsNodeId,sm:FullInventory) : NodeSeq =
    displayTabGrid(jsId)("bios", sm.machine.map(fm => fm.bios)){
        ("Name", {x:Bios => Text(x.name)}) ::
        ("Editor", {x:Bios => ?(x.editor.map( _.name))}) ::
        ("Version", {x:Bios => ?(x.version.map( _.value))}) ::
        ("Release Date", {x:Bios => ?(x.releaseDate.map(DateFormaterService.getDisplayDate(_)))}) ::
        Nil
    }

  private def displayTabControllers(jsId:JsNodeId,sm:FullInventory) : NodeSeq =
    displayTabGrid(jsId)("controllers", sm.machine.map(fm => fm.controllers)){
        ("Name", {x:Controller => Text(x.name)}) ::
        ("Manufacturer", {x:Controller => ?(x.manufacturer.map( _.name))}) ::
        ("Type", {x:Controller => ?(x.cType)}) ::
        ("Quantity", {x:Controller => Text(x.quantity.toString)}) ::
        Nil
    }

  private def displayTabMemories(jsId:JsNodeId,sm:FullInventory) : NodeSeq =
    displayTabGrid(jsId)("memories", sm.machine.map(fm => fm.memories)){
        ("Slot", {x:MemorySlot => Text(x.slotNumber)}) ::
        ("Capacity", {x:MemorySlot => ?(x.capacity.map( _.toStringMo ))}) ::
        ("Description", {x:MemorySlot => ?(x.description)}) ::
        ("Serial Number", {x:MemorySlot => ?(x.serialNumber)}) ::
        ("Speed", {x:MemorySlot => ?(x.speed)}) ::
        ("Type", {x:MemorySlot => ?(x.memType)}) ::
        ("Quantity", {x:MemorySlot => Text(x.quantity.toString)}) ::
        Nil
    }

  private def displayTabPorts(jsId:JsNodeId,sm:FullInventory) : NodeSeq =
    displayTabGrid(jsId)("ports", sm.machine.map(fm => fm.ports)){
        ("Name", {x:Port => Text(x.name)}) ::
        ("Type", {x:Port => ?(x.pType )}) ::
        ("Description", {x:Port => ?(x.description)}) ::
        ("Quantity", {x:Port => Text(x.quantity.toString)}) ::
        Nil
    }

  private def displayTabProcessors(jsId:JsNodeId,sm:FullInventory) : NodeSeq =
    displayTabGrid(jsId)("processors", sm.machine.map(fm => fm.processors)){
        ("Name", {x:Processor => Text(x.name)}) ::
        ("Speed", {x:Processor => ?(x.speed.map(_.toString))}) ::
        ("Model", {x:Processor => ?(x.model.map(_.toString()))}) ::
        ("Family", {x:Processor => ?(x.family.map(_.toString()))}) ::
        ("Family Name", {x:Processor => ?(x.familyName)}) ::
        ("Manufacturer", {x:Processor => ?(x.manufacturer.map(_.name))}) ::
        ("Thread", {x:Processor => ?(x.thread.map(_.toString()))}) ::
        ("Core", {x:Processor => ?(x.core.map(_.toString()))}) ::
        ("CPUID", {x:Processor => ?(x.cpuid)}) ::
        ("Architecture", {x:Processor => ?(x.arch)}) ::
        ("Stepping", {x:Processor => ?(x.stepping.map(_.toString))}) ::
        ("Quantity", {x:Processor => Text(x.quantity.toString)}) ::
        Nil
    }

  private def displayTabSlots(jsId:JsNodeId,sm:FullInventory) : NodeSeq =
    displayTabGrid(jsId)("slots", sm.machine.map(fm => fm.slots)){
        ("Name" , {x:Slot => Text(x.name)}) ::
        ( "Description" , {x:Slot => ?(x.description)}) ::
        ( "Status" , {x:Slot => ?(x.status)}) ::
        ( "Quantity" , {x:Slot => Text(x.quantity.toString)}) ::
        Nil
    }

  private def displayTabSounds(jsId:JsNodeId,sm:FullInventory) : NodeSeq =
    displayTabGrid(jsId)("sounds", sm.machine.map(fm => fm.sounds)){
        ("Name" , {x:Sound => Text(x.name)}) ::
        ( "Description" , {x:Sound => ?(x.description)}) ::
        ( "Quantity" , {x:Sound => Text(x.quantity.toString)}) ::
        Nil
    }

  private def displayTabStorages(jsId:JsNodeId,sm:FullInventory) : NodeSeq =
    displayTabGrid(jsId)("storages", sm.machine.map(fm => fm.storages)){
        ( "Name" , {x:Storage => Text(x.name)}) ::
        ( "Description" , {x:Storage => ?(x.description)}) ::
        ( "Size" , {x:Storage => ?(x.size.map( _.toStringMo))}) ::
        ( "Firmware" , {x:Storage => ?(x.firmware)}) ::
        ( "Manufacturer" , {x:Storage => ?(x.manufacturer.map(_.name))}) ::
        ( "Model" , {x:Storage => ?(x.model)}) ::
        ( "Serial" , {x:Storage => ?(x.serialNumber)}) ::
        ( "Type" , {x:Storage => ?(x.sType)}) ::
        ( "Quantity" , {x:Storage => Text(x.quantity.toString)}) ::
        Nil
    }

  private def displayTabVideos(jsId:JsNodeId,sm:FullInventory) : NodeSeq =
    displayTabGrid(jsId)("videos", sm.machine.map(fm => fm.videos)){
        ("Name" , {x:Video => Text(x.name)}) ::
        ( "Chipset" , {x:Video => ?(x.chipset)}) ::
        ( "Memory" , {x:Video => ?(x.memory.map( _.toStringMo))}) ::
        ( "Resolution" , {x:Video => ?(x.resolution)}) ::
        ( "Quantity" , {x:Video => Text(x.quantity.toString)}) ::
        Nil
    }

  private[this] def showDeleteButton(nodeId : NodeId) = {
    def toggleDeletion() : JsCmd = {
      JsRaw(""" $('#deleteButton').toggle(300); $('#confirmDeletion').toggle(300) """)
    }
    SHtml.ajaxButton(
        "Delete"
      , { () => {toggleDeletion() } }
      , ("id", "deleteButton")
      , ("class", "btn btn-danger")
    ) ++ <div style="display:none" id="confirmDeletion">
    <div style="margin:5px;">
     <div>
      <div>
          <i class="fa fa-exclamation-triangle warnicon" aria-hidden="true"></i>
          <b>Are you sure you want to delete this node?</b>
      </div>
      <div style="margin-top:7px">If you choose to remove this node from Rudder, it won't be managed anymore,
       and all information about it will be removed from the application.</div>
     </div>
    <div>
      <div style="margin-top:7px">
        <span >
          {
            SHtml.ajaxButton("Cancel", { () => { toggleDeletion } } , ("class", "btn btn-default"))
          }
          {
            SHtml.ajaxButton("Confirm", { () => {removeNode(nodeId) }}, ("class", "btn btn-danger") )
          }
        </span>
      </div>
    </div>
    </div>
</div>
  }

  private[this] def removeNode(nodeId: NodeId) : JsCmd = {
    val modId = ModificationId(uuidGen.newUuid)
    import com.normation.rudder.services.servers.DeletionResult._
    removeNodeService.removeNode(nodeId, modId, CurrentUser.actor) match {
      case Full(Success) =>
        asyncDeploymentAgent ! AutomaticStartDeployment(modId, CurrentUser.actor)
        onSuccess
      case Full(PostHookFailed(postHook)) =>
        val message = s"Node '${nodeId.value}' was deleted, but an error occured while running post-deletion hooks"
        logger.error(message)
        logger.error(postHook.msg)
        onFailure(nodeId, message, postHook.msg, Some(postHook))
      case Full(PreHookFailed(int : Interrupt)) =>
        val message = s"Node '${nodeId.value}' deletion was interrupted because one of the pre-deletion hooks exited with interrupt code (${int.code})"
        logger.warn(message)
        logger.warn(int.msg)
        onFailure(nodeId, message, int.msg, Some(int))
      case Full(PreHookFailed(hook)) =>
        val message = s"Node '${nodeId.value}' was not deleted, since an error occurred while running pre-deletion hooks"
        logger.error(message)
        logger.error(hook.msg)
        onFailure(nodeId, message,hook.msg, Some(hook))
      case eb:EmptyBox =>
        val message = s"Could not remove Node '${nodeId.value}' from Rudder"
        val e = eb ?~! "There was an error while deleting Node"
        logger.error(e.messageChain)
        onFailure(nodeId, message, e.messageChain, None)
    }
  }

  private[this] def onFailure(nodeId: NodeId, message : String, details : String, hookError : Option[HookReturnCode.Error]) : JsCmd = {

    val hookDetails = {
      hookError match {
        case Some(error) =>
          { if (error.stdout.size > 0) {
            <b>stdout</b>
            <pre>{error.stdout}</pre>
          } else {
            NodeSeq.Empty
          } } ++ {
          if (error.stderr.size > 0) {
            <b>stderr</b>
            <pre>{error.stderr}</pre>
          } else {
            NodeSeq.Empty
          } }
        case None => NodeSeq.Empty
      }
    }

    val popupHtml =
    <div class="modal-backdrop fade in" style="height: 100%;"></div>
    <div class="modal-dialog">
        <div class="modal-content">
            <div class="modal-header">
                <div class="close" data-dismiss="modal">
                    <span aria-hidden="true">&times;</span>
                    <span class="sr-only">Close</span>
                </div>
                <h4 class="modal-title">
                    Error during Node deletion
                </h4>
            </div>
            <div class="modal-body">
                <h4>{message}</h4>
                <p>{details}</p>
                {hookDetails}
            </div>
            <div class="modal-footer">
                <button class="btn btn-default" type="button" data-dismiss="modal">
                    Close
                </button>
            </div>
        </div>
    </div>;
    JsRaw( """$('#errorPopupHtmlId').bsModal('hide');""") &
    SetHtml(errorPopupHtmlId, popupHtml) &
    JsRaw( s""" callPopupWithTimeout(200,"${errorPopupHtmlId}")""")
  }

  private[this] def onSuccess : JsCmd = {
    val popupHtml =
      <div class="modal-backdrop fade in" style="height: 100%;"></div>
        <div class="modal-dialog">
        <div class="modal-content">
            <div class="modal-header">
                <div class="close" data-dismiss="modal">
                    <span aria-hidden="true">&times;</span>
                    <span class="sr-only">Close</span>
                </div>
                <h4 class="modal-title">
                    Success
                </h4>
            </div>
            <div class="modal-body">
                <h4 class="text-center">The node has been successfully removed from Rudder.</h4>
            </div>
            <div class="modal-footer">
                <button class="btn btn-default" type="button" data-dismiss="modal">
                    Close
                </button>
            </div>
        </div>
    </div>
    JsRaw(s"updateHashString('nodeId', undefined); forceParseHashtag()") &
    SetHtml("serverDetails", NodeSeq.Empty) &
    JsRaw( """$('#successPopupHtmlId').bsModal('hide');""") &
    SetHtml(successPopupHtmlId, popupHtml) &
    JsRaw( s""" callPopupWithTimeout(200,"${successPopupHtmlId}") """)
  }

  private [this] def isRootNode(n: NodeId): Boolean = {
    return n.value.equals("root");
  }

  import com.normation.rudder.domain.nodes.NodeState
  private[this] def getNodeState(nodeState: NodeState) : String = {
    S.?(s"node.states.${nodeState.name}")
  }
}<|MERGE_RESOLUTION|>--- conflicted
+++ resolved
@@ -690,12 +690,8 @@
       val jsonProperties = compactRender(node.properties.toApiJson())
       val userHasRights = CurrentUser.checkRights(AuthorizationType.Node.Edit)
       def tabProperties = ChooseTemplate(List("templates-hidden", "components", "ComponentNodeProperties") , "nodeproperties-tab")
-<<<<<<< HEAD
       val tabId = htmlId(jsId,"sd_props_")
       val css: CssSel =  "#tabPropsId [id]" #> tabId
-=======
-      val css: CssSel =  "#tabPropsId [id]" #> htmlId(jsId,"sd_props_")
->>>>>>> 7af90273
       css(tabProperties) ++ Script(OnLoad(JsRaw(s"""
         angular.bootstrap('#nodeProp', ['nodeProperties']);
         var scope  = angular.element($$("#nodeProp")).scope();
