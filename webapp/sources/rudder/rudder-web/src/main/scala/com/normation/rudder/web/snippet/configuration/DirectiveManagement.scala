/*
 *************************************************************************************
 * Copyright 2011 Normation SAS
 *************************************************************************************
 *
 * This file is part of Rudder.
 *
 * Rudder is free software: you can redistribute it and/or modify
 * it under the terms of the GNU General Public License as published by
 * the Free Software Foundation, either version 3 of the License, or
 * (at your option) any later version.
 *
 * In accordance with the terms of section 7 (7. Additional Terms.) of
 * the GNU General Public License version 3, the copyright holders add
 * the following Additional permissions:
 * Notwithstanding to the terms of section 5 (5. Conveying Modified Source
 * Versions) and 6 (6. Conveying Non-Source Forms.) of the GNU General
 * Public License version 3, when you create a Related Module, this
 * Related Module is not considered as a part of the work and may be
 * distributed under the license agreement of your choice.
 * A "Related Module" means a set of sources files including their
 * documentation that, without modification of the Source Code, enables
 * supplementary functions or services in addition to those offered by
 * the Software.
 *
 * Rudder is distributed in the hope that it will be useful,
 * but WITHOUT ANY WARRANTY; without even the implied warranty of
 * MERCHANTABILITY or FITNESS FOR A PARTICULAR PURPOSE.  See the
 * GNU General Public License for more details.
 *
 * You should have received a copy of the GNU General Public License
 * along with Rudder.  If not, see <http://www.gnu.org/licenses/>.

 *
 *************************************************************************************
 */

package com.normation.rudder.web.snippet.configuration

import bootstrap.liftweb.RudderConfig
import com.normation.GitVersion
import com.normation.GitVersion.ParseRev
import com.normation.box.*
import com.normation.cfclerk.domain.Technique
import com.normation.cfclerk.domain.TechniqueGenerationMode.*
import com.normation.cfclerk.domain.TechniqueId
import com.normation.cfclerk.domain.TechniqueVersion
import com.normation.errors
import com.normation.eventlog.ModificationId
import com.normation.rudder.domain.policies.ActiveTechnique
import com.normation.rudder.domain.policies.Directive
import com.normation.rudder.domain.policies.DirectiveId
import com.normation.rudder.domain.policies.DirectiveUid
import com.normation.rudder.domain.policies.GlobalPolicyMode
import com.normation.rudder.domain.policies.Rule
import com.normation.rudder.domain.workflows.ChangeRequestId
import com.normation.rudder.repository.FullActiveTechnique
import com.normation.rudder.repository.FullActiveTechniqueCategory
import com.normation.rudder.users.CurrentUser
import com.normation.rudder.web.components.DirectiveEditForm
import com.normation.rudder.web.services.AgentCompat
import com.normation.rudder.web.services.DisplayDirectiveTree
import com.normation.utils.DateFormaterService
import com.normation.zio.*
import net.liftweb.common.*
import net.liftweb.common.Box.*
import net.liftweb.http.*
import net.liftweb.http.js.*
import net.liftweb.http.js.JE.*
import net.liftweb.http.js.JE.JsArray
import net.liftweb.http.js.JsCmds.*
import net.liftweb.json
import net.liftweb.util.Helpers.*
import net.liftweb.util.Helpers.TimeSpan
import org.joda.time.DateTime
import scala.xml.*

final case class JsonDirectiveRId(directiveId: String, rev: Option[String])

/**
 * Snippet for managing the System and Active Technique libraries.
 *
 * It allow to see what Techniques are available in the
 * system library, choose and configure which one to use in
 * the user private library.
 *
 * Techniques are classify by categories in a tree.
 *
 */
class DirectiveManagement extends DispatchSnippet with Loggable {
  import DirectiveManagement.*

  private val techniqueRepository = RudderConfig.techniqueRepository
  private val getDirectiveLib     = () => RudderConfig.roDirectiveRepository.getFullDirectiveLibrary()
  private val getRules            = () => RudderConfig.roRuleRepository.getAll()
  private val uuidGen             = RudderConfig.stringUuidGenerator
  private val linkUtil            = RudderConfig.linkUtil
  private val configService       = RudderConfig.configService
  private val configRepo          = RudderConfig.configurationRepository

  def dispatch: PartialFunction[String, NodeSeq => NodeSeq] = {
    case "head"                 => { _ => head() }
    case "userLibrary"          => { _ => displayDirectiveLibrary() }
    case "showDirectiveDetails" => { _ => initDirectiveDetails() }
    case "techniqueDetails"     => { xml =>
      techniqueDetails = initTechniqueDetails()
      techniqueDetails.apply(xml)
    }
  }

  // must be initialized on first call of "techniqueDetails"
  private var techniqueDetails: MemoizeTransform = null

  // the current DirectiveEditForm component
  val currentDirectiveSettingForm = new LocalSnippet[DirectiveEditForm]

  // we specify here what is the technique we are working on
  // technique version must be in the map of techniques in the fullActiveTechnique
  var currentTechnique: Option[(FullActiveTechnique, TechniqueVersion)] = None

  // the state of the directive library.
  // must be reloaded "updateDirectiveLibrary()"
  // when information change (directive added/removed/modified, etc)
  var directiveLibrary: errors.IOResult[FullActiveTechniqueCategory] = getDirectiveLib()
  var rules:            errors.IOResult[Seq[Rule]]                   = getRules()

  private val directiveId: Box[String] = S.param("directiveId")

  /**
   * Head information (JsTree dependencies,...)
   */
  def head(): NodeSeq = {
    (
      <head>
        {Script(OnLoad(parseJsArg()))}
      </head>
    )
  }

  /**
   * If a query is passed as argument, try to dejoniffy-it, in a best effort
   * way - just don't take of errors.
   *
   * We want to look for #{ "directiveId":"XXXXXXXXXXXX" , "rev":"XXXX" }
   */
  private def parseJsArg(): JsCmd = {

    def displayDetails(jsonId: String) = {
      implicit val format = json.DefaultFormats
      json.parseOpt(jsonId).flatMap(_.extractOpt[JsonDirectiveRId]) match {
        case None     =>
          Noop
        case Some(id) =>
          updateDirectiveForm(Right(DirectiveId(DirectiveUid(id.directiveId), ParseRev(id.rev))), None)
      }
    }

    JsRaw(s"""
        var directiveId = null;
        try {
          var directiveId = decodeURI(window.location.hash.substring(1)) ;
        } catch(e) {
          directiveId = null;
        }
        if( directiveId != null && directiveId.length > 0) {
          ${SHtml.ajaxCall(JsVar("directiveId"), displayDetails _)._2.toJsCmd};
        }
        removeBsTooltips();
    """)
  }

  /**
   * Almost same as Technique/activeTechniquesTree
   * TODO : factor out that part
   */
  def displayDirectiveLibrary(): NodeSeq = {
    (
      <div id={htmlId_activeTechniquesTree} class="col-sm-12">{
        (directiveLibrary.toBox, rules.toBox, configService.rudder_global_policy_mode().toBox) match {
          case (Full(activeTechLib), Full(allRules), Full(globalMode)) =>
            val usedDirectives = allRules.flatMap {
              case r =>
                r.directiveIds.map(id => (id.uid -> r.id))
            }.groupMapReduce(_._1)(_ => 1)(_ + _).toSeq

            <ul>{
              DisplayDirectiveTree.displayTree(
                activeTechLib,
                globalMode,
                usedDirectives,
                None,
                Some(onClickActiveTechnique),
                Some(onClickDirective),
                Some(newDirective),
                addEditLink = false,
                addActionBtns = false
              )
            }</ul>

          case (x, y, z) =>
            (x :: y :: z :: Nil).foreach {
              case eb: EmptyBox =>
                val f = eb ?~! "Error when trying to get the root category of active techniques"
                logger.error(f.messageChain)
                f.rootExceptionCause.foreach(ex => logger.error("Exception causing the error was:", ex))

              case _ => //
            }

            <span class="error">An error occured when trying to get information from the database. Please contact your administrator or retry latter.</span>
        }
      }</div>: NodeSeq
    ) ++ Script(OnLoad(buildJsTree()))
  }

  private def buildJsTree(): JsCmd = {

    JsRaw(s"""
        var directiveId = null;
        try {
          directiveId = "jsTree-" + JSON.parse(decodeURI(window.location.hash.substring(1))).directiveId ;
        } catch(e) {
          directiveId = '';
        }
        buildDirectiveTree('#${htmlId_activeTechniquesTree}', [ directiveId ], '${S.contextPath}', 1);
        removeBsTooltips();
        initBsTooltips();
        $$('.sidebar-body').on('scroll', function(){
          removeBsTooltips();
        });
    """)
  }

  def initDirectiveDetails(): NodeSeq = directiveId match {
    case Full(id) =>
      (<div id={htmlId_policyConf} />: NodeSeq) ++
      // Here, we MUST add a Noop because of a Lift bug that add a comment on the last JsLine.
      Script(OnLoad(updateDirectiveForm(Right(DirectiveId(DirectiveUid(id))), None)))
    case _        => <div id={htmlId_policyConf}></div>
  }

  def initTechniqueDetails(): MemoizeTransform = SHtml.memoize {
    "#techniqueDetails *" #> (currentTechnique match {
      case None =>
        ".main-header [class+]" #> "no-header" &
        "#details *" #> {
          <div>
            <style>
              #policyConfiguration{{
              display:none;
              }}
            </style>
            <div class="jumbotron">
              <h1>Directives</h1>
              <p>A directive is an instance of a technique, which allows to set values for the parameters of the latter.</p>
              <p>Each directive can have a unique name, and should be completed with a short and a long description, and a collection of parameters for the variables defined by the technique.</p>
              <p>Techniques are often available in several versions, numbered X.Y, X being the major version number and Y the minor version number:</p>
              <ol>
                <li><b>Bugs</b> are fixed in all existing versions of Rudder techniques. Make sure you update your Rudder packages frequently.</li>
                <li>A new <b>minor</b> technique version is created for any new features</li>
                <li>A new <b>major</b> version is created for any <b>architectural change</b> (such as refactoring)</li>
              </ol>
              <p>You can find your own techniques written in the technique editor in the <b>User Techniques</b> category.</p>
            </div>
            </div>
        }

      case Some((fullActiveTechnique, version)) =>
        fullActiveTechnique.techniques.get(version) match {
          case None =>
            val m = s"There was an error when trying to read version ${version.debugString} of the technique." +
              "Please check if that version exists on the filesystem and is correctly registered in the technique library."

            logger.error(m)

            "*" #> {
              <div id="techniqueDetails">
              <div class="deca">
              <p class="error">{m}</p>
              </div>
              </div>
            }

          case Some(technique) =>
            /*
             * We want to filter technique to only show the one
             * with registered acceptation date time.
             * Also sort by version, reverse
             */

            val validTechniqueVersions = fullActiveTechnique.techniques.map {
              case (v, t) =>
                fullActiveTechnique.acceptationDatetimes.get(v) match {
                  case Some(timeStamp) => Some((v, t, timeStamp))
                  case None            =>
                    logger.error(
                      "Inconsistent technique version state for technique with ID '%s' and its version '%s': ".format(
                        fullActiveTechnique.techniqueName,
                        v.debugString
                      ) +
                      "that version was not correctly registered into Rudder and can not be use for now."
                    )
                    logger.info(
                      "A workaround is to remove that version manually from Rudder (move the directory for that version of the technique out " +
                      "of your configuration-repository directory (for example in /tmp) and 'git commit' the modification), " +
                      "reload the technique library, then add back the version back (move it back at its place, 'git add' the directory, 'git commit' the" +
                      "modification), and reload the technique library again."
                    )

                    None
                }
            }.toSeq.flatten.sortBy(_._1)
            ".main-container [class-]" #> "no-header" &
            "#directiveIntro " #> {
              currentDirectiveSettingForm.get.map(piForm => (".directive *" #> piForm.directive.name))
            } &
            "#techniqueName" #> <span>{technique.name} {
              if (fullActiveTechnique.isEnabled) NodeSeq.Empty
              else <span class="badge-disabled"></span>
            }</span> &
            "#techniqueID *" #> technique.id.name.value &
<<<<<<< HEAD
            "#techniqueDescription *" #> Script(
              JsRaw(s"""generateMarkdown(${Str(technique.description).toJsCmd}, "#techniqueDescription");""")
=======
            "#techniqueLongDescription *" #> Script(
              JsRaw(s"""generateMarkdown(${Str(technique.longDescription).toJsCmd}, "#techniqueLongDescription");""")
>>>>>>> 581340d8
            ) &
            "#techniqueDescription" #> technique.description &
            "#isSingle *" #> showIsSingle(technique) &
            "#isDisabled" #> {
              if (!fullActiveTechnique.isEnabled) {
                <div class="main-alert alert alert-warning">
                 <i class="fa fa-exclamation-triangle" aria-hidden="true"></i>
                 This Technique is disabled.
                 <a class="btn btn-sm btn-default" href={
                  s"/secure/administration/techniqueLibraryManagement/#${fullActiveTechnique.techniqueName.value}"
                }>Edit Technique</a>
               </div>
              } else NodeSeq.Empty
            } &
            "#techniqueversion-app *+" #> showVersions(fullActiveTechnique, validTechniqueVersions)
        }
    })
  }
  private val (monoMessage, multiMessage, limitedMessage) = {
    (
      "A unique directive derived from that technique can be deployed on a given server.",
      """Several directives derived from that technique can be deployed on a given server.
      Those directives can be deployed at the same time even if they have a different policy mode.
      Directives from this technique version can also be used with other directives from a single limited multi instance technique version.
      """,
      "Several directives derived from that technique can be deployed on a given server if they are based on the same technique version and have the same policy mode."
    )
  }

  private def showIsSingle(technique: Technique): NodeSeq = {
    <span>
      {
      if (technique.isMultiInstance) {
        { <b>Multi instance</b> } ++
        Text(s": ${multiMessage}")
      } else {
        { <b>Mono instance</b> } ++
        Text(s": ${monoMessage}")
      }
      (technique.generationMode, technique.isMultiInstance) match {
        case (_, false)           =>
          { <b>Mono instance</b> } ++
          Text(s": ${monoMessage}")
        case (MergeDirectives, _) =>
          { <b>Limited Multi instance</b> } ++
          Text(s": ${limitedMessage}")
        case (_, _)               =>
          { <b>Multi instance</b> } ++
          Text(s": ${multiMessage}")
      }

    }
    </span>
  }

  private def showVersions(
      activeTechnique: FullActiveTechnique,
      validTechniques: Seq[(TechniqueVersion, Technique, DateTime)]
  ): NodeSeq = {

    val techniqueVersionInfo    = validTechniques.map {
      case (v, t, timeStamp) =>
        val isDeprecated                      = t.deprecrationInfo.isDefined
        val deprecationMessage                = t.deprecrationInfo.map(_.message).getOrElse("")
        val acceptationDate                   = DateFormaterService.getDisplayDate(timeStamp)
        val agentTypes                        = t.agentConfigs.map(_.agentType).toSet
        val (dscSupport, classicSupport)      = AgentCompat(agentTypes) match {
          case AgentCompat.Windows => (true, false)
          case AgentCompat.Linux   => (false, true)
          case AgentCompat.All     => (true, true)
          case AgentCompat.NoAgent => (false, false)
        }
        val (multiVersionSupport, mvsMessage) = (t.generationMode, t.isMultiInstance) match {
          case (_, false)           => ("Mono instance", monoMessage)
          case (MergeDirectives, _) => ("Limited multi instance", limitedMessage)
          case (_, _)               => ("Multi instance", multiMessage)
        }
        JsObj(
          ("version" -> v.serialize),
          ("isDeprecated"        -> isDeprecated),
          ("deprecationMessage"  -> deprecationMessage),
          ("acceptationDate"     -> acceptationDate),
          ("dscSupport"          -> dscSupport),
          ("classicSupport"      -> classicSupport),
          ("multiVersionSupport" -> multiVersionSupport),
          ("mvsMessage"          -> mvsMessage)
        )
    }
    val techniqueVersionActions = validTechniques.map {
      case (v, t, timeStamp) =>
        val action = {
          val ajax = SHtml.ajaxCall(JsNull, (_) => newDirective(t, activeTechnique))
          AnonFunc("", ajax)
        }
        JsObj(
          ("version" -> v.serialize),
          ("action" -> action)
        )
    }
    val dataArray               = JsArray(techniqueVersionInfo.toList)
    val actionsArray            = JsArray(techniqueVersionActions.toList)

    Script(
      OnLoad(
        JsRaw(
          s"""
             |var main = document.getElementById("techniqueversion-app");
             |var initValues = {
             |    contextPath    : "${S.contextPath}"
             |  , hasWriteRights : hasWriteRights
             |  , versions       : ${dataArray.toJsCmd}
             |};
             |var app = Elm.Techniqueversion.init({node: main , flags: initValues});
             |// Initialize tooltips
             |app.ports.initTooltips.subscribe(function(msg) {
             |  setTimeout(function(){
             |    initBsTooltips();
             |  }, 800);
             |});
             |app.ports.errorNotification.subscribe(function(msg) {
             |  createErrorNotification(msg);
             |});
             |app.ports.createDirective.subscribe(function(version) {
             |  var versions = ${actionsArray.toJsCmd}
             |  var getVersion = versions.find(v => v.version === version)
             |  if (getVersion === undefined) {
             |    createErrorNotification("Error while creating directive based on technique version '"+version+"'. Reason: Unknown version")
             |  }else{
             |    getVersion.action();
             |  }
             |  removeBsTooltips();
             |});
             |removeBsTooltips();
          """.stripMargin
        )
      )
    )
  }

  ///////////// finish migration pop-up ///////////////
  private def displayFinishMigrationPopup: JsCmd = {
    JsRaw(""" callPopupWithTimeout(200,"finishMigrationPopup") """)
  }

  /**
   * Configure a Rudder internal Technique to be usable in the
   * user Technique (private) library.
   */
  private def showDirectiveDetails(): NodeSeq = {
    currentDirectiveSettingForm.get match {
      case Failure(m, ex, _) =>
        <div id={htmlId_policyConf} class="col-lg-offset-2 col-lg-8" style="margin-top:50px">
          <h4 class="text-warning">An error happened when trying to load directive configuration.</h4>
          <div class="bs-callout bs-callout-danger">
            <strong>Error message was:</strong>
            <p>{m}</p>{
          ex match {
            case Full(MissingTechniqueException(directive)) =>
              // in that case, we bypass workflow because we don't have the information to create a valid one (technique is missing)
              val deleteButton = SHtml.ajaxButton(
                "Delete",
                () => {
                  RudderConfig.woDirectiveRepository
                    .delete(
                      directive.id.uid,
                      ModificationId(RudderConfig.stringUuidGenerator.newUuid),
                      CurrentUser.actor,
                      Some(
                        s"Deleting directive '${directive.name}' (${directive.id.debugString}) because its technique isn't available anymore"
                      ).toBox
                    )
                    .toBox match {
                    case Full(diff) =>
                      currentDirectiveSettingForm.set(Empty)
                      Replace(htmlId_policyConf, showDirectiveDetails()) & JsRaw(
                        """initBsTooltips();"""
                      ) & onRemoveSuccessCallBack()
                    case eb: EmptyBox =>
                      val msg =
                        (eb ?~! s"Error when trying to delete directive '${directive.name}' (${directive.id.debugString})").messageChain
                      // redisplay this form with the new error
                      currentDirectiveSettingForm.set(Failure(msg))
                      Replace(htmlId_policyConf, showDirectiveDetails()) & JsRaw("""initBsTooltips();""")
                  }
                },
                ("class", "dangerButton")
              )

              <div><p>Do you want to <strong>delete directive</strong> '{directive.name}' ({directive.id.uid.value})?</p>{
                deleteButton
              }</div>

            case _ => NodeSeq.Empty
          }
        }
          </div>
        </div>

      case Empty               => <div id={htmlId_policyConf}></div>
      // here we CAN NOT USE <lift:DirectiveEditForm.showForm /> because lift seems to cache things
      // strangely, and if so, after an form save, clicking on tree node does nothing
      // (or more exactly, the call to "onclicknode" is correct, the currentDirectiveSettingForm
      // has the good Directive, but the <lift:DirectiveEditForm.showForm /> is called on
      // an other component (the one which did the submit). Strange.
      case Full(formComponent) => formComponent.showForm()
    }
  }

  private def newDirective(technique: Technique, activeTechnique: FullActiveTechnique) = {
    configService.rudder_global_policy_mode().toBox match {
      case Full(globalMode) =>
        val allDefaults          = techniqueRepository.getTechniquesInfo().directivesDefaultNames
        val directiveDefaultName =
          allDefaults.get(technique.id.serialize).orElse(allDefaults.get(technique.id.name.value)).getOrElse(technique.name)
        val directive            = {
          Directive(
            DirectiveId(DirectiveUid(uuidGen.newUuid), GitVersion.DEFAULT_REV),
            technique.id.version,
            Map(),
            directiveDefaultName,
            "",
            None,
            "",
            5,
            _isEnabled = true
          )
        }
        updateDirectiveSettingForm(
          activeTechnique.techniques.toMap,
          activeTechnique.toActiveTechnique(),
          directive,
          None,
          isADirectiveCreation = true,
          globalMode = globalMode
        )
        // Update UI
        Replace(htmlId_policyConf, showDirectiveDetails()) &
        SetHtml(html_techniqueDetails, NodeSeq.Empty) &
        JsRaw("""initBsTooltips();""")
      case eb: EmptyBox =>
        val fail      = eb ?~! "Could not get global policy mode while creating new directive"
        logger.error(fail.messageChain)
        val errorHtml = {
          <div class="deca">
              <p class="error">{fail.messageChain}</p>
              </div>
        }
        SetHtml(htmlId_policyConf, errorHtml)
    }
  }

  /* Update Directive form,
   * either from the directive Id (when it comes from the url )
   * or from the full directive info ( callbacks, click on directive tree ...)
   */
  def updateDirectiveForm(
      directiveInfo: Either[Directive, DirectiveId],
      oldDirective:  Option[Directive]
  ): JsCmd = {
    val directiveId = directiveInfo match {
      case Left(directive)    => directive.id
      case Right(directiveId) => directiveId
    }
    (for {
      globalMode <- configService.rudder_global_policy_mode()
      ad         <- RudderConfig.configurationRepository
                      .getDirective(directiveId)
                      .notOptional(s"Directive with id '${directiveId.debugString}' was not found")
      techniques  = RudderConfig.techniqueRepository.getByName(ad.activeTechnique.techniqueName)
    } yield {
      (globalMode, techniques, ad.activeTechnique, ad.directive)
    }).toBox match {
      case Full((globalMode, techniques, activeTechnique, directive)) =>
        // In priority, use the directive passed as parameter
        val newDirective = directiveInfo match {
          case Left(updatedDirective) => updatedDirective
          case _                      => directive // Only the id, get it from the library
        }
        updateDirectiveSettingForm(
          techniques,
          activeTechnique,
          newDirective,
          oldDirective,
          isADirectiveCreation = false,
          globalMode = globalMode
        )
      case eb: EmptyBox =>
        currentDirectiveSettingForm.set(eb)
    }

    val json = directiveId.rev match {
      case GitVersion.DEFAULT_REV => s"""{"directiveId":"${directiveId.uid.value}"}"""
      case r                      => s"""{"directiveId":"${directiveId.uid.value}", "rev":"${r.value}"}"""
    }
    SetHtml(html_techniqueDetails, NodeSeq.Empty) &
    Replace(htmlId_policyConf, showDirectiveDetails()) &
    JsRaw(s"""
        removeBsTooltips();
        this.window.location.hash = "#" + JSON.stringify(${json})
        sessionStorage.removeItem('tags-${directiveId.uid.value}');
      """.stripMargin) &
    After(TimeSpan(0), JsRaw("""removeBsTooltips();initBsTooltips();"""))
  }

  private case class MissingTechniqueException(directive: Directive) extends Exception(
        s"Directive ${directive.name} (${directive.id.uid.value}) is bound to a technique without any valid version available"
      )

  private def updateDirectiveSettingForm(
      techniques:           Map[TechniqueVersion, Technique],
      activeTechnique:      ActiveTechnique,
      directive:            Directive,
      oldDirective:         Option[Directive],
      isADirectiveCreation: Boolean,
      globalMode:           GlobalPolicyMode
  ): Unit = {

    def createForm(dir: Directive, oldDir: Option[Directive], technique: Technique, errorMsg: Option[String]) = {
      new DirectiveEditForm(
        htmlId_policyConf,
        technique,
        activeTechnique,
        techniques,
        dir,
        oldDir,
        globalMode,
        isADirectiveCreation = isADirectiveCreation,
        onSuccessCallback = directiveEditFormSuccessCallBack(),
        onMigrationCallback = (dir, optDir) => updateDirectiveForm(Left(dir), optDir) & displayFinishMigrationPopup,
        onRemoveSuccessCallBack = () => onRemoveSuccessCallBack()
      )
    }

    configRepo.getTechnique(TechniqueId(activeTechnique.techniqueName, directive.techniqueVersion)).runNow match {
      case Some(technique) =>
        val dirEditForm = createForm(directive, oldDirective, technique._2, None)
        currentDirectiveSettingForm.set(Full(dirEditForm))
      case None            =>
        // do we have at least one version for that technique ? We can then try to migrate towards it
        techniques.toSeq.sortBy(_._1).lastOption match {
          case Some((version, technique)) =>
            val dirEditForm = createForm(directive.copy(techniqueVersion = version), Some(directive), technique, None)
            currentDirectiveSettingForm.set(Full(dirEditForm))
            dirEditForm.addFormMsg(
              <div style="margin: 40px">
                <h4 class="text-danger"><u>Important information: directive migration towards version {version} of '{
                technique.name
              }'</u></h4>
                <div class="bs-callout bs-callout-danger text-left">
                <p>This directive was linked to version '{
                directive.techniqueVersion.debugString
              }' of the technique which is not available anymore. It was automatically
                migrated to version '{version}' but the change is not commited yet.</p>
                <p>You can now delete the directive or save it to confirm migration. If you keep that directive without commiting changes, Rudder will not be
                able to generate policies for rules which use it.</p>
                </div>
              </div>
            )
          case None                       =>
            // no version ! propose deletion to the directive along with an error message.
            val msg = s"Can not display directive edit form: missing information about technique with " +
              s"name='${activeTechnique.techniqueName.value}' and version='${directive.techniqueVersion.debugString}'"
            logger.warn(msg)
            currentDirectiveSettingForm.set(Failure(msg, Full(MissingTechniqueException(directive)), Empty))
        }
    }
  }

  /**
   * Callback used to update the form when the edition of the directive have
   * been done
   * If it is given a directive, it updated the form, else goes to the changerequest page
   */

  private def directiveEditFormSuccessCallBack()(returns: Either[Directive, ChangeRequestId]): JsCmd = {

    returns match {
      case Left(dir) => // ok, we've received a directive, show it
        updateDirectiveLibrary() &
        updateDirectiveForm(Left(dir), None)

      case Right(changeRequestId) => // oh, we have a change request, go to it
        linkUtil.redirectToChangeRequestLink(changeRequestId)
    }
  }

  private def onRemoveSuccessCallBack(): JsCmd = {
    updateDirectiveLibrary()
  }

  private def updateDirectiveLibrary(): JsCmd = {
    directiveLibrary = getDirectiveLib()
    rules = getRules()
    Replace(htmlId_activeTechniquesTree, displayDirectiveLibrary())
  }

  //////////////// display trees ////////////////////////

  private def onClickDirective(cat: FullActiveTechniqueCategory, at: FullActiveTechnique, directive: Directive): JsCmd = {
    updateDirectiveForm(Left(directive), None)
  }

  private def onClickActiveTechnique(cat: FullActiveTechniqueCategory, fullActiveTechnique: FullActiveTechnique): JsCmd = {
    currentTechnique = fullActiveTechnique.newestAvailableTechnique.map(fat => (fullActiveTechnique, fat.id.version))
    currentDirectiveSettingForm.set(Empty)
    // Update UI
    Replace(html_techniqueDetails, techniqueDetails.applyAgain()) &
    Replace(htmlId_policyConf, showDirectiveDetails()) &
    JsRaw("""initBsTooltips();""")
  }

}

object DirectiveManagement {

  /*
   * HTML id for zones with Ajax / snippet output
   */
  val htmlId_activeTechniquesTree          = "activeTechniquesTree"
  val htmlId_policyConf                    = "policyConfiguration"
  val htmlId_currentActiveTechniqueActions = "currentActiveTechniqueActions"
  val html_addPiInActiveTechnique          = "addNewDirective"
  val html_techniqueDetails                = "techniqueDetails"
}<|MERGE_RESOLUTION|>--- conflicted
+++ resolved
@@ -319,13 +319,8 @@
               else <span class="badge-disabled"></span>
             }</span> &
             "#techniqueID *" #> technique.id.name.value &
-<<<<<<< HEAD
-            "#techniqueDescription *" #> Script(
-              JsRaw(s"""generateMarkdown(${Str(technique.description).toJsCmd}, "#techniqueDescription");""")
-=======
             "#techniqueLongDescription *" #> Script(
               JsRaw(s"""generateMarkdown(${Str(technique.longDescription).toJsCmd}, "#techniqueLongDescription");""")
->>>>>>> 581340d8
             ) &
             "#techniqueDescription" #> technique.description &
             "#isSingle *" #> showIsSingle(technique) &
