--- conflicted
+++ resolved
@@ -323,13 +323,10 @@
               else <span class="badge-disabled"></span>
             }</span> &
             "#techniqueID *" #> technique.id.name.value &
-<<<<<<< HEAD
             "#techniqueLongDescription *" #> Script(
-              JsRaw(s"""generateMarkdown(${Str(technique.longDescription).toJsCmd}, "#techniqueLongDescription");""")
-=======
-            "#techniqueDescription *" #> Script(
-              JsRaw(s"""generateMarkdown(${Str(technique.description).toJsCmd}, "#techniqueDescription")""") // JsRaw ok, escaped
->>>>>>> 0814c5c2
+              JsRaw(
+                s"""generateMarkdown(${Str(technique.longDescription).toJsCmd}, "#techniqueLongDescription");"""
+              ) // JsRaw ok, escaped
             ) &
             "#techniqueDescription" #> technique.description &
             "#isSingle *" #> showIsSingle(technique) &
@@ -418,7 +415,6 @@
           ("mvsMessage"          -> mvsMessage)
         )
     }
-<<<<<<< HEAD
     val techniqueVersionActions = validTechniques.map {
       case (v, t, timeStamp) =>
         val action = {
@@ -465,20 +461,8 @@
              |});
           """.stripMargin
         )
-      )
+      ) // JsRaw ok, escaped
     )
-=======
-    val dataArray            = JsArray(techniqueVersionInfo.toList)
-
-    Script(OnLoad(JsRaw(s"""
-          angular.bootstrap('#techniqueDetails', ['techniqueDetails']);
-          var scope = angular.element($$("#techniqueVersion")).scope();
-          scope.$$apply(function(){
-            scope.init(${dataArray.toJsCmd});
-          } );
-          removeBsTooltips();
-          createTooltip();"""))) // JsRaw ok, escaped
->>>>>>> 0814c5c2
   }
 
   ///////////// finish migration pop-up ///////////////
@@ -715,12 +699,7 @@
     returns match {
       case Left(dir) => // ok, we've received a directive, show it
         updateDirectiveLibrary() &
-<<<<<<< HEAD
         updateDirectiveForm(Left(dir), None)
-=======
-        updateDirectiveForm(Left(dir), None) &
-        After(TimeSpan(0), JsRaw("""applyFilter('directiveFilter');""")) // JsRaw ok, const
->>>>>>> 0814c5c2
 
       case Right(changeRequestId) => // oh, we have a change request, go to it
         linkUtil.redirectToChangeRequestLink(changeRequestId)
@@ -728,12 +707,7 @@
   }
 
   private[this] def onRemoveSuccessCallBack(): JsCmd = {
-<<<<<<< HEAD
     updateDirectiveLibrary()
-=======
-    updateDirectiveLibrary() &
-    After(TimeSpan(0), JsRaw("""applyFilter('directiveFilter');""")) // JsRaw ok, const
->>>>>>> 0814c5c2
   }
 
   private[this] def updateDirectiveLibrary(): JsCmd = {
