/*
 *************************************************************************************
 * Copyright 2011 Normation SAS
 *************************************************************************************
 *
 * This file is part of Rudder.
 *
 * Rudder is free software: you can redistribute it and/or modify
 * it under the terms of the GNU General Public License as published by
 * the Free Software Foundation, either version 3 of the License, or
 * (at your option) any later version.
 *
 * In accordance with the terms of section 7 (7. Additional Terms.) of
 * the GNU General Public License version 3, the copyright holders add
 * the following Additional permissions:
 * Notwithstanding to the terms of section 5 (5. Conveying Modified Source
 * Versions) and 6 (6. Conveying Non-Source Forms.) of the GNU General
 * Public License version 3, when you create a Related Module, this
 * Related Module is not considered as a part of the work and may be
 * distributed under the license agreement of your choice.
 * A "Related Module" means a set of sources files including their
 * documentation that, without modification of the Source Code, enables
 * supplementary functions or services in addition to those offered by
 * the Software.
 *
 * Rudder is distributed in the hope that it will be useful,
 * but WITHOUT ANY WARRANTY; without even the implied warranty of
 * MERCHANTABILITY or FITNESS FOR A PARTICULAR PURPOSE.  See the
 * GNU General Public License for more details.
 *
 * You should have received a copy of the GNU General Public License
 * along with Rudder.  If not, see <http://www.gnu.org/licenses/>.

 *
 *************************************************************************************
 */

package com.normation.rudder.web.components

import bootstrap.liftweb.RudderConfig
import com.normation.box.*
import com.normation.cfclerk.domain.Technique
import com.normation.errors
import com.normation.rudder.domain.policies.*
import com.normation.rudder.repository.FullNodeGroupCategory
import com.normation.rudder.services.policies.*
import com.normation.rudder.web.model.JsTreeNode
import net.liftweb.common.*
import net.liftweb.http.DispatchSnippet
import net.liftweb.http.js.JE.*
import net.liftweb.http.js.JsCmds.*
import org.apache.commons.text.StringEscapeUtils
import scala.xml.*

/**
 * A component to display a tree based on a
 * Technique.
 *
 * The tree show all parent of the Technique
 * and dependent Rules.
 *
 */
class TechniqueTree(
    htmlId_activeTechniquesTree: String,
    techniqueId:                 ActiveTechniqueId,
    switchStatusFilter:          ModificationStatus
) extends DispatchSnippet with Loggable {

  // find Technique
  val techniqueRepository       = RudderConfig.techniqueRepository
  val activeTechniqueRepository = RudderConfig.roDirectiveRepository
  val dependencyService         = RudderConfig.dependencyAndDeletionService
  val ruleRepository            = RudderConfig.roRuleRepository
  val getGrouLib: () => errors.IOResult[FullNodeGroupCategory] = RudderConfig.roNodeGroupRepository.getFullGroupLibrary _

  def dispatch: PartialFunction[String, NodeSeq => NodeSeq] = { case "tree" => { _ => tree() } }

  def tree(): NodeSeq = {

    (for {
      parents            <- activeTechniqueRepository.activeTechniqueBreadCrump(techniqueId).toBox
      (rootCat, subCats) <- parents.reverse match {
                              case h :: tail => Full((h, tail))
                              case _         => Failure("No parent category found for template %s, abort".format(techniqueId))
                            }
      activeTechnique    <- activeTechniqueRepository.getActiveTechniqueByActiveTechnique(techniqueId).toBox.flatMap(Box(_))
      technique          <- techniqueRepository.getLastTechniqueByName(activeTechnique.techniqueName)
      dep                <- dependencyService.techniqueDependencies(techniqueId, getGrouLib().toBox, switchStatusFilter)
    } yield {
      categoryNode(rootCat, subCats, dep, technique, activeTechnique)
    }) match {
      case Full(treeNode) =>
        { <ul>{treeNode.toXml}</ul> } ++ Script(
          OnLoad(
            JsRaw(
<<<<<<< HEAD
              """buildTechniqueDependencyTree('#%s'); initBsTooltips();""".format(htmlId_activeTechniquesTree)
=======
              """buildTechniqueDependencyTree('#%s'); createTooltip();""".format(
                StringEscapeUtils.escapeEcmaScript(htmlId_activeTechniquesTree)
              )
>>>>>>> c02538a7
            )
          )
        )
      case e: EmptyBox =>
        val msg = "Can not build tree of dependencies for Technique %s".format(techniqueId)
        logger.error(msg, e)
        (new JsTreeNode {
          override def body:     NodeSeq          = <span class="error">Can not find dependencies. <span class="errorDetails">{
            (e ?~! msg).messageChain
          }</span></span>
          override def children: List[JsTreeNode] = Nil
        }).toXml
    }
  }

  private def categoryNode(
      category:        ActiveTechniqueCategory,
      subCat:          List[ActiveTechniqueCategory],
      dep:             TechniqueDependencies,
      technique:       Technique,
      activeTechnique: ActiveTechnique
  ): JsTreeNode = new JsTreeNode {
    override val attrs = ("data-jstree" -> """{ "type" : "category" }""") :: Nil
    val tooltipContent = s"<h3>${category.name}</h3>\n<div>${category.description}</div>"
    override def body: NodeSeq = {
      <a href="#"><span class="treeActiveTechniqueCategoryName" data-bs-toggle="tooltip" title={tooltipContent}>{
        category.name
      }</span></a>
    }
    override def children = subCat match {
      case Nil       => techniqueNode(dep, technique, activeTechnique) :: Nil
      case h :: tail => categoryNode(h, tail, dep, technique, activeTechnique) :: Nil
    }
  }

  private def techniqueNode(
      dep:             TechniqueDependencies,
      technique:       Technique,
      activeTechnique: ActiveTechnique
  ): JsTreeNode = new JsTreeNode {
    val tooltipContent = s"<h3>${technique.name}</h3>\n<div>${technique.description}</div>"
    override def body: NodeSeq = {
      <a href="#"><span class="treeTechniqueName"  data-bs-toggle="tooltip" title={tooltipContent}>{technique.name}</span></a>
    }
    override def children = dep.directives.keySet.toList.map(directiveId => directiveNode(dep, directiveId))
    override val attrs    = ("data-jstree" -> """{ "type" : "template" }""") :: Nil ::: (if (!activeTechnique.isEnabled)
                                                                                        ("class" -> "disableTreeNode") :: Nil
                                                                                      else Nil)
  }

  private def directiveNode(dep: TechniqueDependencies, id: DirectiveUid): JsTreeNode = {
    val (directive, ruleIds) = dep.directives(id)

    new JsTreeNode {
      override val attrs    = ("data-jstree" -> """{ "type" : "directive" }""") :: Nil ::: (if (!directive.isEnabled)
                                                                                           ("class" -> "disableTreeNode") :: Nil
                                                                                         else Nil)
      override def body: NodeSeq = {
        val tooltipContent = s"<h3>${directive.name}</h3>\n<div>${directive.shortDescription}</div>"
        <a href="#"><span class="treeDirective" data-bs-toggle="tooltip" title={tooltipContent}>{directive.name}</span></a>
      }
      override def children = ruleIds.map(k => ruleNode(k)).toList
    }
  }

  private def ruleNode(id: RuleId): JsTreeNode = {
    ruleRepository.get(id).toBox match {
      case Full(rule) =>
        new JsTreeNode {
          override val attrs = {
            ("data-jstree" -> """{ "type" : "rule" }""") :: Nil ::: (if (!rule.isEnabled) ("class" -> "disableTreeNode") :: Nil
                                                                     else Nil)
          }
          override def body: NodeSeq = {
            val tooltipContent = s"<h3>${rule.name}</h3>\n<div>${rule.shortDescription}</div>"
            <a href="#"><span class="treeRuleName" data-bs-toggle="tooltip" title={tooltipContent}>{
              rule.name
            }</span></a>
          }
          override def children: List[JsTreeNode] = Nil
        }
      case e: EmptyBox =>
        val msg = "Can not build tree of dependencies for Technique %s".format(techniqueId)
        logger.error(msg, e)

        new JsTreeNode {
          override def body:     NodeSeq          = <span class="error">Can not find Rule details for id {id}. <span class="errorDetails">{
            (e ?~! msg)
          }</span></span>
          override def children: List[JsTreeNode] = Nil
        }
    }
  }

}<|MERGE_RESOLUTION|>--- conflicted
+++ resolved
@@ -93,14 +93,10 @@
         { <ul>{treeNode.toXml}</ul> } ++ Script(
           OnLoad(
             JsRaw(
-<<<<<<< HEAD
-              """buildTechniqueDependencyTree('#%s'); initBsTooltips();""".format(htmlId_activeTechniquesTree)
-=======
-              """buildTechniqueDependencyTree('#%s'); createTooltip();""".format(
+              """buildTechniqueDependencyTree('#%s'); initBsTooltips();""".format(
                 StringEscapeUtils.escapeEcmaScript(htmlId_activeTechniquesTree)
               )
->>>>>>> c02538a7
-            )
+            ) // JsRax OK, escaped
           )
         )
       case e: EmptyBox =>
