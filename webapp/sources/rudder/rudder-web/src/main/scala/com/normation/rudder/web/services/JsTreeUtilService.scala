--- conflicted
+++ resolved
@@ -77,11 +77,7 @@
     // get the Active Technique, log on error
     def getActiveTechnique(id : ActiveTechniqueId,logger:Logger) : Box[(ActiveTechnique, Option[Technique])] = {
       (for {
-<<<<<<< HEAD
-        activeTechnique <- directiveRepository.getActiveTechnique(id).toBox.flatMap { Box(_) } ?~! "Error while fetching Active Technique %s".format(id)
-=======
-        activeTechnique <- directiveRepository.getActiveTechniqueByActiveTechnique(id).flatMap { Box(_) } ?~! "Error while fetching Active Technique %s".format(id)
->>>>>>> 684a1cee
+        activeTechnique <- directiveRepository.getActiveTechniqueByActiveTechnique(id).toBox.flatMap { Box(_) } ?~! "Error while fetching Active Technique %s".format(id)
       } yield {
         (activeTechnique, techniqueRepository.getLastTechniqueByName(activeTechnique.techniqueName))
       }) match {
