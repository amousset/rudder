/*
 *************************************************************************************
 * Copyright 2011 Normation SAS
 *************************************************************************************
 *
 * This file is part of Rudder.
 *
 * Rudder is free software: you can redistribute it and/or modify
 * it under the terms of the GNU General Public License as published by
 * the Free Software Foundation, either version 3 of the License, or
 * (at your option) any later version.
 *
 * In accordance with the terms of section 7 (7. Additional Terms.) of
 * the GNU General Public License version 3, the copyright holders add
 * the following Additional permissions:
 * Notwithstanding to the terms of section 5 (5. Conveying Modified Source
 * Versions) and 6 (6. Conveying Non-Source Forms.) of the GNU General
 * Public License version 3, when you create a Related Module, this
 * Related Module is not considered as a part of the work and may be
 * distributed under the license agreement of your choice.
 * A "Related Module" means a set of sources files including their
 * documentation that, without modification of the Source Code, enables
 * supplementary functions or services in addition to those offered by
 * the Software.
 *
 * Rudder is distributed in the hope that it will be useful,
 * but WITHOUT ANY WARRANTY; without even the implied warranty of
 * MERCHANTABILITY or FITNESS FOR A PARTICULAR PURPOSE.  See the
 * GNU General Public License for more details.
 *
 * You should have received a copy of the GNU General Public License
 * along with Rudder.  If not, see <http://www.gnu.org/licenses/>.

 *
 *************************************************************************************
 */

package com.normation.rudder.web.components

import bootstrap.liftweb.RudderConfig
import com.normation.box.*
import com.normation.errors.IOResult
import com.normation.plugins.DefaultExtendableSnippet
import com.normation.rudder.AuthorizationType
import com.normation.rudder.domain.nodes.*
import com.normation.rudder.domain.policies.*
import com.normation.rudder.domain.queries.*
import com.normation.rudder.domain.workflows.ChangeRequestId
import com.normation.rudder.repository.FullNodeGroupCategory
import com.normation.rudder.services.workflows.DGModAction
import com.normation.rudder.services.workflows.NodeGroupChangeRequest
import com.normation.rudder.users.CurrentUser
import com.normation.rudder.web.ChooseTemplate
import com.normation.rudder.web.components.popup.CreateCloneGroupPopup
import com.normation.rudder.web.components.popup.ModificationValidationPopup
import com.normation.rudder.web.model.*
import com.normation.zio.*
import net.liftweb.common.*
import net.liftweb.http.*
import net.liftweb.http.LocalSnippet
import net.liftweb.http.js.*
import net.liftweb.http.js.JE.*
import net.liftweb.http.js.JsCmds.*
import net.liftweb.util.*
import net.liftweb.util.Helpers.*
import org.apache.commons.text.StringEscapeUtils
import scala.xml.*
import zio.syntax.*

object NodeGroupForm {
  val templatePath: List[String] = "templates-hidden" :: "components" :: "NodeGroupForm" :: Nil

  val staticInit: NodeSeq = ChooseTemplate(templatePath, "component-staticinit")
  val body:       NodeSeq = ChooseTemplate(templatePath, "component-body")
  val staticBody: NodeSeq = ChooseTemplate(templatePath, "component-staticbody")

  private val saveButtonId = "groupSaveButtonId"

  sealed private trait RightPanel
  private case object NoPanel                                        extends RightPanel
  final private case class GroupForm(group: Either[NonGroupRuleTarget, NodeGroup], parentCategoryId: NodeGroupCategoryId)
      extends RightPanel
  final private case class CategoryForm(category: NodeGroupCategory) extends RightPanel

  val htmlId_groupTree           = "groupTree"
  val htmlId_item                = "ajaxItemContainer"
  val htmlId_updateContainerForm = "updateContainerForm"
}

/**
 * The form that deals with updating the server group
 */
class NodeGroupForm(
    htmlIdCategory:    String,
    val nodeGroup:     Either[NonGroupRuleTarget, NodeGroup],
    parentCategoryId:  NodeGroupCategoryId,
    rootCategory:      FullNodeGroupCategory,
    onSuccessCallback: (Either[(Either[NonGroupRuleTarget, NodeGroup], NodeGroupCategoryId), ChangeRequestId]) => JsCmd = {
      (NodeGroup) => Noop
    },
    onFailureCallback: () => JsCmd = { () => Noop }
) extends DispatchSnippet with DefaultExtendableSnippet[NodeGroupForm] with Loggable {
  import NodeGroupForm.*

  private[this] val nodeInfoService            = RudderConfig.nodeInfoService
  private[this] val categoryHierarchyDisplayer = RudderConfig.categoryHierarchyDisplayer
  private[this] val workflowLevelService       = RudderConfig.workflowLevelService
  private[this] val dependencyService          = RudderConfig.dependencyAndDeletionService
  private[this] val roNodeGroupRepository      = RudderConfig.roNodeGroupRepository

  private[this] val nodeGroupCategoryForm = new LocalSnippet[NodeGroupCategoryForm]
  private[this] val nodeGroupForm         = new LocalSnippet[NodeGroupForm]
  private[this] val searchNodeComponent   = new LocalSnippet[SearchNodeComponent]

  private[this] var query:   Option[Query]      = nodeGroup.toOption.flatMap(_.query)
  private[this] var srvList: Box[Seq[NodeInfo]] = getNodeList(nodeGroup)

  private def setSearchNodeComponent: Unit = {
    searchNodeComponent.set(
      Full(
        new SearchNodeComponent(
          htmlIdCategory,
          query,
          srvList,
          onSearchCallback = saveButtonCallBack,
          onClickCallback = None,
          saveButtonId = saveButtonId,
          groupPage = false
        )
      )
    )
  }

  private[this] def getNodeList(target: Either[NonGroupRuleTarget, NodeGroup]): Box[Seq[NodeInfo]] = {

    for {
      nodes <- nodeInfoService.getAll().toBox
      setIds = target match {
                 case Right(nodeGroup) => nodeGroup.serverList
                 case Left(target)     =>
                   val allNodes = nodes.view.mapValues(n => n.isPolicyServer).toMap
                   RuleTarget.getNodeIds(Set(target), allNodes, Map())
               }
    } yield {
      nodes.view.filterKeys(id => setIds.contains(id)).values.toSeq
    }
  }

  private[this] def saveButtonCallBack(searchStatus: Boolean, query: Option[Query]): JsCmd = {
    JsRaw(s"""$$('#${saveButtonId}').button();
        $$('#${saveButtonId}').button("option", "disabled", ${searchStatus});""") // JsRaw OK, no user input
  }

  setSearchNodeComponent

  def mainDispatch: Map[String, NodeSeq => NodeSeq] = Map(
    "showForm"  -> { (_: NodeSeq) => showForm() },
    "showGroup" -> { (_: NodeSeq) =>
      searchNodeComponent.get match {
        case Full(component) => component.buildQuery(true)
        case _               => <div>The component is not set</div>
      }
    }
  )

  val pendingChangeRequestXml: Elem = {
    <div class="callout-fade callout-info callout-cr" id="pendingChangeRequestNotification">
        <p><b><i class="fa fa-info-circle"></i>Pending change requests</b><span class="fa fa-chevron-down" onclick="$('#pendingChangeRequestNotification').toggleClass('list-hidden')"></span></p>
        <div>
          <p>The following pending change requests affect this Group, you should check that your modification is not already pending:</p>
          <ul id="changeRequestList"></ul>
        </div>
      </div>
  }

  def showForm(): NodeSeq = {
    val html = SHtml.ajaxForm(body) ++
      Script(
        OnLoad(JsRaw("$('#GroupTabs').tabs( {active : 0 });")) // JsRaw OK, no user input
      )

    (nodeGroup match {
      case Left(target)                     => showFormTarget(target)
      case Right(group) if (group.isSystem) => showFormTarget(GroupTarget(group.id))
      case Right(group)                     =>
        showFormNodeGroup(group)
    })(html)
  }

  private[this] def showRulesForTarget(target: SimpleTarget): NodeSeq = {
    val displayCompliance = DisplayColumn.FromConfig
    val ruleGrid          = new RuleGrid("rules_for_current_group", None, false, None, displayCompliance, displayCompliance)
    val rules             = dependencyService.targetDependencies(target).map(_.rules.toSet.filter(!_.isSystem).map(_.id)).toOption
    ruleGrid.rulesGridWithUpdatedInfo(None, false, false) ++ Script(OnLoad(ruleGrid.asyncDisplayAllRules(rules).applied))
  }
  private[this] val groupNameString = nodeGroup.fold(
    t => rootCategory.allTargets.get(t).map(_.name).getOrElse(t.target),
    _.name
  )
  private[this] def showFormNodeGroup(nodeGroup: NodeGroup):  CssSel  = {
    val nodesSel = "#gridResult" #> NodeSeq.Empty
    val nodes    = nodesSel(searchNodeComponent.get match {
      case Full(req) => req.buildQuery(true)
      case eb: EmptyBox => <span class="error">Error when retrieving the request, please try again</span>
    })
    (
      "#group-name" #> groupNameString
      & "group-pendingchangerequest" #> PendingChangeRequestDisplayer.checkByGroup(pendingChangeRequestXml, nodeGroup.id)
      & "group-name" #> groupName.toForm_!
      & "group-rudderid" #> <div class="form-group row">
                      <label class="wbBaseFieldLabel">Group ID</label>
                      <input readonly="" class="form-control" value={nodeGroup.id.serialize}/>
                    </div>
      & "group-cfeclasses" #> <div class="form-group row">
                          <label class="wbBaseFieldLabel toggle-cond cond-hidden" onclick="$(this).toggleClass('cond-hidden')"><span class="text-fit">Agent conditions</span><i class="fa fa-chevron-down"></i></label>
                          <div class="well" id={s"cfe-${nodeGroup.id.serialize}"}>
                            {RuleTarget.toCFEngineClassName(nodeGroup.id.serialize)}<br/>
                            {RuleTarget.toCFEngineClassName(nodeGroup.name)}
                          </div>
                        </div>
      & "#longDescriptionField *" #> (groupDescription.toForm_! ++ Script(
        OnLoad(
          JsRaw(s"""setupMarkdown(${Str(nodeGroup.description).toJsCmd}, "longDescriptionField")""")
        ) // JsRaw OK, toJsCmd encodes
      ))
      & "group-container" #> groupContainer.toForm_!
      & "group-static" #> groupStatic.toForm_!
      & "group-showgroup" #> nodes
      & "group-clone" #> {
        if (CurrentUser.checkRights(AuthorizationType.Group.Write)) {
          SHtml.ajaxButton(
            <span>Clone <i class="fa fa-clone"></i></span>,
            () => showCloneGroupPopup()
          ) % ("id" -> "groupCloneButtonId") % ("class" -> " btn btn-default btn-icon")
        } else NodeSeq.Empty
      }
      & "group-save" #> {
        if (CurrentUser.checkRights(AuthorizationType.Group.Edit)) {
          <span class="save-tooltip-container">
                      {
            SHtml.ajaxOnSubmit(onSubmit _)(
              <button class="btn btn-success btn-icon ui-button ui-corner-all ui-widget" id={saveButtonId}>
                            <span>Save <i class="fa fa-download"></i></span>
                          </button>
            )
          }
                      <span class="save-tooltip bsTooltip" title="Your 'Save' button is disabled, it means that you have updated the query without Searching for new Nodes. Please click on 'Search' to enable saving again"></span>
                    </span>
        } else NodeSeq.Empty
      }
      & "group-delete" #> SHtml.ajaxButton(
        <span>Delete <i class="fa fa-times-circle"></i></span>,
        () => onSubmitDelete(),
        ("class" -> " btn btn-danger btn-icon")
      )
      & "group-notifications" #> updateAndDisplayNotifications()
      & "#groupRuleTabsContent" #> showRulesForTarget(GroupTarget(nodeGroup.id))
      & "#groupPropertiesTabContent" #> showGroupProperties(nodeGroup)
      & "#group-shownodestable *" #> (searchNodeComponent.get match {
        case Full(req) => req.displayNodesTable
        case eb: EmptyBox =>
          <span class="error">Error when retrieving the request, please try again</span>
      })
    )
  }

  private[this] def showFormTarget(target: SimpleTarget): CssSel = {
    ("group-pendingchangerequest" #> NodeSeq.Empty
    & "#group-name" #> <span>{groupNameString}<span class="group-system"></span></span>
    & "group-name" #> groupName.readOnlyValue
    & "#groupTabMenu" #> <ul id="groupTabMenu">
                           <li><a href="#groupParametersTab">Parameters</a></li>
                           <li><a href="#groupRulesTab">Related rules</a></li>
                         </ul>
    & "group-rudderid" #> <div class="form-group row">
                    <label class="wbBaseFieldLabel">Group ID</label>
                    <input readonly="" class="form-control" value={target.target}/>
                  </div>
    & "group-cfeclasses" #> NodeSeq.Empty
    & "#longDescriptionField" #> (groupDescription.toForm_! ++ Script(
      JsRaw(
        s"""setupMarkdown(${Str(groupDescription.defaultValue).toJsCmd}, "longDescriptionField")"""
      ) // JsRaw OK, toJsCmd encodes
    ))
    & "group-container" #> groupContainer.readOnlyValue
    & "group-static" #> NodeSeq.Empty
    & "group-showgroup" #> NodeSeq.Empty
    & "group-clone" #> NodeSeq.Empty
    & "group-save" #> NodeSeq.Empty
    & "group-delete" #> NodeSeq.Empty
    & "group-notifications" #> NodeSeq.Empty
    & "#groupRuleTabsContent" #> showRulesForTarget(target)
    & "#group-shownodestable *" #> (searchNodeComponent.get match {
      case Full(req) => req.displayNodesTable
      case eb: EmptyBox =>
        <span class="error">Error when retrieving the request, please try again</span>
    }))
  }

  def showGroupProperties(group: NodeGroup): NodeSeq = {
<<<<<<< HEAD
=======
    import com.normation.rudder.AuthorizationType

    val groupId       = StringEscapeUtils.escapeEcmaScript(group.id.serialize)
    val userHasRights = CurrentUser.checkRights(AuthorizationType.Group.Edit)
>>>>>>> 0814c5c2

    val intro = (<div class="info">
        <h4>Hierarchy of group and unicity of property name</h4>
        <p>A group property with a given name can be defined in several group if and only if these
        groups are in a sub-group hierarchical relation. A group 'S' is a subgroup of group 'P' if
          'S' uses the <code>'AND'</code>
          operand with the <code>'Group > Group ID = P'</code>
          criterion.</p>
      </div>
      <div class="info">
        <h4>Property inheritance and overriding in hierarchy</h4>
        <p>When a group is a subgroup of another one, it inherit all its properties. If it defines
        a property with the same name than a parent, then that property value is overriden and
        the subgroup value is used. A node can also define a property with the same name, and in
        that case its value will override any group's value for that property name.</p>
      </div>
      <div class="info">
        <h4>Overriding order between several parents</h4>
        <p>If a group is a subgroup of several groups, then the overriding is done in the
        same order than groups are defined in criteria lines: the last group define the
        group whose value will be chosen among parents.</p>
      </div>)

    def tabProperties = ChooseTemplate(List("templates-hidden", "components", "ComponentNodeProperties"), "nodeproperties-tab")
<<<<<<< HEAD
    intro ++ tabProperties
=======
    intro ++ tabProperties ++ Script(OnLoad(JsRaw(s"""
      angular.bootstrap('#nodeProp', ['nodeProperties']);
      var scope  = angular.element($$("#nodeProp")).scope();
      scope.$$apply(function(){
        scope.init("${groupId}",${userHasRights},'group');
      });
    """))) // JsRaw ok, groupId encoded, userHasRights boolean
>>>>>>> 0814c5c2
  }

  ///////////// fields for category settings ///////////////////

  private[this] val groupName = {
    new WBTextField("Group name", groupNameString) {
      override def setFilter             = notNull _ :: trim _ :: Nil
      override def className             = "form-control"
      override def labelClassName        = ""
      override def subContainerClassName = ""
      override def inputField            = super.inputField % ("onkeydown" -> "return processKey(event , '%s')".format(saveButtonId))
      override def validations           =
        valMinLen(1, "Name must not be empty") _ :: Nil
    }
  }

  private[this] val groupDescription = {
    val desc = nodeGroup.fold(
      t => rootCategory.allTargets.get(t).map(_.description).getOrElse(""),
      _.description
    )
    new WBTextAreaField("Description", desc) {
      override def setFilter             = notNull _ :: trim _ :: Nil
      override def className             = "form-control"
      override def labelClassName        = "row col-xs-12"
      override def subContainerClassName = "row col-xs-12"
      override def containerClassName    = "col-xs-6"
      override def errorClassName        = "field_errors paddscala"
      override def inputAttributes: Seq[(String, String)] = Seq(("rows", "15"))
      override def labelExtensions: NodeSeq               = {
        <i class="fa fa-check text-success cursorPointer half-opacity"     onmouseenter="toggleOpacity(this)" title="Valid description" onmouseout="toggleOpacity(this)" onclick="toggleMarkdownEditor('longDescriptionField')"></i> ++ Text(
          " "
        ) ++
        <i class="fa fa-eye-slash text-primary cursorPointer half-opacity" onmouseenter="toggleOpacity(this)" title="Show/hide preview" onmouseout="toggleOpacity(this)" onclick="togglePreview(this, 'longDescriptionField')"></i>
      }

    }
  }

  private[this] val groupStatic = {
    val text = nodeGroup match {
      case Left(_)  => "dynamic"
      case Right(g) => if (g.isDynamic) "dynamic" else "static"
    }

    new WBRadioField(
      "Group type",
      Seq("dynamic", "static"),
      text,
      {
        // how to display label ? Capitalize, and with a tooltip
        case "static"  =>
          <span class="" title="The list of member nodes is defined at creation and will not change automatically.">Static</span>
        case "dynamic" =>
          <span class="" title="Nodes will be automatically added and removed so that the list of members always matches this group's search criteria.">Dynamic</span>
        case _         => NodeSeq.Empty // guarding against NoMatchE
      }
    ) {
      override def setFilter             = notNull _ :: trim _ :: Nil
      override def className             = "switch"
      override def labelClassName        = ""
      override def subContainerClassName = ""
    }
  }

  private[this] val groupContainer = new WBSelectField(
    "Category",
    (categoryHierarchyDisplayer.getCategoriesHierarchy(rootCategory, None).map { case (id, name) => (id.value -> name) }),
    parentCategoryId.value
  ) {
    override def className             = "form-control"
    override def labelClassName        = ""
    override def subContainerClassName = ""
  }

  private[this] val formTracker = new FormTracker(List(groupName, groupDescription, groupContainer, groupStatic))

  private[this] def updateFormClientSide(): JsCmd = {
    SetHtml(htmlIdCategory, showForm())
  }

  private[this] def error(msg: String) = <span class="error">{msg}</span>

  private[this] def onFailure: JsCmd = {
    formTracker.addFormError(error("There was a problem with your request."))
    updateFormClientSide() & JsRaw("""scrollToElement("errorNotification","#ajaxItemContainer");""") // JsRaw OK, no user input
  }

  private[this] def onSubmit(): JsCmd = {
    // submit can be done only for node group, not system one
    nodeGroup match {
      case Left(target) => Noop
      case Right(ng)    =>
        // properties can have been modifier since the page was displayed, but we don't know it.
        // so we look back for them. We also check that other props weren't modified in parallel
        val savedGroup = roNodeGroupRepository.getNodeGroup(ng.id).either.runNow match {
          case Right(g)  => g._1
          case Left(err) =>
            formTracker.addFormError(Text("Error when saving group"))
            logger.error(s"Error when looking for group with id '${ng.id.serialize}': ${err.fullMsg}")
            ng
        }
        if (ng.copy(properties = savedGroup.properties, serverList = savedGroup.serverList) != savedGroup) {
          formTracker.addFormError(Text("Error: group was updated while you were modifying it. Please reload the page. "))
        }

        // Since we are doing the submit from the component, it ought to exist
        searchNodeComponent.get match {
          case Full(req) =>
            query = req.getQuery()
            srvList = req.getSrvList()
          case eb: EmptyBox =>
            val f = eb ?~! "Error when trying to retrieve the current search state"
            logger.error(f.messageChain)
        }

        val optContainer = {
          val c = NodeGroupCategoryId(groupContainer.get)
          if (c == parentCategoryId) None
          else Some(c)
        }

        // submit can be done only for node group, not system one
        val newGroup = savedGroup.copy(
          name = groupName.get,
          description = groupDescription.get, // , container = container

          isDynamic = groupStatic.get match { case "dynamic" => true; case _ => false },
          query = query,
          serverList = srvList.getOrElse(Set()).map(_.id).toSet
        )

        /*
         * - If a group changes from dynamic to static, or is static, we must ensure that it does not refer
         *   any dynamic subgroup, else raise an error
         * See https://issues.rudder.io/issues/18952
         */
        if (newGroup.isDynamic == false) {
          hasDynamicSubgroups(newGroup.query).either.runNow match {
            case Left(err)        =>
              formTracker.addFormError(Text("Error when saving group"))
              logger.error(
                s"Error when getting group information for consistency check on static change status: ${err.fullMsg}"
              )
            case Right(Some(msg)) =>
              val m = {
                s"Error when getting group information for consistency check on static/dynamic status:" +
                s"current group can not be static because it uses following dynamic groups as a subgroup criteria: ${msg}"
              }
              formTracker.addFormError(Text(m))
              logger.error(m)
            case Right(None)      => // ok
          }
        }

        /*
         * - If a group changes from static to dynamic, we must ensure that it is not referred in any static
         *   group target, else raise an error
         * See https://issues.rudder.io/issues/18952
         */
        if (savedGroup.isDynamic == false && newGroup.isDynamic == true) {
          getDependingGroups(newGroup.id, onlyStatic = true).either.runNow match {
            case Left(err)        =>
              formTracker.addFormError(Text("Error when saving group"))
              logger.error(
                s"Error when getting group information for consistency check on static change status: ${err.fullMsg}"
              )
            case Right(Some(msg)) =>
              val m = s"Error when getting group information for consistency check on static change status: you " +
                s"can't make that group dynamic since groups ${msg} are static and use it as a subgroup target."
              formTracker.addFormError(Text(m))
              logger.error(m)
            case Right(None)      => // ok
          }
        }

        if (newGroup == savedGroup && optContainer.isEmpty) {
          formTracker.addFormError(Text("There are no modifications to save"))
        }

        if (formTracker.hasErrors) {
          onFailure & onFailureCallback()
        } else {
          // don't warn on mod of a group for impact on depending groups
          displayConfirmationPopup(DGModAction.Update, newGroup, optContainer, None)
        }
    }
  }

  // find used subgroup in the query (wherever their place is) if any
  private[components] def hasDynamicSubgroups(query: Option[Query]): IOResult[Option[String]] = {
    query match {
      case None    => None.succeed
      case Some(q) =>
        val subgroups = q.criteria.collect {
          case CriterionLine(_, a, _, value) if (a.cType.isInstanceOf[SubGroupComparator]) => NodeGroupId(NodeGroupUid(value))
        }

        for {
          groups <- roNodeGroupRepository.getFullGroupLibrary()
        } yield {
          val depending = subgroups.flatMap { gid =>
            groups.allGroups.get(gid) match {
              case None    => // ? ignore, it's strange but that does not change things
                None
              case Some(g) =>
                if (g.nodeGroup.isDynamic) { Some(g) }
                else { None }
            }
          }
          depending match {
            case Nil  =>
              None
            case list =>
              val gs = list.map(g => s"'${g.nodeGroup.name}' [${g.nodeGroup.id.serialize}]").mkString(", ")
              Some(gs)
          }
        }
    }

  }

  // get the list of group that use that group as a target (optionally: only the static ones)
  // The returned value is a message with the list of dep groups that can be used in form error or warning pop-up.
  // If none, no dependent group were found.
  private[components] def getDependingGroups(id: NodeGroupId, onlyStatic: Boolean): IOResult[Option[String]] = {
    def queryTargetsSubgroup(query: Option[Query], id: NodeGroupId): Boolean = {
      query match {
        case None    => false
        case Some(q) =>
          q.criteria.find {
            case CriterionLine(_, a, _, value) => a.cType.isInstanceOf[SubGroupComparator] && value == id.serialize
          }.nonEmpty
      }
    }
    def checkStatic(isDynamic: Boolean, onlyStatic: Boolean) = !onlyStatic || !isDynamic

    roNodeGroupRepository.getFullGroupLibrary().map { groups =>
      val dependingGroups = groups.allGroups.collect {
        case (_, g) if (checkStatic(g.nodeGroup.isDynamic, onlyStatic) && queryTargetsSubgroup(g.nodeGroup.query, id)) =>
          g.nodeGroup
      }.toList
      if (dependingGroups.nonEmpty) {
        val gs = dependingGroups.map(g => s"'${g.name}' [${g.id.serialize}]}").mkString(", ")

        Some(gs)
      } else None
    }
  }

  private[this] def onSubmitDelete(): JsCmd = {
    nodeGroup match {
      case Left(_)   => Noop
      case Right(ng) =>
        getDependingGroups(ng.id, onlyStatic = false).either.runNow match {
          case Left(err)  =>
            onFailure & onFailureCallback()
          case Right(msg) =>
            displayConfirmationPopup(DGModAction.Delete, ng, None, msg)
        }
    }
  }

  /*
   * Create the confirmation pop-up
   */

  private[this] def displayConfirmationPopup(
      action:             DGModAction,
      newGroup:           NodeGroup,
      newCategory:        Option[NodeGroupCategoryId],
      dependingSubgroups: Option[String] // if Some, string contains a message with the groups
  ): JsCmd = {

    val optOriginal = nodeGroup.toOption
    val change      = NodeGroupChangeRequest(action, newGroup, newCategory, optOriginal)

    workflowLevelService.getForNodeGroup(CurrentUser.actor, change) match {
      case eb: EmptyBox =>
        val msg = s"Error when getting the validation workflow for changes in directive '${change.newGroup.name}'"
        logger.warn(msg, eb)
        JsRaw(s"alert('${msg}')")

      case Full(workflowService) =>
        val popup = {

          def successCallback(crId: ChangeRequestId) = {
            if (workflowService.needExternalValidation()) {
              onSuccessCallback(Right(crId))
            } else {
              val updateCategory = newCategory.getOrElse(parentCategoryId)
              successPopup & onSuccessCallback(Left((Right(newGroup), updateCategory))) &
              (if (action == DGModAction.Delete)
                 SetHtml(htmlId_item, NodeSeq.Empty)
               else
                 Noop)
            }
          }
          new ModificationValidationPopup(
            Right(change),
            workflowService,
            crId => JsRaw("$('#confirmUpdateActionDialog').bsModal('hide');") & successCallback(crId), // JsRaw OK, no user input
            xml => JsRaw("$('#confirmUpdateActionDialog').bsModal('hide');") & onFailure,              // JsRaw OK, no user input
            parentFormTracker = formTracker
          )
        }

        if (popup.popupWarningMessages.isEmpty && dependingSubgroups.isEmpty) {
          popup.onSubmit()
        } else {
          val html: NodeSeq = dependingSubgroups match {
            case None      => popup.popupContent()
            case Some(msg) =>
              val cssSel: CssSel = "#explanationMessageZone *+" #>
                <div id="dialogSubgroupWarning" class="col-lg-12 col-sm-12 col-xs-12 alert alert-warning text-center">
                  This group is used as a subgroups of group {msg}. If you delete it, they will be impacted.
                </div>

              cssSel(popup.popupContent())
          }

          SetHtml("confirmUpdateActionDialog", html) &
          JsRaw("""createPopup("confirmUpdateActionDialog")""") // JsRaw OK, no user input
        }
    }
  }

  private def createPopup(name: String):   JsCmd = {
    JsRaw(s"""createPopup("${name}");""")
  }
  private[this] def showCloneGroupPopup(): JsCmd = {

    val popupSnippet = new LocalSnippet[CreateCloneGroupPopup]
    popupSnippet.set(
      Full(
        new CreateCloneGroupPopup(
          nodeGroup.toOption,
          onSuccessCategory = displayACategory,
          onSuccessGroup = showGroupSection
        )
      )
    )
    val nodeSeqPopup = popupSnippet.get match {
      case Failure(m, _, _) => <span class="error">Error: {m}</span>
      case Empty            => <div>The component is not set</div>
      case Full(popup)      => popup.popupContent()
    }
    SetHtml("createCloneGroupContainer", nodeSeqPopup) &
    createPopup("createCloneGroupPopup")
  }

  private[this] def displayACategory(category: NodeGroupCategory): JsCmd = {
    refreshRightPanel(CategoryForm(category))
  }

  private[this] def refreshRightPanel(panel: RightPanel): JsCmd = SetHtml(htmlId_item, setAndShowRightPanel(panel))

  /**
   *  Manage the state of what should be displayed on the right panel.
   * It could be nothing, a group edit form, or a category edit form.
   */
  private[this] def setAndShowRightPanel(panel: RightPanel): NodeSeq = {
    panel match {
      case NoPanel                 => NodeSeq.Empty
      case GroupForm(group, catId) =>
        val form = new NodeGroupForm(htmlId_item, group, catId, rootCategory, onSuccessCallback)
        nodeGroupForm.set(Full(form))
        form.showForm()

      case CategoryForm(category) =>
        val form = new NodeGroupCategoryForm(htmlId_item, category, rootCategory) // , onSuccessCallback)
        nodeGroupCategoryForm.set(Full(form))
        form.showForm()
    }
  }

  private[this] def showGroupSection(
      group:            Either[NonGroupRuleTarget, NodeGroup],
      parentCategoryId: NodeGroupCategoryId
  ): JsCmd = {
    val js = group match {
      case Left(target) => s"'target':'${StringEscapeUtils.escapeEcmaScript(target.target)}"
      case Right(g)     => s"'groupId':'${StringEscapeUtils.escapeEcmaScript(g.id.serialize)}'"
    }
    // update UI
    onSuccessCallback(Left((group, parentCategoryId))) &
    JsRaw(s"""this.window.location.hash = "#" + JSON.stringify({${js}})""") // JsRaw ok, escaped
  }

  private[this] def updateAndDisplayNotifications(): NodeSeq = {

    val notifications = formTracker.formErrors
    formTracker.cleanErrors

    if (notifications.isEmpty) {
      NodeSeq.Empty
    } else {
      val html = {
        <div id="errorNotification" class="notify">
          <ul class="field_errors">{notifications.map(n => <li>{n}</li>)}</ul>
        </div>
      }
      html
    }
  }

  private[this] def successPopup: JsCmd = {
    JsRaw("""createSuccessNotification()""") // JsRaw OK, no user input
  }

}<|MERGE_RESOLUTION|>--- conflicted
+++ resolved
@@ -298,13 +298,6 @@
   }
 
   def showGroupProperties(group: NodeGroup): NodeSeq = {
-<<<<<<< HEAD
-=======
-    import com.normation.rudder.AuthorizationType
-
-    val groupId       = StringEscapeUtils.escapeEcmaScript(group.id.serialize)
-    val userHasRights = CurrentUser.checkRights(AuthorizationType.Group.Edit)
->>>>>>> 0814c5c2
 
     val intro = (<div class="info">
         <h4>Hierarchy of group and unicity of property name</h4>
@@ -329,17 +322,7 @@
       </div>)
 
     def tabProperties = ChooseTemplate(List("templates-hidden", "components", "ComponentNodeProperties"), "nodeproperties-tab")
-<<<<<<< HEAD
     intro ++ tabProperties
-=======
-    intro ++ tabProperties ++ Script(OnLoad(JsRaw(s"""
-      angular.bootstrap('#nodeProp', ['nodeProperties']);
-      var scope  = angular.element($$("#nodeProp")).scope();
-      scope.$$apply(function(){
-        scope.init("${groupId}",${userHasRights},'group');
-      });
-    """))) // JsRaw ok, groupId encoded, userHasRights boolean
->>>>>>> 0814c5c2
   }
 
   ///////////// fields for category settings ///////////////////
