--- conflicted
+++ resolved
@@ -255,16 +255,9 @@
     } else NodeSeq.Empty
   }
 
-<<<<<<< HEAD
   private def errorPopup = {
     <div class="modal fade" tabindex="-1" id="errorDetailsDialog" data-bs-backdrop="false">
-        <div class="modal-dialog">
-=======
-  private[this] def errorPopup = {
-    <div class="modal fade" data-keyboard="true" tabindex="-1" id="errorDetailsDialog">
-      <div class="modal-backdrop fade in" style="height: 100%;"></div>
         <div class="modal-dialog modal-lg">
->>>>>>> 11a59bda
             <div class="modal-content">
                 <div class="modal-header">
                     <h5 class="modal-title">Error</h5>
