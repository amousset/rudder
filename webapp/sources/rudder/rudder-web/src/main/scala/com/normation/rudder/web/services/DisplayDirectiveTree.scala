/*
 *************************************************************************************
 * Copyright 2011 Normation SAS
 *************************************************************************************
 *
 * This file is part of Rudder.
 *
 * Rudder is free software: you can redistribute it and/or modify
 * it under the terms of the GNU General Public License as published by
 * the Free Software Foundation, either version 3 of the License, or
 * (at your option) any later version.
 *
 * In accordance with the terms of section 7 (7. Additional Terms.) of
 * the GNU General Public License version 3, the copyright holders add
 * the following Additional permissions:
 * Notwithstanding to the terms of section 5 (5. Conveying Modified Source
 * Versions) and 6 (6. Conveying Non-Source Forms.) of the GNU General
 * Public License version 3, when you create a Related Module, this
 * Related Module is not considered as a part of the work and may be
 * distributed under the license agreement of your choice.
 * A "Related Module" means a set of sources files including their
 * documentation that, without modification of the Source Code, enables
 * supplementary functions or services in addition to those offered by
 * the Software.
 *
 * Rudder is distributed in the hope that it will be useful,
 * but WITHOUT ANY WARRANTY; without even the implied warranty of
 * MERCHANTABILITY or FITNESS FOR A PARTICULAR PURPOSE.  See the
 * GNU General Public License for more details.
 *
 * You should have received a copy of the GNU General Public License
 * along with Rudder.  If not, see <http://www.gnu.org/licenses/>.

 *
 *************************************************************************************
 */

package com.normation.rudder.web.services

import bootstrap.liftweb.RudderConfig
import com.normation.cfclerk.domain.Technique
import com.normation.inventory.domain.AgentType
import com.normation.rudder.AuthorizationType
import com.normation.rudder.domain.policies.Directive
import com.normation.rudder.domain.policies.DirectiveUid
import com.normation.rudder.domain.policies.GlobalPolicyMode
import com.normation.rudder.domain.policies.PolicyModeOverrides.*
import com.normation.rudder.repository.FullActiveTechnique
import com.normation.rudder.repository.FullActiveTechniqueCategory
import com.normation.rudder.web.model.JsTreeNode
import net.liftweb.common.Loggable
import net.liftweb.http.SHtml
import net.liftweb.http.js.JE.*
import net.liftweb.http.js.JE.JsRaw
import net.liftweb.http.js.JsCmd
import net.liftweb.http.js.JsCmds.*
import net.liftweb.util.Helpers
import scala.xml.Elem
import scala.xml.NodeSeq
import scala.xml.NodeSeq.seqToNodeSeq
import scala.xml.Text

/**
 *
 * A service that is able to render the node group tree.
 *
 */

sealed trait AgentCompat {
  def icon:          NodeSeq
  def techniqueText: NodeSeq
  def directiveText: NodeSeq
}

object AgentCompat {
  case object Windows extends AgentCompat {
    def icon:          NodeSeq = windowsIcon
    def techniqueText: NodeSeq = <p>This Technique is only compatible with <b class="dsc">Windows</b> agent.</p>
    def directiveText: NodeSeq =
      <p>This Directive is based on a Technique version compatible with <b class="dsc">Windows agent</b>.</p>
  }
  case object Linux   extends AgentCompat {
    def icon:          NodeSeq = linuxIcon
    def techniqueText: NodeSeq = <p>This Technique is only compatible with <b>Linux</b> agent.</p>
    def directiveText: NodeSeq = <p>This Directive is based on a Technique version compatible with <b>Linux agent</b>.</p>
  }
  case object All     extends AgentCompat {
    def icon:          NodeSeq = linuxIcon ++ windowsIcon
    def techniqueText: NodeSeq =
      <p>This Technique has at least a version compatible with both <b>Linux</b> and <b class="dsc">Windows</b> agents.</p>
    def directiveText: NodeSeq =
      <p>This Directive is based on a Technique version compatible with both <b>Linux</b> and <b class="dsc">Windows</b> agents.</p>
  }
  case object NoAgent extends AgentCompat {
    def icon:          NodeSeq = NodeSeq.Empty
    def techniqueText: NodeSeq = NodeSeq.Empty
    def directiveText: NodeSeq = NodeSeq.Empty
  }

  def apply(agentTypes: Iterable[AgentType]): AgentCompat = {
    agentTypes.foldRight(NoAgent: AgentCompat) {
      case (_, All)                 => All
      case (AgentType.Dsc, NoAgent) => Windows
      case (_, NoAgent)             => Linux
      case (AgentType.Dsc, Linux)   => All
      case (_, Windows)             => All
      case (_, x)                   => x
    }
  }

  val windowsIcon: Elem = <i class="dsc-icon tree-icon"></i>
  val linuxIcon:   Elem = <i class="fa fa-gear tree-icon"></i>
}

object DisplayDirectiveTree extends Loggable {

  private[this] val linkUtil    = RudderConfig.linkUtil
  private[this] val userService = RudderConfig.userService

  /**
   * Display the directive tree, optionaly filtering out
   * some category or group by defining which one to
   * keep. By default, display everything.
   */
  def displayTree(
      directiveLib:     FullActiveTechniqueCategory,
      globalMode:       GlobalPolicyMode, // set of all directives at least used by one rule
      // the int is the number of rule which used it

      usedDirectiveIds: Seq[(DirectiveUid, Int)],
      onClickCategory:  Option[FullActiveTechniqueCategory => JsCmd],
      onClickTechnique: Option[(FullActiveTechniqueCategory, FullActiveTechnique) => JsCmd],
      onClickDirective: Option[(FullActiveTechniqueCategory, FullActiveTechnique, Directive) => JsCmd],
      createDirective:  Option[(Technique, FullActiveTechnique) => JsCmd],
      addEditLink:      Boolean,
      addActionBtns:    Boolean,
      included:         Set[DirectiveUid] = Set(),
      keepCategory:     FullActiveTechniqueCategory => Boolean = _ => true,
      keepTechnique:    FullActiveTechnique => Boolean = _ => true,
      keepDirective:    Directive => Boolean = _ => true
  ): NodeSeq = {
    import scala.xml.Utility.escape as escapeHTML

    def displayCategory(
        category: FullActiveTechniqueCategory,
        nodeId:   String
    ): JsTreeNode = new JsTreeNode {

      private[this] val localOnClickTechnique = onClickTechnique.map(_.curried(category))

      private[this] val localOnClickDirective = onClickDirective.map(_.curried(category))

      private[this] val tooltipContent = s"""
        <h4>${category.name}</h4>
        <div class="tooltip-content">
          <p>${category.description}</p>
        </div>
      """
      private[this] val xml            = (
        <span class="treeActiveTechniqueCategoryName" data-bs-toggle="tooltip" data-bs-placement="top" title={
          tooltipContent
        }>
          {Text(category.name)}
        </span>
      )

      override def body = onClickCategory match {
        case None    => <a href="#">{xml}</a>
        case Some(f) => SHtml.a(() => f(category), xml)
      }

      // We don't want to display system Categories nor Directives
      override def children = (
        category.subCategories
          .filterNot(_.isSystem)
          .sortBy(_.name)
          .zipWithIndex
          .collect {
            case (node, i) if (keepCategory(node)) =>
              displayCategory(node, nodeId + "_" + i)
          }
          ++
          category.activeTechniques
            // We only want to keep technique that satifies keepTechnque, that are not systems
            // and that have at least one version not deprecated (deprecationInfo empty)
            .filter(at => {
              keepTechnique(at) && !at.isSystem && (at.directives.length > 0 || at.techniques.values.exists {
                _.deprecrationInfo.isEmpty
              }) && !at.techniques.forall(_._2.isSystem)
            })
            // We want our technique sorty by human name, default to bundle name in case we don't have any version but that should not happen
            .sortBy(at => at.newestAvailableTechnique.map(_.name).getOrElse(at.techniqueName.value))
            .map(at => displayActiveTechnique(at, localOnClickTechnique, localOnClickDirective))
      )

      override val attrs =
        ("data-jstree" -> """{ "type" : "category" }""") :: ("id" -> nodeId) :: Nil
    }

    /////////////////////////////////////////////////////////////////////////////////////////////
    def displayActiveTechnique(
        activeTechnique:  FullActiveTechnique,
        onClickTechnique: Option[FullActiveTechnique => JsCmd],
        onClickDirective: Option[FullActiveTechnique => Directive => JsCmd]
    ): JsTreeNode = new JsTreeNode {

      private[this] val localOnClickDirective = onClickDirective.map(f => f(activeTechnique))

      def isDeprecated = {
        activeTechnique.techniques.values.forall(t => t.deprecrationInfo.isDefined)
      }

      val agentTypes  = activeTechnique.techniques.values.flatMap(_.agentConfigs).map(_.agentType).toSet
      val agentCompat = AgentCompat(agentTypes)

      override val attrs = (
        ("data-jstree" -> s"""{ "type" : "template" , "state" : { "disabled" : ${!activeTechnique.isEnabled} } }""") :: ("class" -> s"""techniqueNode ${if (
            !activeTechnique.isEnabled
          ) "is-disabled"
          else ""}""") :: Nil
      )

      override def children = {
        activeTechnique.directives
          .sortBy(_.name)
          .collect {
            case x if (keepDirective(x)) =>
              displayDirective(
                x,
                activeTechnique.techniques.get(x.techniqueVersion),
                localOnClickDirective,
                activeTechnique
              )
          }
      }

      override def body = {
        // display information (name, etc) relative to last technique version
        val xml = activeTechnique.newestAvailableTechnique match {
          case Some(technique) =>
            val btnCreateDirective = createDirective match {
              case Some(newDirective) =>
                import net.liftweb.http.js.JsExp.*
                if (userService.getCurrentUser.checkRights(AuthorizationType.Directive.Write)) {
                  <span class="btn btn-success btn-xs create" style="opacity: 0;" onclick={
                    s"""event.preventDefault();event.stopPropagation();${SHtml.ajaxCall(
                        "",
                        _ => newDirective(technique, activeTechnique)
                      )}"""
                  } title="Create directive with latest version">Create <i class="fa fa-plus"></i></span>
                } else NodeSeq.Empty
              case None               => NodeSeq.Empty
            }
            val disabledNotice     = if (!activeTechnique.isEnabled) { <div>This Technique is currently <b>disabled</b>.</div> }
            else { NodeSeq.Empty }
            val tooltipContent     = {
              s"""
                <h4>${technique.name}</h4>
                <div class="tooltip-content">
                  <p>${technique.escapedDescription}</p>
                  ${agentCompat.techniqueText}
                  ${disabledNotice}
              </div>
              """
            }

            val className     = {
              val defaultClass    = "treeActiveTechniqueName"
              val disabledClass   = if (!activeTechnique.isEnabled) { "is-disabled" }
              else { "" }
              val deprecatedClass = if (isDeprecated) { "isDeprecated" }
              else { "" }
              s"${defaultClass} ${disabledClass} ${deprecatedClass}"
            }
            val disabledBadge = if (!activeTechnique.isEnabled) { <span class="badge-disabled"></span> }
            else { NodeSeq.Empty }
            <span class={
              className
            } data-bs-toggle="tooltip" data-bs-placement="top" title={
              tooltipContent
            }>{
              agentCompat.icon
            }{technique.name}</span> ++ disabledBadge ++ btnCreateDirective
          case None            =>
            <span class="error">The technique with id ''{activeTechnique.techniqueName}'' is missing from repository</span>
        }

        onClickTechnique match {
          case None                            => <a style="cursor:default">{xml}</a>
          case _ if (activeTechnique.isSystem) => <a style="cursor:default">{xml}</a>
          case Some(f)                         => SHtml.a(() => f(activeTechnique), xml)
        }
      }
    }

    def displayDirective(
        directive:        Directive,
        technique:        Option[Technique],
        onClickDirective: Option[Directive => JsCmd],
        activeTechnique:  FullActiveTechnique
    ): JsTreeNode = new JsTreeNode {

      val isAssignedTo = usedDirectiveIds.find { case (id, _) => id == directive.id.uid }.map(_._2).getOrElse(0)

      val agentTypes  = technique.toList.flatMap(_.agentConfigs.map(_.agentType))
      val agentCompat = AgentCompat(agentTypes)

      override def children: List[JsTreeNode] = Nil

      val classes = {
        val includedClass = if (included.contains(directive.id.uid)) { "included" }
        else ""
        val disabled      = if (directive.isEnabled) "" else "is-disabled"
        s"${disabled} ${includedClass} directiveNode"
      }

      val htmlId = s"jsTree-${directive.id.uid.value}"

      val directiveTags  = JsArray(
        directive.tags.map(tag => JsObj("key" -> tag.name.value, "value" -> Str(tag.value.value))).toList
      )
      override val attrs = (
        ("data-jstree" -> s"""${JsObj("type" -> "directive", "tags" -> directiveTags)}""") ::
          ("id"        -> htmlId) ::
          ("class"     -> classes) ::
          Nil
      )

      override def body = {

        val editButton = {
          if (addEditLink && !directive.isSystem) {
            val tooltipContent = s"""
              <h4>${scala.xml.Utility.escape(directive.name)}</h4>
              <div class="tooltip-content">
                <p>Configure this Directive.</p>
              </div>
            """
            <span class="treeActions">
              <span class="treeAction noRight directiveDetails fa fa-pencil"  data-bs-toggle="tooltip" data-bs-placement="top" title={
              tooltipContent
            } onclick={linkUtil.redirectToDirectiveLink(directive.id.uid).toJsCmd}> </span>
            </span>
          } else {
            NodeSeq.Empty
          }
        }

        val directiveTagsListHtml = <div>{
          directive.tags.tags.map(tag => {
            <span class="tags-label"><i class="fa fa-tag"></i> <span class="tag-key">{
              escapeHTML(tag.name.value)
            }</span><span class="tag-separator"> = </span><span class="tag-value">{escapeHTML(tag.value.value)}</span></span>
          })
        }</div>
        val tagsTooltipContent    = s"""
          <h4 class='tags-tooltip-title'>Tags <span class='tags-label'><i class='fa fa-tag'></i> ${directive.tags.tags.size}</span></h4>
          <div class='tags-list'>
            ${directiveTagsListHtml}
          </div>
        """
        val directiveTagsTooltip  = {
          if (directive.tags.tags.size > 0) {
            <span class="tags-label"
                  data-bs-toggle="tooltip"
                  data-bs-placement="top"
                  title={tagsTooltipContent}>
              <i class="fa fa-tags"></i>
              <b> {directive.tags.tags.size}</b>
            </span>
          } else {
            NodeSeq.Empty
          }
        }
        val actionBtns            = if (addActionBtns) {
          onClickDirective match {
            case Some(f) =>
              <span class="treeActions">
                <span class="treeAction fa action-icon directive"  data-bs-toggle="tooltip" data-bs-placement="top" title="" onclick={
                f(directive)
              }> </span>
              </span>
            case None    => NodeSeq.Empty
          }
        } else {
          NodeSeq.Empty
        }

        val (isDeprecated, deprecationInfo, deprecatedIcon) = {
          if (activeTechnique.techniques.values.forall(t => t.deprecrationInfo.isDefined)) {
            val message = <p><b>↳ Deprecated: </b>{
              technique.flatMap(_.deprecrationInfo).map(_.message).getOrElse("this technique is deprecated.")
            }</p>
            (true, message, { <i class="fa fa-times deprecation-icon"></i> })

          } else {
            technique.flatMap(_.deprecrationInfo) match {
              case Some(info) =>
                val message = <p><b>↳ Deprecated: </b>{info.message}</p>
                (true, message, { <i class="ion ion-arrow-up-a deprecation-icon"></i> })

              case None =>
                val newestVersion = activeTechnique.newestAvailableTechnique.get.id.version
                if (newestVersion != directive.techniqueVersion) {
                  val message = <p><b>↳ New version available: </b>This Directive can be updated to version <b>{
                    newestVersion.debugString
                  }</b></p>
                  (false, message, { <i class="ion ion-arrow-up-a deprecation-icon migration"></i> })

                } else {
                  (false, "", { NodeSeq.Empty })
                }
            }
          }
        }

        val xml = {
          val (policyMode, explanation) = {
            (globalMode.overridable, directive.policyMode) match {
              case (Always, Some(mode)) =>
                (
                  mode,
                  "<p>This mode is an override applied to this directive. You can change it in the <i><b>directive's settings</b></i>.</p>"
                )
              case (Always, None)       =>
                val expl =
                  """<p>This mode is the globally defined default. You can change it in <i><b>settings</b></i>.</p><p>You can also override it on this directive in the <i><b>directive's settings</b></i>.</p>"""
                (globalMode.mode, expl)
              case (Unoverridable, _)   =>
                (
                  globalMode.mode,
                  "<p>This mode is the globally defined default. You can change it in <i><b>Settings</b></i>.</p>"
                )
            }
          }

          val tooltipId = Helpers.nextFuncName

          val disableMessage = (activeTechnique.isEnabled, directive.isEnabled) match {
            case (false, false) =>
              <div>This Directive and its Technique are <b>disabled</b>.</div>
            case (false, true)  =>
              <div>The Technique of this Directive is <b>disabled</b>.</div>
            case (true, false)  =>
              <div>This Directive is <b>disabled</b>.</div>
            case (true, true)   =>
              NodeSeq.Empty
          }

          val assignWarning  = if (isAssignedTo == 0) {
            <span class="fa fa-warning text-warning-rudder min-size-icon"></span>
          } else {
            NodeSeq.Empty
          }
          val tooltipContent = s"""
            <h4>${scala.xml.Utility.escape(directive.name)}</h4>
            <div class="tooltip-content directive">
              <p>${scala.xml.Utility.escape(directive.shortDescription)}</p>
              <div>
                <b>Technique version:</b>
                ${directive.techniqueVersion.debugString}${deprecatedIcon}
                ${deprecationInfo}
              </div>
              ${assignWarning}
              <span>Used in <b>${isAssignedTo}</b> rule${if (isAssignedTo != 1) { "s" }
            else { "" }}</span>
              ${agentCompat.directiveText}
              ${disableMessage}
              <span class="visually-hidden"> ${activeTechnique.techniqueName} </span>
            </div>

          """

          <span id={"badge-apm-" + tooltipId}>[BADGE]</span> ++
          <span class="treeDirective" data-bs-toggle="tooltip" data-bs-placement="top" title={
            tooltipContent
          }>
            <span class="techversion">

              {directive.techniqueVersion.debugString}
              {deprecatedIcon}
            </span>
            <span class="item-name">{directive.name}</span>
            {
            if (directive.isEnabled) {
              NodeSeq.Empty
            } else {
              <span class="badge-disabled"></span>
            }
          }
            {
            if (isAssignedTo <= 0) {
              <span class="fa fa-warning text-warning-rudder min-size-icon"></span>
            } else {
              NodeSeq.Empty
            }
          }
          </span> ++ { directiveTagsTooltip } ++
          <div class="treeActions-container"> {actionBtns} {editButton} </div> ++
          Script(
            JsRaw(
              s"""$$('#badge-apm-${tooltipId}').replaceWith(createBadgeAgentPolicyMode('directive',"${policyMode}", "${explanation
                  .toString()}"));"""
            )
          )
        }

        (onClickDirective, addActionBtns) match {
          case (_, true)                      => <a style="cursor:default">{xml}</a>
          case (None, _)                      => <a style="cursor:default">{xml}</a>
          case (_, _) if (directive.isSystem) => <a style="cursor:default">{xml}</a>
          case (Some(f), _)                   => SHtml.a(() => f(directive), xml)
        }
      }
    }
<<<<<<< HEAD
    S.appendJs(
      JsRaw(s"""
      var main = document.getElementById("filters-app")
               |var initValues = {
               |    contextPath : contextPath,
               |    objectType  : "directive"
               |};
               |filterApp = Elm.Filters.init({node: main, flags: initValues});
               |filterApp.ports.toggleTree.subscribe(function(result) {
               |  toggleTree('#activeTechniquesTree', this);
               |});
               |filterApp.ports.searchTree.subscribe(function(filters) {
               |  $$("#activeTechniquesTree").jstree("searchtag", filters.filter, filters.tags, {"key":false , "value":false});
               |});
               |filterApp.ports.sendFilterTags.subscribe(function(tags) {
               |  if (typeof tagsApp === "undefined") return false;
               |  tagsApp.ports.getFilterTags.send(tags);
               |});
               initBsTooltips();
    """.stripMargin)
    )
=======
>>>>>>> bf220af4
    directiveLib.subCategories.filterNot(_.isSystem).sortBy(_.name).flatMap(cat => displayCategory(cat, cat.id.value).toXml)
  }
}<|MERGE_RESOLUTION|>--- conflicted
+++ resolved
@@ -49,6 +49,7 @@
 import com.normation.rudder.repository.FullActiveTechniqueCategory
 import com.normation.rudder.web.model.JsTreeNode
 import net.liftweb.common.Loggable
+import net.liftweb.http.S
 import net.liftweb.http.SHtml
 import net.liftweb.http.js.JE.*
 import net.liftweb.http.js.JE.JsRaw
@@ -513,7 +514,6 @@
         }
       }
     }
-<<<<<<< HEAD
     S.appendJs(
       JsRaw(s"""
       var main = document.getElementById("filters-app")
@@ -535,8 +535,6 @@
                initBsTooltips();
     """.stripMargin)
     )
-=======
->>>>>>> bf220af4
     directiveLib.subCategories.filterNot(_.isSystem).sortBy(_.name).flatMap(cat => displayCategory(cat, cat.id.value).toXml)
   }
 }