/*
 *************************************************************************************
 * Copyright 2011 Normation SAS
 *************************************************************************************
 *
 * This file is part of Rudder.
 *
 * Rudder is free software: you can redistribute it and/or modify
 * it under the terms of the GNU General Public License as published by
 * the Free Software Foundation, either version 3 of the License, or
 * (at your option) any later version.
 *
 * In accordance with the terms of section 7 (7. Additional Terms.) of
 * the GNU General Public License version 3, the copyright holders add
 * the following Additional permissions:
 * Notwithstanding to the terms of section 5 (5. Conveying Modified Source
 * Versions) and 6 (6. Conveying Non-Source Forms.) of the GNU General
 * Public License version 3, when you create a Related Module, this
 * Related Module is not considered as a part of the work and may be
 * distributed under the license agreement of your choice.
 * A "Related Module" means a set of sources files including their
 * documentation that, without modification of the Source Code, enables
 * supplementary functions or services in addition to those offered by
 * the Software.
 *
 * Rudder is distributed in the hope that it will be useful,
 * but WITHOUT ANY WARRANTY; without even the implied warranty of
 * MERCHANTABILITY or FITNESS FOR A PARTICULAR PURPOSE.  See the
 * GNU General Public License for more details.
 *
 * You should have received a copy of the GNU General Public License
 * along with Rudder.  If not, see <http://www.gnu.org/licenses/>.

 *
 *************************************************************************************
 */

package com.normation.rudder.web.services

import bootstrap.liftweb.RudderConfig
import com.normation.cfclerk.domain.Technique
import com.normation.inventory.domain.AgentType
import com.normation.rudder.AuthorizationType
import com.normation.rudder.domain.policies.Directive
import com.normation.rudder.domain.policies.DirectiveUid
import com.normation.rudder.domain.policies.GlobalPolicyMode
import com.normation.rudder.domain.policies.PolicyModeOverrides.*
import com.normation.rudder.repository.FullActiveTechnique
import com.normation.rudder.repository.FullActiveTechniqueCategory
import com.normation.rudder.web.model.JsTreeNode
import net.liftweb.common.Loggable
import net.liftweb.http.SHtml
import net.liftweb.http.js.JE.*
import net.liftweb.http.js.JE.JsRaw
import net.liftweb.http.js.JsCmd
import net.liftweb.http.js.JsCmds.*
import net.liftweb.util.Helpers
import org.apache.commons.text.StringEscapeUtils
import scala.xml.Elem
import scala.xml.NodeSeq
import scala.xml.NodeSeq.seqToNodeSeq
import scala.xml.Text

/**
 *
 * A service that is able to render the node group tree.
 *
 */

sealed trait AgentCompat {
  def icon:          NodeSeq
  def techniqueText: NodeSeq
  def directiveText: NodeSeq
}

object AgentCompat {
  case object Windows extends AgentCompat {
    def icon:          NodeSeq = windowsIcon
    def techniqueText: NodeSeq = <p>This Technique is only compatible with <b class="dsc">Windows</b> agent.</p>
    def directiveText: NodeSeq =
      <p>This Directive is based on a Technique version compatible with <b class="dsc">Windows agent</b>.</p>
  }
  case object Linux   extends AgentCompat {
    def icon:          NodeSeq = linuxIcon
    def techniqueText: NodeSeq = <p>This Technique is only compatible with <b>Linux</b> agent.</p>
    def directiveText: NodeSeq = <p>This Directive is based on a Technique version compatible with <b>Linux agent</b>.</p>
  }
  case object All     extends AgentCompat {
    def icon:          NodeSeq = linuxIcon ++ windowsIcon
    def techniqueText: NodeSeq =
      <p>This Technique has at least a version compatible with both <b>Linux</b> and <b class="dsc">Windows</b> agents.</p>
    def directiveText: NodeSeq =
      <p>This Directive is based on a Technique version compatible with both <b>Linux</b> and <b class="dsc">Windows</b> agents.</p>
  }
  case object NoAgent extends AgentCompat {
    def icon:          NodeSeq = NodeSeq.Empty
    def techniqueText: NodeSeq = NodeSeq.Empty
    def directiveText: NodeSeq = NodeSeq.Empty
  }

  def apply(agentTypes: Iterable[AgentType]): AgentCompat = {
    agentTypes.foldRight(NoAgent: AgentCompat) {
      case (_, All)                 => All
      case (AgentType.Dsc, NoAgent) => Windows
      case (_, NoAgent)             => Linux
      case (AgentType.Dsc, Linux)   => All
      case (_, Windows)             => All
      case (_, x)                   => x
    }
  }

  val windowsIcon: Elem = <i class="dsc-icon tree-icon"></i>
  val linuxIcon:   Elem = <i class="fa fa-gear tree-icon"></i>
}

object DisplayDirectiveTree extends Loggable {

  private[this] val linkUtil    = RudderConfig.linkUtil
  private[this] val userService = RudderConfig.userService

  /**
   * Display the directive tree, optionaly filtering out
   * some category or group by defining which one to
   * keep. By default, display everything.
   */
  def displayTree(
      directiveLib:     FullActiveTechniqueCategory,
      globalMode:       GlobalPolicyMode, // set of all directives at least used by one rule
      // the int is the number of rule which used it

      usedDirectiveIds: Seq[(DirectiveUid, Int)],
      onClickCategory:  Option[FullActiveTechniqueCategory => JsCmd],
      onClickTechnique: Option[(FullActiveTechniqueCategory, FullActiveTechnique) => JsCmd],
      onClickDirective: Option[(FullActiveTechniqueCategory, FullActiveTechnique, Directive) => JsCmd],
      createDirective:  Option[(Technique, FullActiveTechnique) => JsCmd],
      addEditLink:      Boolean,
      addActionBtns:    Boolean,
      included:         Set[DirectiveUid] = Set(),
      keepCategory:     FullActiveTechniqueCategory => Boolean = _ => true,
      keepTechnique:    FullActiveTechnique => Boolean = _ => true,
      keepDirective:    Directive => Boolean = _ => true
  ): NodeSeq = {

    def displayCategory(
        category: FullActiveTechniqueCategory,
        nodeId:   String
    ): JsTreeNode = new JsTreeNode {

      private[this] val localOnClickTechnique = onClickTechnique.map(_.curried(category))

      private[this] val localOnClickDirective = onClickDirective.map(_.curried(category))

      private[this] val tooltipContent = s"""
        <h4>${category.name}</h4>
        <div class="tooltip-content">
          <p>${category.description}</p>
        </div>
      """
      private[this] val xml            = (
        <span class="treeActiveTechniqueCategoryName bsTooltip" data-toggle="tooltip" data-placement="top" data-container="#editRuleZonePortlet" data-html="true" title={
          tooltipContent
        }>
          {Text(category.name)}
        </span>
      )

      override def body = onClickCategory match {
        case None    => <a href="#">{xml}</a>
        case Some(f) => SHtml.a(() => f(category), xml)
      }

      // We don't want to display system Categories nor Directives
      override def children = (
        category.subCategories
          .filterNot(_.isSystem)
          .sortBy(_.name)
          .zipWithIndex
          .collect {
            case (node, i) if (keepCategory(node)) =>
              displayCategory(node, nodeId + "_" + i)
          }
          ++
          category.activeTechniques
            // We only want to keep technique that satifies keepTechnque, that are not systems
            // and that have at least one version not deprecated (deprecationInfo empty)
            .filter(at => {
              keepTechnique(at) && !at.isSystem && (at.directives.length > 0 || at.techniques.values.exists {
                _.deprecrationInfo.isEmpty
              }) && !at.techniques.forall(_._2.isSystem)
            })
            // We want our technique sorty by human name, default to bundle name in case we don't have any version but that should not happen
            .sortBy(at => at.newestAvailableTechnique.map(_.name).getOrElse(at.techniqueName.value))
            .map(at => displayActiveTechnique(at, localOnClickTechnique, localOnClickDirective))
      )

      override val attrs =
        ("data-jstree" -> """{ "type" : "category" }""") :: ("id" -> nodeId) :: Nil
    }

    /////////////////////////////////////////////////////////////////////////////////////////////
    def displayActiveTechnique(
        activeTechnique:  FullActiveTechnique,
        onClickTechnique: Option[FullActiveTechnique => JsCmd],
        onClickDirective: Option[FullActiveTechnique => Directive => JsCmd]
    ): JsTreeNode = new JsTreeNode {

      private[this] val localOnClickDirective = onClickDirective.map(f => f(activeTechnique))

      def isDeprecated = {
        activeTechnique.techniques.values.forall(t => t.deprecrationInfo.isDefined)
      }

      val agentTypes  = activeTechnique.techniques.values.flatMap(_.agentConfigs).map(_.agentType).toSet
      val agentCompat = AgentCompat(agentTypes)

      override val attrs = (
        ("data-jstree" -> s"""{ "type" : "template" , "state" : { "disabled" : ${!activeTechnique.isEnabled} } }""") :: ("class" -> s"""techniqueNode ${if (
            !activeTechnique.isEnabled
          ) "is-disabled"
          else ""}""") :: Nil
      )

      override def children = {
        activeTechnique.directives
          .sortBy(_.name)
          .collect {
            case x if (keepDirective(x)) =>
              displayDirective(
                x,
                activeTechnique.techniques.get(x.techniqueVersion),
                localOnClickDirective,
                activeTechnique
              )
          }
      }

      override def body = {
        // display information (name, etc) relative to last technique version
        val xml = activeTechnique.newestAvailableTechnique match {
          case Some(technique) =>
            val btnCreateDirective = createDirective match {
              case Some(newDirective) =>
                import net.liftweb.http.js.JsExp.*
                if (userService.getCurrentUser.checkRights(AuthorizationType.Directive.Write)) {
                  <span class="btn btn-success btn-xs create" style="opacity: 0;" onclick={
                    s"""event.preventDefault();event.stopPropagation();${SHtml.ajaxCall(
                        "",
                        _ => newDirective(technique, activeTechnique)
                      )}"""
                  } title="Create directive with latest version">Create <i class="fa fa-plus"></i></span>
                } else NodeSeq.Empty
              case None               => NodeSeq.Empty
            }
            val disabledNotice     = if (!activeTechnique.isEnabled) { <div>This Technique is currently <b>disabled</b>.</div> }
            else { NodeSeq.Empty }
            val tooltipContent     = {
              s"""
                <h4>${technique.name}</h4>
                <div class="tooltip-content">
                  <p>${technique.escapedDescription}</p>
                  ${agentCompat.techniqueText}
                  ${disabledNotice}
              </div>
              """
            }

            val className     = {
              val defaultClass    = "treeActiveTechniqueName bsTooltip"
              val disabledClass   = if (!activeTechnique.isEnabled) { "is-disabled" }
              else { "" }
              val deprecatedClass = if (isDeprecated) { "isDeprecated" }
              else { "" }
              s"${defaultClass} ${disabledClass} ${deprecatedClass}"
            }
            val disabledBadge = if (!activeTechnique.isEnabled) { <span class="badge-disabled"></span> }
            else { NodeSeq.Empty }
            <span class={className} data-toggle="tooltip" data-placement="top" data-html="true" data-container="body" title={
              tooltipContent
            }>{
              agentCompat.icon
            }{technique.name}</span> ++ disabledBadge ++ btnCreateDirective
          case None            =>
            <span class="error">The technique with id ''{activeTechnique.techniqueName}'' is missing from repository</span>
        }

        onClickTechnique match {
          case None                            => <a style="cursor:default">{xml}</a>
          case _ if (activeTechnique.isSystem) => <a style="cursor:default">{xml}</a>
          case Some(f)                         => SHtml.a(() => f(activeTechnique), xml)
        }
      }
    }

    def displayDirective(
        directive:        Directive,
        technique:        Option[Technique],
        onClickDirective: Option[Directive => JsCmd],
        activeTechnique:  FullActiveTechnique
    ): JsTreeNode = new JsTreeNode {

      val isAssignedTo = usedDirectiveIds.find { case (id, _) => id == directive.id.uid }.map(_._2).getOrElse(0)

      val agentTypes  = technique.toList.flatMap(_.agentConfigs.map(_.agentType))
      val agentCompat = AgentCompat(agentTypes)

      override def children: List[JsTreeNode] = Nil

      val classes = {
        val includedClass = if (included.contains(directive.id.uid)) { "included" }
        else ""
        val disabled      = if (directive.isEnabled) "" else "is-disabled"
        s"${disabled} ${includedClass} directiveNode"
      }

      val htmlId = s"jsTree-${directive.id.uid.value}"

      val directiveTags  = JsArray(
        directive.tags.map(tag => JsObj("key" -> tag.name.value, "value" -> Str(tag.value.value))).toList
      )
      override val attrs = (
        ("data-jstree" -> s"""${JsObj("type" -> "directive", "tags" -> directiveTags)}""") ::
          ("id"        -> htmlId) ::
          ("class"     -> classes) ::
          Nil
      )

      override def body = {

        val editButton = {
          if (addEditLink && !directive.isSystem) {
            val tooltipContent = s"""
              <h4>${StringEscapeUtils.escapeHtml4(directive.name)}</h4>
              <div class="tooltip-content">
                <p>Configure this Directive.</p>
              </div>
            """
            <span class="treeActions">
              <span class="treeAction noRight directiveDetails fa fa-pencil bsTooltip"  data-toggle="tooltip" data-placement="top" data-html="true" title={
              tooltipContent
            } onclick={linkUtil.redirectToDirectiveLink(directive.id.uid).toJsCmd}> </span>
            </span>
          } else {
            NodeSeq.Empty
          }
        }

        val directiveTagsListHtml = <div>{
          directive.tags.tags.map(tag => {
            <span class="tags-label"><i class="fa fa-tag"></i> <span class="tag-key">{
              StringEscapeUtils.escapeHtml4(tag.name.value)
            }</span><span class="tag-separator"> = </span><span class="tag-value">{
              StringEscapeUtils.escapeHtml4(tag.value.value)
            }</span></span>
          })
        }</div>
        val tagsTooltipContent    = s"""
          <h4 class='tags-tooltip-title'>Tags <span class='tags-label'><i class='fa fa-tag'></i> ${directive.tags.tags.size}</span></h4>
          <div class='tags-list'>
            ${directiveTagsListHtml}
          </div>
        """
        val directiveTagsTooltip  = {
          if (directive.tags.tags.size > 0) {
            <span class="tags-label"
                  data-toggle="tooltip"
                  data-placement="top"
                  data-container="body"
                  data-html="true"
                  data-original-title={tagsTooltipContent}>
              <i class="fa fa-tags"></i>
              <b> {directive.tags.tags.size}</b>
            </span>
          } else {
            NodeSeq.Empty
          }
        }
        val actionBtns            = if (addActionBtns) {
          onClickDirective match {
            case Some(f) =>
              <span class="treeActions">
                <span class="treeAction fa action-icon directive bsTooltip"  data-toggle="tooltip" data-placement="top" data-html="true" title="" onclick={
                f(directive)
              }> </span>
              </span>
            case None    => NodeSeq.Empty
          }
        } else {
          NodeSeq.Empty
        }

        val (isDeprecated, deprecationInfo, deprecatedIcon) = {
          if (activeTechnique.techniques.values.forall(t => t.deprecrationInfo.isDefined)) {
            val message = <p><b>↳ Deprecated: </b>{
              technique.flatMap(_.deprecrationInfo).map(_.message).getOrElse("this technique is deprecated.")
            }</p>
            (true, message, { <i class="fa fa-times deprecation-icon"></i> })

          } else {
            technique.flatMap(_.deprecrationInfo) match {
              case Some(info) =>
                val message = <p><b>↳ Deprecated: </b>{info.message}</p>
                (true, message, { <i class="ion ion-arrow-up-a deprecation-icon"></i> })

              case None =>
                val newestVersion = activeTechnique.newestAvailableTechnique.get.id.version
                if (newestVersion != directive.techniqueVersion) {
                  val message = <p><b>↳ New version available: </b>This Directive can be updated to version <b>{
                    newestVersion.debugString
                  }</b></p>
                  (false, message, { <i class="ion ion-arrow-up-a deprecation-icon migration"></i> })

                } else {
                  (false, "", { NodeSeq.Empty })
                }
            }
          }
        }

        val xml = {
          val (policyMode, explanation) = {
            (globalMode.overridable, directive.policyMode) match {
              case (Always, Some(mode)) =>
                (
                  mode,
                  "<p>This mode is an override applied to this directive. You can change it in the <i><b>directive's settings</b></i>.</p>"
                )
              case (Always, None)       =>
                val expl =
                  """<p>This mode is the globally defined default. You can change it in <i><b>settings</b></i>.</p><p>You can also override it on this directive in the <i><b>directive's settings</b></i>.</p>"""
                (globalMode.mode, expl)
              case (Unoverridable, _)   =>
                (
                  globalMode.mode,
                  "<p>This mode is the globally defined default. You can change it in <i><b>Settings</b></i>.</p>"
                )
            }
          }

          val tooltipId = Helpers.nextFuncName

          val disableMessage = (activeTechnique.isEnabled, directive.isEnabled) match {
            case (false, false) =>
              <div>This Directive and its Technique are <b>disabled</b>.</div>
            case (false, true)  =>
              <div>The Technique of this Directive is <b>disabled</b>.</div>
            case (true, false)  =>
              <div>This Directive is <b>disabled</b>.</div>
            case (true, true)   =>
              NodeSeq.Empty
          }

          val assignWarning  = if (isAssignedTo == 0) {
            <span class="fa fa-warning text-warning-rudder min-size-icon"></span>
          } else {
            NodeSeq.Empty
          }
          val tooltipContent = s"""
            <h4>${StringEscapeUtils.escapeHtml4(directive.name)}</h4>
            <div class="tooltip-content directive">
              <p>${StringEscapeUtils.escapeHtml4(directive.shortDescription)}</p>
              <div>
                <b>Technique version:</b>
                ${directive.techniqueVersion.debugString}${deprecatedIcon}
                ${deprecationInfo}
              </div>
              ${assignWarning}
              <span>Used in <b>${isAssignedTo}</b> rule${if (isAssignedTo != 1) { "s" }
            else { "" }}</span>
              ${agentCompat.directiveText}
              ${disableMessage}
              <span class="hidden"> ${activeTechnique.techniqueName} </span>
            </div>

          """

          <span id={"badge-apm-" + tooltipId}>[BADGE]</span> ++
          <span class="treeDirective bsTooltip" data-toggle="tooltip" data-placement="top" data-html="true" data-container="body" title={
            tooltipContent
          }>
            <span class="techversion">

              {directive.techniqueVersion.debugString}
              {deprecatedIcon}
            </span>
            <span class="item-name">{directive.name}</span>
            {
            if (directive.isEnabled) {
              NodeSeq.Empty
            } else {
              <span class="badge-disabled"></span>
            }
          }
            {
            if (isAssignedTo <= 0) {
              <span class="fa fa-warning text-warning-rudder min-size-icon"></span>
            } else {
              NodeSeq.Empty
            }
          }
          </span> ++ { directiveTagsTooltip } ++
          <div class="treeActions-container"> {actionBtns} {editButton} </div> ++
          Script(
            JsRaw(
              s"""$$('#badge-apm-${tooltipId}').replaceWith(createBadgeAgentPolicyMode('directive',"${policyMode}", "${explanation
                  .toString()}", "#boxDirectiveTree"));"""
            ) // JsRaw ok, no user input
          )
        }

        (onClickDirective, addActionBtns) match {
          case (_, true)                      => <a style="cursor:default">{xml}</a>
          case (None, _)                      => <a style="cursor:default">{xml}</a>
          case (_, _) if (directive.isSystem) => <a style="cursor:default">{xml}</a>
          case (Some(f), _)                   => SHtml.a(() => f(directive), xml)
        }
      }
    }
<<<<<<< HEAD
=======
    S.appendJs(JsRaw(s"""
      var scopeElmnt = '#directiveFilter';
      if(!angular.element(scopeElmnt).scope()){
        angular.bootstrap(scopeElmnt, ['filters']);
      }
      $$(".bsTooltip").bsTooltip({container: "${if (addEditLink) { "#editRuleZonePortlet" }
      else { "#boxDirectiveTree" }}"})
    """)) // JsRaw ok, const
>>>>>>> 0814c5c2
    directiveLib.subCategories.filterNot(_.isSystem).sortBy(_.name).flatMap(cat => displayCategory(cat, cat.id.value).toXml)
  }
}<|MERGE_RESOLUTION|>--- conflicted
+++ resolved
@@ -515,17 +515,6 @@
         }
       }
     }
-<<<<<<< HEAD
-=======
-    S.appendJs(JsRaw(s"""
-      var scopeElmnt = '#directiveFilter';
-      if(!angular.element(scopeElmnt).scope()){
-        angular.bootstrap(scopeElmnt, ['filters']);
-      }
-      $$(".bsTooltip").bsTooltip({container: "${if (addEditLink) { "#editRuleZonePortlet" }
-      else { "#boxDirectiveTree" }}"})
-    """)) // JsRaw ok, const
->>>>>>> 0814c5c2
     directiveLib.subCategories.filterNot(_.isSystem).sortBy(_.name).flatMap(cat => displayCategory(cat, cat.id.value).toXml)
   }
 }