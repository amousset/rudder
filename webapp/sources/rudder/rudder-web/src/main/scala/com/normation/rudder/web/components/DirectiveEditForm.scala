/*
*************************************************************************************
* Copyright 2011 Normation SAS
*************************************************************************************
*
* This file is part of Rudder.
*
* Rudder is free software: you can redistribute it and/or modify
* it under the terms of the GNU General Public License as published by
* the Free Software Foundation, either version 3 of the License, or
* (at your option) any later version.
*
* In accordance with the terms of section 7 (7. Additional Terms.) of
* the GNU General Public License version 3, the copyright holders add
* the following Additional permissions:
* Notwithstanding to the terms of section 5 (5. Conveying Modified Source
* Versions) and 6 (6. Conveying Non-Source Forms.) of the GNU General
* Public License version 3, when you create a Related Module, this
* Related Module is not considered as a part of the work and may be
* distributed under the license agreement of your choice.
* A "Related Module" means a set of sources files including their
* documentation that, without modification of the Source Code, enables
* supplementary functions or services in addition to those offered by
* the Software.
*
* Rudder is distributed in the hope that it will be useful,
* but WITHOUT ANY WARRANTY; without even the implied warranty of
* MERCHANTABILITY or FITNESS FOR A PARTICULAR PURPOSE.  See the
* GNU General Public License for more details.
*
* You should have received a copy of the GNU General Public License
* along with Rudder.  If not, see <http://www.gnu.org/licenses/>.

*
*************************************************************************************
*/

package com.normation.rudder.web.components

import com.normation.rudder.domain.policies._
import com.normation.cfclerk.domain.Technique

import net.liftweb.http.js._
import JsCmds._
import net.liftweb.util._
import net.liftweb.http._
import JE._
import net.liftweb.common._

import scala.xml._
import net.liftweb.util.Helpers._
import com.normation.rudder.web.model._
import com.normation.rudder.domain.RudderLDAPConstants
import com.normation.rudder.web.components.popup.CreateCloneDirectivePopup

import bootstrap.liftweb.RudderConfig
import com.normation.rudder.domain.workflows._
import com.normation.rudder.web.components.popup.ModificationValidationPopup
import com.normation.cfclerk.domain.TechniqueId
import com.normation.cfclerk.domain.TechniqueVersion
import com.normation.rudder.domain.policies.PolicyMode._
import com.normation.rudder.domain.policies.PolicyModeOverrides.Always
import com.normation.rudder.domain.policies.PolicyModeOverrides.Unoverridable
import com.normation.rudder.services.workflows.DGModAction
import com.normation.rudder.services.workflows.DirectiveChangeRequest
import com.normation.rudder.web.ChooseTemplate
import com.normation.rudder.web.services.CurrentUser

import com.normation.box._

object DirectiveEditForm {

  private def body = ChooseTemplate(
      "templates-hidden" :: "components" :: "ComponentDirectiveEditForm" :: Nil
    , "component-body"
  )

  private def crForm = ChooseTemplate(
      "templates-hidden" :: "components" :: "ComponentDirectiveEditForm" :: Nil
     , "component-form"
  )
}

/**
 * The form that handles Directive edition (not creation)
 * - update name, description, parameters
 *
 * Parameters can not be null.
 */
class DirectiveEditForm(
    htmlId_policyConf       : String
  , technique               : Technique
  , activeTechnique         : ActiveTechnique
  , techniques              : Map[TechniqueVersion, Technique]
  , val directive           : Directive
  , oldDirective            : Option[Directive]
  , globalMode              : GlobalPolicyMode
  , isADirectiveCreation    : Boolean = false
  , onSuccessCallback       : (Either[Directive,ChangeRequestId]) => JsCmd
  , onMigrationCallback     : (Directive, Option[Directive]) => JsCmd
  , onFailureCallback       : () => JsCmd = { () => Noop }
  , onRemoveSuccessCallBack : () => JsCmd = { () => Noop }
) extends DispatchSnippet with Loggable {

  import DirectiveEditForm._

  val currentDirectiveSettingForm = new LocalSnippet[DirectiveEditForm]

  private[this] val directiveEditorService = RudderConfig.directiveEditorService
  private[this] val techniqueRepo          = RudderConfig.techniqueRepository
  private[this] val roRuleRepo             = RudderConfig.roRuleRepository
  private[this] val roRuleCategoryRepo     = RudderConfig.roRuleCategoryRepository
  private[this] val workflowLevelService   = RudderConfig.workflowLevelService

  private[this] val htmlId_save = htmlId_policyConf + "Save"
  private[this] val parameterEditor = {
    directiveEditorService.get(technique.id, directive.id.uid, directive.parameters) match {
      case Full(pe) => pe
      case Empty => {
        val errMsg = "Can not initialize the parameter editor for Directive %s " +
            "(template %s). No error returned"
        throw new IllegalArgumentException(errMsg.format(directive.id, technique.id))
      }
      case Failure(m, _, _) => {
        val errMsg = "Can not initialize the parameter editor for Directive %s " +
            "(template %s). Error message: %s"
        throw new IllegalArgumentException(errMsg.format(directive.id, technique.id, m))
      }
    }
  }

  val rules = roRuleRepo.getAll(false).toBox.getOrElse(Seq()).toList
  val rootCategory = roRuleCategoryRepo.getRootCategory().toBox.getOrElse(throw new RuntimeException("Error when retrieving the rule root category - it is most likelly a bug. Pleae report."))
  val directiveApp = new DirectiveApplicationManagement(directive,rules,rootCategory)
  def dispatch = {
    case "showForm" => { _ => showForm() }
  }

  def showForm(): NodeSeq = {
    (
      "#container [id]" #> htmlId_policyConf &
      "#editForm" #> showDirectiveForm()
    )(body)
  }

  def migrateButton(version : => TechniqueVersion, text: String, id:String = "migrationButton") = {
    <lift:authz role="directive_write">
      { SHtml.ajaxSubmit(
        text
        , () => {
          val newDirective = directive.copy(techniqueVersion = version)
          onMigrationCallback(newDirective,Some(directive))
        }
        , ("id" -> id)
        , ("class" -> "btn btn-default")
      )}
    </lift:authz>
  }

  val displayDeprecationWarning = technique.deprecrationInfo match {
    case Some(info) =>
      ( "#deprecation-message *" #> info.message &
        "#migrate-button *" #> {
            (for {
              lastTechniqueVersion <- techniques.toSeq.sortBy( _._1).reverse.map( _._2 ).headOption
              if( lastTechniqueVersion.id.version != directive.techniqueVersion )
            } yield {
              Text("Please upgrade to a new version: ") ++
              migrateButton(lastTechniqueVersion.id.version,"Migrate now!","deprecation-migration")
            }).getOrElse(NodeSeq.Empty)
        }
      )
    case None =>
      ("#deprecation-warning [class+]" #> "hidden" )
  }

  def showDirectiveForm(): NodeSeq = {

    val ruleDisplayer = {
      new RuleDisplayer(
          Some(directiveApp)
        , "view"
        , (_ :Rule,_ : String)  => Noop
        , (_ : Rule)         => Noop
        , (_ : Option[Rule]) => Noop
        , DisplayColumn.FromConfig
        , DisplayColumn.FromConfig
        ).display
    }

    val versionSelect = if (isADirectiveCreation) {
      <div id="version" class="row wbBaseField form-group">
        <label for="version" class="col-xs-12 wbBaseFieldLabel"><span class="text-fit"><b>Technique version</b></span></label>
        <div  class="col-xs-12"><input  name="version" class="form-control" readonly="" value={directive.techniqueVersion.serialize}/></div>
      </div>
     } else { directiveVersion.toForm_! }
    val currentVersion = showDeprecatedVersion(directive.techniqueVersion)
    // It is always a Full, but in case add a warning
    val versionSelectId = directiveVersion.uniqueFieldId match {
      case Full(id) => id
      case _ =>
        logger.warn("could not find id for migration select version")
        "id_not_found"
    }
    val (disableMessage, enableBtn) = (activeTechnique.isEnabled, directive._isEnabled) match{
      case(false, false) =>
        ( "This Directive and its Technique are disabled."
        , <span>
            {SHtml.ajaxSubmit("Enable Directive", () => onSubmitDisable(DGModAction.Enable), ("class" ,"btn btn-sm btn-default"))}
            <a class="btn btn-sm btn-default" href={s"/secure/administration/techniqueLibraryManagement/#${activeTechnique.techniqueName.value}"}>Edit Technique</a>
          </span>
        )
      case(false, true) =>
        ( "The Technique of this Directive is disabled."
        , <a class="btn btn-sm btn-default" href={s"/secure/administration/techniqueLibraryManagement/#${activeTechnique.techniqueName.value}"}>Edit Technique</a>
        )
      case(true, false) =>
        ( "This Directive is disabled."
          , SHtml.ajaxSubmit("Enable", () => onSubmitDisable(DGModAction.Enable), ("class" ,"btn btn-sm btn-default"))
        )
      case(true, true) =>
        ( "" , NodeSeq.Empty )
    }
    (
      "#editForm" #> { (n: NodeSeq) => SHtml.ajaxForm(n) } andThen
      // don't show the action button when we are creating a popup
      "#pendingChangeRequestNotification" #> { xml:NodeSeq =>
          PendingChangeRequestDisplayer.checkByDirective(xml, directive.id.uid)
        } &
      "#existingPrivateDrafts" #> displayPrivateDrafts &
      "#existingChangeRequests" #> displayChangeRequests &
      ".topLevelAction" #> ( (xml:NodeSeq) =>
        if (isADirectiveCreation) NodeSeq.Empty
        else xml ) andThen
      ClearClearable &
      //activation button: show disactivate if activated
      "#directiveTitle *" #> <span>{directive.name} { if(activeTechnique.isEnabled) NodeSeq.Empty else <span class="badge-disabled"></span> }</span> &
      "#shortDescription" #> (if(directive.shortDescription.isEmpty) NodeSeq.Empty else <div class="header-description"><p>{directive.shortDescription}</p></div>) &
      "#disactivateButtonLabel" #> {
        if (directive.isEnabled) "Disable" else "Enable"
       } &
       "#removeAction" #> {
         SHtml.ajaxSubmit("Delete", () => onSubmitDelete(),("class" ,"btn btn-danger"))
       } &
       "#desactivateAction" #> {
         val status = directive.isEnabled ? DGModAction.Disable | DGModAction.Enable
         SHtml.ajaxSubmit(status.name.capitalize, () => onSubmitDisable(status), ("class" ,"btn btn-default"))
       } &
       "#clone" #> SHtml.ajaxButton(
            { Text("Clone") },
            { () =>  clonePopup() },
            {("class", "btn btn-default")},
            {("type", "button")}
       ) &
       //form and form fields
      "#techniqueName *" #>
        <a href={ "/secure/administration/techniqueLibraryManagement/" +
          technique.id.name.value }>
          { technique.name } version {technique.id.version}
        </a> &
      "#techniqueID *" #> technique.id.name.value &
      "#showTechniqueDescription *" #> <button type="button" class="btn btn-technical-details btn-sm btn-primary" onclick="$('#techniqueDescriptionPanel').toggle(400);$(this).toggleClass('opened');">Technique description</button> &
      "#techniqueDescription *" #> technique.description &
      "#isDisabled" #> {
        if (!activeTechnique.isEnabled || !directive.isEnabled)
          <div class="main-alert alert alert-warning">
            <i class="fa fa-exclamation-triangle" aria-hidden="true"></i>
            {disableMessage}
            {enableBtn}
          </div>
        else NodeSeq.Empty
      } &
      "#nameField" #> {directiveName.toForm_!} &
      "#tagField *" #> tagsEditForm.tagsForm("directiveTags", "directiveEditTagsApp", updateTag, false) &
      "#directiveID *" #> {directive.id.uid.value} &
      "#shortDescriptionField" #> directiveShortDescription.toForm_! &
      "#longDescriptionField" #> directiveLongDescription.toForm_! &
      "#priority" #> directivePriority.toForm_! &
      "#policyModesLabel" #> policyModesLabel &
      "#policyModes" #> policyModes.toForm_! &
      "#version" #> versionSelect &
      "#version *+" #> (if (isADirectiveCreation) NodeSeq.Empty else migrateButton(directiveVersion.get,"Migrate")) &
      "#parameters" #> (
        if(!parameterEditor.isEditable) <div class="alert alert-info">This Technique has no configurable parameters.</div> else NodeSeq.Empty ++
        parameterEditor.toFormNodeSeq
        ) &
      "#directiveRulesTab *" #> ruleDisplayer &
      "#save" #> { SHtml.ajaxSubmit("Save", onSubmitSave _) % ("id" -> htmlId_save) % ("class" -> "btn btn-success") } &
      "#notifications" #> updateAndDisplayNotifications() &
      "#showTechnical *" #> <button type="button" class="btn btn-technical-details btn-sm btn-primary" onclick="$('#technicalDetails').toggle(400);$(this).toggleClass('opened');">Technical details</button> &
      "#isSingle *" #> showIsSingle() &
      displayDeprecationWarning
    )(crForm) ++
    Script(OnLoad(
      JsRaw(
        s"""activateButtonOnFormChange("${htmlId_policyConf}", "${htmlId_save}");
           |setupMarkdown(${Str(directive.longDescription).toJsCmd}, "longDescriptionField")
           |generateMarkdown(${Str(technique.description).toJsCmd}, "#techniqueDescription")
           |$$('#technicalDetails').hide();
           |$$("input").not("#treeSearch").keydown( function(event) {
           |  processKey(event , '${htmlId_save}');
           |} );
           |checkMigrationButton("${currentVersion}","${versionSelectId}");
           |$$('#${directiveVersion.uniqueFieldId.getOrElse("id_not_found")}').change( function () {
           |  checkMigrationButton("${currentVersion}","${versionSelectId}")
           |} );
           |$$(document).ready(function(){$$('.main-details').bsScrollSpy({ target: '#navbar-scrollspy' })});""".stripMargin)

    )
    )
  }

<<<<<<< HEAD
  private[this] def clonePopup(): JsCmd = {
    SetHtml(CreateCloneDirectivePopup.htmlId_popup,
        newCreationPopup(technique, activeTechnique)) &
    JsRaw(s""" createPopup("${CreateCloneDirectivePopup.htmlId_popup}"); """)
=======
  private[this] def clone(): JsCmd = {
    SetHtml("basePopup", newCreationPopup(technique, activeTechnique)) &
    JsRaw(s""" createPopup("basePopup"); """)
>>>>>>> 4e819a57
  }

  ////////////// Callbacks //////////////

  def addFormMsg(msg: NodeSeq) = formTracker.addFormError(msg)

  private[this] def onFailure(): JsCmd = {
    formTracker.addFormError(error("There was a problem with your request."))
    showErrorNotifications()
  }

  private[this] def onNothingToDo() : JsCmd = {
    formTracker.addFormError(error("There are no modifications to save."))
    showErrorNotifications()
  }

  private[this] def showErrorNotifications() : JsCmd = {
    onFailureCallback() & Replace("editForm", showDirectiveForm())
  }

  private[this] def showIsSingle(): NodeSeq = {
    <span>
      {
        if (technique.isMultiInstance) {
          Text("Multi instance: Several Directives based on this Technique can be applied on any given node")
        } else {
          Text("Unique: Only ONE Directive based on this Technique can be applied on any given node")
        }
      }
    </span>
  }

  private[this] def displayPrivateDrafts : Option[NodeSeq] = {
//TODO
//    for {
//      drafts <- roDraftChangeRequestRepository.getAll(actor, directive.id)
//    }
    None
  }

  private[this] def displayChangeRequests : Option[NodeSeq] = {
    None
  }

  ///////////// fields for Directive settings ///////////////////

  private[this] val directiveName = new WBTextField("Name", directive.name) {
    override def setFilter = notNull _ :: trim _ :: Nil
    override def className = "form-control"
    override def labelClassName = "col-xs-12"
    override def subContainerClassName = "col-xs-12"
    override def errorClassName = ""
    override def validations =
      valMinLen(1, "Name must not be empty") _ :: Nil
  }

  private[this] val directiveShortDescription = {
    new WBTextField("Short description", directive.shortDescription) {
      override def className = "form-control"
      override def labelClassName = "col-xs-12"
      override def subContainerClassName = "col-xs-12"
      override def setFilter = notNull _ :: trim _ :: Nil
      override val maxLen = 255
      override def validations = Nil
    }
  }

  private[this] val directiveLongDescription = {
    new WBTextAreaField("Description", directive.longDescription) {
      override def setFilter = notNull _ :: trim _ :: Nil
      override def className = "form-control"
      override def labelClassName = "row col-xs-12"
      override def subContainerClassName = "row col-xs-12"
      override def containerClassName = "col-xs-6 row"
      override def inputAttributes: Seq[(String, String)] = Seq(("rows","15"))
      override def labelExtensions: NodeSeq =
        <i class="fa fa-check text-success cursorPointer half-opacity"     onmouseenter="toggleOpacity(this)" title="Valid description" onmouseout="toggleOpacity(this)" onclick="toggleMarkdownEditor('longDescriptionField')"></i> ++ Text(" ") ++
        <i class="fa fa-eye-slash text-primary cursorPointer half-opacity" onmouseenter="toggleOpacity(this)" title="Show/hide preview" onmouseout="toggleOpacity(this)" onclick="togglePreview(this, 'longDescriptionField')"></i>

    }
  }

  private[this] val directivePriority = {
    val priorities = List(
        ( 0, "Highest")
      , ( 1, "+4")
      , ( 2, "+3")
      , ( 3, "+2")
      , ( 4, "+1")
      , ( 5, "Default")
      , ( 6, "-1")
      , ( 7, "-2")
      , ( 8, "-3")
      , ( 9, "-4")
      , (10, "Lowest")
    )
    new WBSelectObjField(
        "Priority"
      , priorities
      , defaultValue = directive.priority
    ) {
      override val displayHtml =
        <div>
          <b>Priority</b>
          <span>
            <span tooltipid="priorityId" class="ruddericon tooltipable glyphicon glyphicon-question-sign" title=""></span>
            <div class="tooltipContent" id="priorityId">
              <h4> Priority </h4>
              <p>Priority has two uses depending if the technique from which that directive is derived is <b>Unique</b> or not.</p>
              <p>Unique directives can be applied only once (for example Time Settings), so only the highest priority will be applied.</p>
              <p>For <b>non-unique</b> directives, priority is used to choose the order of the directive application when applicable. The
                highest priority directive comes first.</p>
              <p>Note that overriding variable definitions are the ones coming last and so, the used value will be the one with the lowest priority.</p>
              <p>More information is available in <a href="https://docs.rudder.io/reference/current/usage/advanced_configuration_management.html#_special_use_case_overriding_generic_variable_definition">documentation about ordering directive application</a>.</p>
            </div>
          </span>
        </div>
      override def className = "form-control"
      override def labelClassName = "col-xs-12"
      override def subContainerClassName = "col-xs-12"
    }
  }

  private[this] var newTags = directive.tags

  def updateTag (boxTag : Box[Tags]) = {
    boxTag match {
      case Full(tags) => newTags = tags
      case eb : EmptyBox =>
        val failure = eb ?~! s"Error when updating directive ${directive.id.uid.value} tag"
        formTracker.addFormError(error(failure.messageChain))
    }
  }
  def tagsEditForm = new TagsEditForm(directive.tags, directive.id.uid.value)

  def showDeprecatedVersion (version : TechniqueVersion) = {
    // here, we use default revision to get deprecation info, but we should likely have a per revision
    // deprecation message possible
    val deprecationInfo = techniques(version.withDefaultRev).deprecrationInfo match {
      case Some(_) => "(deprecated)"
      case None => ""
    }
    s"${version.serialize} ${deprecationInfo}"
  }
  private[this] val globalOverrideText = globalMode.overridable match {
    case Always  =>
      <div>
        You may override the agent policy mode on this directive.
        If set to <b>Audit</b> this directive will never be enforced.
        If set to <b>Enforce</b> this directive will appply necessary changes except on Nodes with a <b>Verify</b> override setting.
      </div>
    case Unoverridable =>
      <p>
        Currrent global settings do not allow this mode to be overriden on a per-directive bases. You may change this in <b>Settings</b>,
        or contact your Rudder administrator about this.
      </p>
  }

  private[this] val policyModesLabel =
    <label class="wbBaseFieldLabel">
      <b>Policy mode</b>
      <span>
        <span tooltipid="policyModeId" class="ruddericon tooltipable glyphicon glyphicon-question-sign" title=""></span>
        <div class="tooltipContent" id="policyModeId">
          <h4>Policy mode</h4>
          <p>Configuration rules in Rudder can operate in one of two modes:</p>
          <ol>
            <li><b>Audit</b>: the agent will examine configurations and report any differences, but will not make any changes</li>
            <li><b>Enforce</b>: the agent will make changes to fix any configurations that differ from your directives</li>
          </ol>
          <p>
            By default all nodes and all directives operate in the global default mode defined in
            <b> Settings</b>, which is currently <b>{globalMode.mode.name}</b>.
          </p>
          {globalOverrideText}
        </div>
      </span>
    </label>

  private[this] val policyModes = {
    val l = Seq(
        "global"
      , "audit"
      , "enforce"
    )
    val defaultMode = directive.policyMode match {
      case Some(Enforce) => "enforce"
      case Some(Audit) => "audit"
      case _ => "global"
    }
    new WBRadioField(
      "Policy Mode",
      l,
      defaultMode,
      {
        case "global"  => <span class="global-btn">Global mode (<span class={s"global-mode " ++ globalMode.mode.name}></span>)</span>
        case "audit"   => <span class="audit-btn">Audit</span>
        case "enforce" => <span class="enforce-btn">Enforce</span>
        case _ => NodeSeq.Empty
      }
    ) {
      override def setFilter = notNull _ :: trim _ :: Nil
      override def className = "checkbox-group policymode-group"
      override def labelClassName = "hidden"
      override def subContainerClassName = "col-xs-12"
    }
  }

  val versions = techniques.keys.map(v => (v,showDeprecatedVersion(v))).toSeq.sortBy(_._1)

  private[this] val directiveVersion = {
    val attributes = ("id" -> "selectVersion") ::
      (if (isADirectiveCreation) {
        ("disabled" -> "true") :: Nil
      }else {
        Nil
      })

    new WBSelectObjField(
      "Technique version"
      , versions
      , directive.techniqueVersion
      , attributes

    ) {

      override def className = "form-control"

      override def labelClassName = "col-xs-12 text-bold"

      override def subContainerClassName = "version-group"
    }
  }

  private[this] val formTracker = {
    val l = List(directiveName, directiveShortDescription, directiveLongDescription) //++ crReasons
    new FormTracker(l)
  }

  private[this] def error(msg: String) = <span class="error">{ msg }</span>

  private[this] def checkVariables(): Unit = {
    for (vars <- parameterEditor.mapValueSeq) {
      try {
        val s = Seq((parameterEditor.variableSpecs(vars._1).toVariable(vars._2)))
        RudderLDAPConstants.variableToSeq(s)
      }
      catch {
        case e: Exception => formTracker.addFormError(error(e.getMessage))
      }
    }
  }

  private[this] def onSubmitSave(): JsCmd = {
    checkVariables()

    if (formTracker.hasErrors) {
      onFailure()
    } else {
      val (addRules,removeRules)= directiveApp.checkRulesToUpdate
      val baseRules = (addRules ++ removeRules).sortBy(_.id.serialize)

      val finalAdd = addRules.map(r => r.copy(directiveIds =  r.directiveIds + directive.id ))
      val finalRem = removeRules.map(r => r.copy(directiveIds =  r.directiveIds - directive.id ))
      val updatedRules = (finalAdd ++ finalRem).sortBy(_.id.serialize)

      val newPolicyMode = policyModes.get match {
        case "global"  => None
        case "enforce" => Some(Enforce)
        case "audit"   => Some(Audit)
      }

      if (isADirectiveCreation) {

        // On creation, don't create workflow
        //does some rules are assigned to that new directive ?
        val action = if(baseRules.toSet == updatedRules.toSet) {
          DGModAction.CreateSolo
        } else {
          DGModAction.CreateAndModRules
        }

        val newDirective = directive.copy(
            parameters       = parameterEditor.mapValueSeq
          , name             = directiveName.get
          , shortDescription = directiveShortDescription.get
          , priority         = directivePriority.get
          , longDescription  = directiveLongDescription.get
          , _isEnabled       = directive.isEnabled
          , policyMode       = newPolicyMode
          , tags             = newTags
        )

        displayConfirmationPopup(
            action
          , newDirective
          , baseRules
          , updatedRules
        )
      } else {
        //check if it's a migration - old directive present with a different technique version
        val isMigration = oldDirective.map( _.techniqueVersion != directive.techniqueVersion).getOrElse(false)

        val updatedDirective = directive.copy(
            parameters       = parameterEditor.mapValueSeq
          , name             = directiveName.get
          , shortDescription = directiveShortDescription.get
          , priority         = directivePriority.get
          , longDescription  = directiveLongDescription.get
          , policyMode       = newPolicyMode
          , tags             = newTags
        )

        if ((!isMigration && directive == updatedDirective && updatedRules.isEmpty)) {
          onNothingToDo()
        } else {
          displayConfirmationPopup(
              DGModAction.Update
            , updatedDirective
            , baseRules
            , updatedRules
          )
        }
      }

      //display confirmation pop-up that also manage workflows

    }
  }

  //action must be 'enable' or 'disable'
  private[this] def onSubmitDisable(action: DGModAction): JsCmd = {
    displayConfirmationPopup(
        action
      , directive.copy(_isEnabled = !directive._isEnabled)
      , Nil
      , Nil
    )
  }

  private[this] def onSubmitDelete(): JsCmd = {
    displayConfirmationPopup(
        DGModAction.Delete
      , directive
      , Nil
      , Nil
    )
  }

  /*
   * Create the confirmation pop-up
   */
  private[this] def displayConfirmationPopup(
      action       : DGModAction
    , newDirective : Directive
    , baseRules    : List[Rule]
    , updatedRules : List[Rule]
  ) : JsCmd = {
    val optOriginal = { if(isADirectiveCreation) None else if(oldDirective.isEmpty) Some(directive) else oldDirective }
    // Find old root section if there is an initial State
    val rootSection = optOriginal.flatMap(old => techniqueRepo.get(TechniqueId(activeTechnique.techniqueName,old.techniqueVersion)).map(_.rootSection)).getOrElse(technique.rootSection)
    val change = DirectiveChangeRequest(action, technique.id.name, activeTechnique.id, rootSection, newDirective, optOriginal, baseRules, updatedRules)

    workflowLevelService.getForDirective(CurrentUser.actor, change) match {
      case eb: EmptyBox =>
        val msg = s"Error when getting the validation workflow for changes in directive '${change.newDirective.name}'"
        logger.warn(msg, eb)
        JsRaw(s"alert('${msg}')")
      case Full(workflowService) =>
        val popup = {
          // if it's not a creation and we have workflow, then we redirect to the CR
          val (successCallback, failureCallback) = {
            if(workflowService.needExternalValidation()) {
              (
                  (crId: ChangeRequestId) => onSuccessCallback(Right(crId))
                , (xml: NodeSeq) => JsRaw("$('#confirmUpdateActionDialog').bsModal('hide');") & onFailure()
              )
            } else {
              val success = {
                if (action == DGModAction.Delete) {
                  val nSeq = <div id={ htmlId_policyConf }>Directive successfully deleted</div>
                  (_: ChangeRequestId) => JsRaw("$('#confirmUpdateActionDialog').bsModal('hide');") & onRemoveSuccessCallBack() & SetHtml(htmlId_policyConf, nSeq) &
                    successNotification()
                } else {
                  (_: ChangeRequestId)  => JsRaw("$('#confirmUpdateActionDialog').bsModal('hide');") & successNotification() & onSuccessCallback(Left(newDirective))
                }
              }

              (
                  success
                , (xml: NodeSeq) => JsRaw("$('#confirmUpdateActionDialog').bsModal('hide');") & onFailure()
              )
            }
          }

          new ModificationValidationPopup(
              Left(change)
            , workflowService
            , onSuccessCallback = successCallback
            , onFailureCallback = failureCallback
            , onCreateSuccessCallBack = ( result => onSuccessCallback(result) & successNotification())
            , onCreateFailureCallBack = onFailure _
            , parentFormTracker = formTracker
          )
        }

        popup.popupWarningMessages match {
          case None =>
            popup.onSubmit()
          case Some(_) =>
            SetHtml("basePopup", popup.popupContent()) &
            JsRaw("""createPopup("basePopup")""")
        }
    }
  }

  private[this] def updateAndDisplayNotifications() : NodeSeq = {

    val notifications = formTracker.formErrors
    formTracker.cleanErrors

    if(notifications.isEmpty) {
      NodeSeq.Empty
    }
    else {
      <div class="main-alert alert alert-danger">
        <ul>{notifications.map( n => <li>{n}</li>) }</ul>
      </div>
    }
  }

  private[this] def newCreationPopup(technique:Technique, activeTechnique:ActiveTechnique) : NodeSeq = {

    val popup = new CreateCloneDirectivePopup(
      technique.name, technique.description,
      technique.id.version, directive,
      onSuccessCallback =  dir => onSuccessCallback(Left(dir)))

    popup.popupContent()
  }

  ///////////// success pop-up ///////////////

  private[this] def successNotification() : JsCmd = {
    JsRaw("""createSuccessNotification()""")
  }
}<|MERGE_RESOLUTION|>--- conflicted
+++ resolved
@@ -310,16 +310,9 @@
     )
   }
 
-<<<<<<< HEAD
   private[this] def clonePopup(): JsCmd = {
-    SetHtml(CreateCloneDirectivePopup.htmlId_popup,
-        newCreationPopup(technique, activeTechnique)) &
-    JsRaw(s""" createPopup("${CreateCloneDirectivePopup.htmlId_popup}"); """)
-=======
-  private[this] def clone(): JsCmd = {
     SetHtml("basePopup", newCreationPopup(technique, activeTechnique)) &
     JsRaw(s""" createPopup("basePopup"); """)
->>>>>>> 4e819a57
   }
 
   ////////////// Callbacks //////////////
