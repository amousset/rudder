/*
 *************************************************************************************
 * Copyright 2011 Normation SAS
 *************************************************************************************
 *
 * This file is part of Rudder.
 *
 * Rudder is free software: you can redistribute it and/or modify
 * it under the terms of the GNU General Public License as published by
 * the Free Software Foundation, either version 3 of the License, or
 * (at your option) any later version.
 *
 * In accordance with the terms of section 7 (7. Additional Terms.) of
 * the GNU General Public License version 3, the copyright holders add
 * the following Additional permissions:
 * Notwithstanding to the terms of section 5 (5. Conveying Modified Source
 * Versions) and 6 (6. Conveying Non-Source Forms.) of the GNU General
 * Public License version 3, when you create a Related Module, this
 * Related Module is not considered as a part of the work and may be
 * distributed under the license agreement of your choice.
 * A "Related Module" means a set of sources files including their
 * documentation that, without modification of the Source Code, enables
 * supplementary functions or services in addition to those offered by
 * the Software.
 *
 * Rudder is distributed in the hope that it will be useful,
 * but WITHOUT ANY WARRANTY; without even the implied warranty of
 * MERCHANTABILITY or FITNESS FOR A PARTICULAR PURPOSE.  See the
 * GNU General Public License for more details.
 *
 * You should have received a copy of the GNU General Public License
 * along with Rudder.  If not, see <http://www.gnu.org/licenses/>.

 *
 *************************************************************************************
 */

package bootstrap.liftweb

import bootstrap.liftweb.checks.migration.CheckUsersFile
import com.normation.errors.*
import com.normation.rudder.Role
import com.normation.rudder.api.*
import com.normation.rudder.domain.logger.ApplicationLogger
import com.normation.rudder.domain.logger.ApplicationLoggerPure
import com.normation.rudder.facts.nodes.NodeSecurityContext
import com.normation.rudder.rest.ProviderRoleExtension
import com.normation.rudder.users.*
import com.normation.rudder.users.RudderUserDetail
import com.normation.rudder.web.services.UserSessionLogEvent
import com.normation.zio.*
import com.softwaremill.quicklens.*
import com.typesafe.config.Config
import com.typesafe.config.ConfigException
import java.util.Collection
import javax.servlet.Filter
import javax.servlet.FilterChain
import javax.servlet.FilterConfig
import javax.servlet.ServletRequest
import javax.servlet.ServletResponse
import javax.servlet.http.HttpServletRequest
import javax.servlet.http.HttpServletResponse
import net.liftweb.common.*
import org.joda.time.DateTime
import org.springframework.beans.factory.config.PropertyPlaceholderConfigurer
import org.springframework.context.ApplicationContext
import org.springframework.context.ApplicationContextAware
import org.springframework.context.annotation.Bean
import org.springframework.context.annotation.ComponentScan
import org.springframework.context.annotation.Configuration
import org.springframework.context.annotation.ImportResource
import org.springframework.context.support.AbstractApplicationContext
import org.springframework.context.support.ClassPathXmlApplicationContext
import org.springframework.ldap.core.DirContextAdapter
import org.springframework.ldap.core.DirContextOperations
import org.springframework.security.authentication.AuthenticationProvider
import org.springframework.security.authentication.DisabledException
import org.springframework.security.authentication.UsernamePasswordAuthenticationToken
import org.springframework.security.authentication.dao.DaoAuthenticationProvider
import org.springframework.security.core.Authentication
import org.springframework.security.core.AuthenticationException
import org.springframework.security.core.GrantedAuthority
import org.springframework.security.core.context.SecurityContextHolder
import org.springframework.security.core.userdetails.UserDetails
import org.springframework.security.core.userdetails.UserDetailsService
import org.springframework.security.core.userdetails.UsernameNotFoundException
import org.springframework.security.ldap.userdetails.UserDetailsContextMapper
import org.springframework.security.web.AuthenticationEntryPoint
import org.springframework.security.web.authentication.AuthenticationFailureHandler
import org.springframework.security.web.authentication.SimpleUrlAuthenticationFailureHandler
import scala.annotation.nowarn
import scala.util.Try
import zio.syntax.*

/**
 * Spring configuration for user authentication.
 *
 * We are looking for an XML file with looking like:
 *
 * <authentication hash="sha">
 *  <user name="name1" password="p1" />
 *  <user name="name2" password="p2" />
 * </authentication>
 *
 * Note that the main Spring application entry point is bootstrap.liftweb.AppConfigAuth
 * which itself import generic security context and dedicated authentication methods.
 */
@Configuration
@ImportResource(Array("classpath:applicationContext-security.xml"))
@ComponentScan(Array("bootstrap.rudder.plugin"))
class AppConfigAuth extends ApplicationContextAware {
  import bootstrap.liftweb.RudderProperties.config

  val logger = ApplicationLogger

  // we define the System ApiAcl as one that is all mighty and can manage everything
  val SYSTEM_API_ACL = ApiAuthorization.RW

  // Configuration values within an authentication provider config from which we get provider properties
  val A_ROLES_ENABLED  = "roles.enabled"
  val A_ROLES_OVERRIDE = "roles.override"

  /*
   * This method is expected to try to initialize the Spring bean for
   * all authentication provider configured by the user for \rudder.auth.provider`.
   * (we don't consider other possible existing backend to avoid errors on
   * not configured backends).
   * If any of the provider from the user list is unknown, then an error log is logged.
   * It will give back an ordered map of name -> AuthenticationMethods to the
   * AuthBackendProvidersManager.
   * It is the DefaultAuthBackendProviders which is responsible to dynamically
   * choose from the map and its own rules (plugin license, etc) what
   * provider are allowed in authentication, dynamically. This is done
   * when the RudderProviderManager ask for DynamicRudderProviderManager#getEnabledProviders.
   *
   * Summary:
   * - spring init is in charge of initializing all configured provider bean, whatever
   *   the plugins status (if any).
   * - spring init gives these provider to DefaultAuthBackendProviders
   * - AuthBackendProvidersManager is in charge to be the link with plugins to know
   *   what is enabled and when.
   */
  def setApplicationContext(applicationContext: ApplicationContext): Unit = {
    // the list of authentication backend configured by the user
    val configuredAuthProviders = AuthenticationMethods.getForConfig(config)

    // prepare specific properties for each configuredAuthProviders - we need system properties for spring

    import scala.jdk.CollectionConverters.*
    val providerProperties: Map[String, AuthBackendProviderProperties] = configuredAuthProviders.flatMap { x =>
      try {
        // try to load all the specific properties of that auth type
        // so that they are available from Spring
        // the config can have 0 specif entry => try/catch
        config.getConfig(s"rudder.auth.${x.name}").entrySet.asScala.foreach {
          case e =>
            val fullKey = s"rudder.auth.${x.name}.${e.getKey}"
            System.setProperty(fullKey, config.getString(fullKey))
        }
      } catch {
        case ex: ConfigException.Missing => // does nothing - the beauty of imperative prog :(
      }
      val properties: Option[(String, AuthBackendProviderProperties)] = x.name match {
        case "ldap"            =>
          // roles for LDAP-provided users come directly from the file, so we can say they override the file roles
          Some("ldap" -> AuthBackendProviderProperties(ProviderRoleExtension.WithOverride))
        case "oidc" | "oauth2" => {
          val baseProperty  = "rudder.auth.oauth2.provider"
          // we need to read under the registration key, under the base property
          val registrations =
            Try(config.getString(baseProperty + ".registrations").split(",").map(_.trim).toList).getOrElse(List.empty)
          // when there are multiple registrations we should take the most prioritized configuration under the same provider
          Some(x.name -> registrations.foldLeft(AuthBackendProviderProperties.empty) {
            case (acc, reg) =>
              val rolesEnabled = Try(config.getBoolean(s"${baseProperty}.${reg}.${A_ROLES_ENABLED}"))
                .getOrElse(false) // default value, same as in the auth backend plugin
              val rolesOverride = Try(config.getBoolean(s"${baseProperty}.${reg}.${A_ROLES_OVERRIDE}"))
                .getOrElse(false) // default value, same as in the auth backend plugin
              acc.maxByPriority(AuthBackendProviderProperties.fromConfig(x.name, rolesEnabled, rolesOverride))
          })
        }
        case _                 => None // default providers or providers for which handling the properties is still unkown
      }
      properties
    }.toMap

    // load additional beans from authentication dedicated resource files

    @nowarn("msg=deprecated") // switching to new solution seems involving since we use systemPropertiesMode
    val propertyConfigurer = new PropertyPlaceholderConfigurer()
    propertyConfigurer.setIgnoreResourceNotFound(true)
    propertyConfigurer.setIgnoreUnresolvablePlaceholders(true)
    propertyConfigurer.setSearchSystemEnvironment(true)
    propertyConfigurer.setSystemPropertiesMode(PropertyPlaceholderConfigurer.SYSTEM_PROPERTIES_MODE_OVERRIDE)
    propertyConfigurer.setOrder(10000)

    applicationContext match {
      case x: AbstractApplicationContext =>
        x.addBeanFactoryPostProcessor(propertyConfigurer)

      case _ => // nothing
    }

    logger.info(s"Configured authentication provider(s): [${configuredAuthProviders.map(_.name).mkString(", ")}]")

    val ctx = new ClassPathXmlApplicationContext(applicationContext)
    ctx.addBeanFactoryPostProcessor(propertyConfigurer)
    // here, we load all spring bean conigured in the classpath files: applicationContext-security-auth-BACKEND.xml
    ctx.setConfigLocations(configuredAuthProviders.map(_.configFile).toSeq*)
    ctx.refresh

    // now, handle back the configured bean / user configured list to AuthBackendProvidersManager
    configuredAuthProviders.foreach { provider =>
      try {
        val bean = ctx.getBean(provider.springBean, classOf[AuthenticationProvider])
        RudderConfig.authenticationProviders.addSpringAuthenticationProvider(provider.name, bean)
      } catch {
        case ex: Exception =>
          ApplicationLogger.error(
            s"Error when trying to configure the authentication backend '${provider.name}': ${ex.getMessage}",
            ex
          )
      }
    }
    RudderConfig.authenticationProviders.setConfiguredProviders(configuredAuthProviders.toArray)
    RudderConfig.authenticationProviders.addProviderProperties(providerProperties)
  }

  ///////////// FOR WEB INTERFACE /////////////

  /**
   * Configure the authentication provider, with always trying
   * the root admin account first so that we always have a way to
   * log-in into Rudder.
   */
  @Bean(name = Array("org.springframework.security.authenticationManager"))
  def authenticationManager = new RudderProviderManager(RudderConfig.authenticationProviders, userRepository)

  @Bean def rudderWebAuthenticationFailureHandler: AuthenticationFailureHandler = new RudderUrlAuthenticationFailureHandler(
    "/index.html?login_error=true"
  )

  @Bean def userRepository: UserRepository = RudderConfig.userRepository

  @Bean def rudderUserListProvider: FileUserDetailListProvider = RudderConfig.rudderUserListProvider

  @Bean def rudderUserDetailsService: RudderInMemoryUserDetailsService = {
    new RudderInMemoryUserDetailsService(rudderUserListProvider, userRepository)
  }

  @Bean def passwordEncoderDispatcher: PasswordEncoderDispatcher = {
    new PasswordEncoderDispatcher(RudderConfig.RUDDER_BCRYPT_COST)
  }

  @Bean def checkUsersFile: CheckUsersFile = new CheckUsersFile(RudderConfig.rudderUserListProvider)

  @Bean def fileAuthenticationProvider: AuthenticationProvider = {
    val provider = new DaoAuthenticationProvider()
    provider.setUserDetailsService(rudderUserDetailsService)
    provider.setPasswordEncoder(rudderUserDetailsService.authConfigProvider.authConfig.encoder)

<<<<<<< HEAD
    // we need to register a callback to check and update users file and a callback to update password encoder when needed
    val checkUsersFileCallback = RudderAuthorizationFileReloadCallback(
      "checkUsersFileCallback",
      (c: ValidatedUserList) => checkUsersFile.allChecks(c.encoder.securityLevel)
    )
    RudderConfig.rudderUserListProvider.registerCallback(checkUsersFileCallback)
    val updatePasswordEncoder  = RudderAuthorizationFileReloadCallback(
      "updatePasswordEncoder",
      (c: ValidatedUserList) => effectUioUnit(provider.setPasswordEncoder(c.encoder))
    )
    RudderConfig.rudderUserListProvider.registerCallback(updatePasswordEncoder)

=======
    // we need to register a callback to update password encoder when needed
    val updatePasswordEncoder = RudderAuthorizationFileReloadCallback(
      "update-password-encoder",
      (c: ValidatedUserList) => effectUioUnit(provider.setPasswordEncoder(c.encoder))
    )
    rudderUserListProvider.registerCallback(updatePasswordEncoder)
>>>>>>> 7513a015
    provider
  }

  @Bean def rootAdminAuthenticationProvider: AuthenticationProvider = {
    // We want to be able to disable that account.
    // For that, we let the user either let undefined rudder.auth.admin.login,
    // or let empty udder.auth.admin.login or rudder.auth.admin.password

    import RudderPasswordEncoder.SecurityLevel.Modern

    // Only support modern algorithms for root admin account
    val encoder = RudderPasswordEncoder(Modern, passwordEncoderDispatcher)
    val admins  = if (config.hasPath("rudder.auth.admin.login") && config.hasPath("rudder.auth.admin.password")) {
      val login    = config.getString("rudder.auth.admin.login")
      val password = config.getString("rudder.auth.admin.password")

      if (login.isEmpty || password.isEmpty) {
        Map.empty[String, RudderUserDetail]
      } else {
        Map(
          login -> RudderUserDetail(
            RudderAccount.User(
              login,
              password
            ),
            UserStatus.Active,
            Set(Role.Administrator),
            SYSTEM_API_ACL,
            NodeSecurityContext.All
          )
        )
      }
    } else {
      Map.empty[String, RudderUserDetail]
    }

    if (admins.isEmpty) {
      logger.info(
        "No master admin account is defined. You can define one with 'rudder.auth.admin.login' and 'rudder.auth.admin.password' properties in the configuration file"
      )
    }

    val authConfigProvider  = new UserDetailListProvider {
      // in the case of the root admin defined in config file, given is very specific use case, we enforce case sensitivity
      override def authConfig: ValidatedUserList =
        ValidatedUserList(encoder, isCaseSensitive = true, customRoles = Nil, users = admins)
    }
    val rootAccountUserRepo = InMemoryUserRepository.make().runNow
    rootAccountUserRepo.setExistingUsers(
      "root-account",
      admins.keys.toList,
      EventTrace(com.normation.rudder.domain.eventlog.RudderEventActor, DateTime.now())
    )
    val provider            = new DaoAuthenticationProvider()
    provider.setUserDetailsService(new RudderInMemoryUserDetailsService(authConfigProvider, rootAccountUserRepo))
    provider.setPasswordEncoder(encoder) // force password encoder to the one we want
    provider
  }

  ///////////// FOR REST API /////////////

  @Bean def restAuthenticationFilter =
    new RestAuthenticationFilter(RudderConfig.roApiAccountRepository, rudderUserDetailsService, SYSTEM_API_ACL)

  @Bean def restSecureAuthenticationFilter =
    new RestSecureAuthenticationFilter()

  @Bean def restAuthenticationEntryPoint: AuthenticationEntryPoint = new AuthenticationEntryPoint() {
    override def commence(request: HttpServletRequest, response: HttpServletResponse, ex: AuthenticationException): Unit = {
      response.sendError(HttpServletResponse.SC_UNAUTHORIZED, "Unauthorized")
    }
  }

  @Bean def userSessionInvalidationFilter: UserSessionInvalidationFilter =
    new UserSessionInvalidationFilter(userRepository, rudderUserListProvider)

  /**
   * Map an user from XML user config file
   */
  @Bean def rudderXMLUserDetails: UserDetailsContextMapper = {
    new RudderXmlUserDetailsContextMapper(rudderUserDetailsService)
  }

  // userSessionLogEvent must not be lazy, because not used by anybody directly
  @Bean def userSessionLogEvent = new UserSessionLogEvent(RudderConfig.eventLogRepository, RudderConfig.stringUuidGenerator)
}

/*
 * A trivial extension to the SimpleUrlAuthenticationFailureHandler that correctly log failure
 */
class RudderUrlAuthenticationFailureHandler(failureUrl: String) extends SimpleUrlAuthenticationFailureHandler(failureUrl) {
  override def onAuthenticationFailure(
      request:   HttpServletRequest,
      response:  HttpServletResponse,
      exception: AuthenticationException
  ): Unit = {
    LogFailedLogin.warn(exception, request)
    super.onAuthenticationFailure(request, response, exception)
  }
}

object LogFailedLogin {

  def warn(ex: AuthenticationException, request: HttpServletRequest): Unit = {
    ApplicationLogger.warn(
      s"Login authentication failed for user '${getUser(request)}' from IP '${getRemoteAddr(request)}': ${ex.getMessage}"
    )
  }

  // user login is passed in parameters named "j_username"
  def getUser(req: HttpServletRequest): String = {
    req.getParameter("username") match {
      case null  => "unknown"
      case login => login
    }
  }

  def getRemoteAddr(request: HttpServletRequest): String = {
    /*
     * Of course there is not reliable way to get remote address, because of proxy, forging, etc.
     */

    // Some interesting header, get from https://gist.github.com/nioe/11477264
    // the list seems to be roughtly correctly ordered - perhaps we don't want one, but all?
    val headers = List("X-Forwarded-For", "Proxy-Client-IP", "WL-Proxy-Client-IP", "HTTP_CLIENT_IP", "HTTP_X_FORWARDED_FOR")

    // utility to display correctly the pair header:value
    def serialize(t2: Tuple2[String, String]) = t2._1 + ":" + t2._2

    // always returns the ip addr as seen from the server, and the list of other perhaps interesting info
    (
      request.getRemoteAddr ::
      headers.flatMap { header =>
        request.getHeader(header) match {
          case null | "" => None
          case x         => if (x.toLowerCase != "unknown") Some((header, x)) else None
        }
      }.groupBy(_._2).map(x => serialize(x._2.head)).toList
    ).mkString("|")
  }
}

/**
 * In SpringSecurity-land, "UserDetails" is all the authentication and authorization related
 * information about an user.
 * In rudder, by default these information are gathered:
 * - from the database to know if an user exists, is enabled, etc
 * - and from file to get roles, authentication properties, etc.
 * Other backend can override / super charge some of these properties.
 */
class RudderInMemoryUserDetailsService(val authConfigProvider: UserDetailListProvider, userRepository: UserRepository)
    extends UserDetailsService {

  @throws(classOf[UsernameNotFoundException])
  @throws(classOf[DisabledException])
  override def loadUserByUsername(username: String): RudderUserDetail = {
    userRepository
      .get(username, isCaseSensitive = authConfigProvider.authConfig.isCaseSensitive)
      .catchSome {
        case err: Inconsistency =>
          ApplicationLoggerPure
            .warn(
              s"User '${username}' was found in Rudder base, but with an error: ${err.fullMsg}. Please check/remove duplicate users, and consider reloading users."
            )
            .as(None)
      }
      .flatMap {
        case Some(user) if (user.status != UserStatus.Deleted) =>
          authConfigProvider.getUserByName(username) match {
            case Left(err) =>
              // when the user is not found, we return a default "no roles" user.
              // It will be the responsibility of other backend to provided the correct set of rights.
              Some(
                RudderUserDetail(
                  RudderAccount.User(user.id, ""),
                  user.status,
                  Set(),
                  ApiAuthorization.None,
                  NodeSecurityContext.None
                )
              ).succeed
            case Right(d)  =>
              // update status, user can be disabled for ex
              Some(d.modify(_.status).setTo(user.status)).succeed
          }
        case _                                                 => None.succeed
      }
      .runNow match {
      case None                                       => throw new UsernameNotFoundException(s"User '${username}' was not found in Rudder base")
      case Some(u) if u.status == UserStatus.Disabled => throw new DisabledException("User is disabled")
      case Some(u)                                    => u
    }
  }
}

/**
 * Spring context mapper
 */
class RudderXmlUserDetailsContextMapper(userDetailsService: UserDetailsService) extends UserDetailsContextMapper {
  // we are not able to try to save user in the XML file
  def mapUserToContext(user: UserDetails, ctx: DirContextAdapter): Unit = ()

  def mapUserFromContext(
      ctx:         DirContextOperations,
      username:    String,
      authorities: Collection[? <: GrantedAuthority]
  ): UserDetails = {
    userDetailsService.loadUserByUsername(username)
  }
}

/**
  * A description of some properties of an authentication backend
  */
final case class AuthBackendProviderProperties(
    providerRoleExtension: ProviderRoleExtension
) {
  def maxByPriority(
      that: AuthBackendProviderProperties
  ): AuthBackendProviderProperties = {
    if (this.providerRoleExtension.priority > that.providerRoleExtension.priority) {
      this
    } else {
      that
    }
  }
}

object AuthBackendProviderProperties {
  def fromConfig(
      name:               String,
      hasAdditionalRoles: Boolean,
      overridesRoles:     Boolean
  ): AuthBackendProviderProperties = {
    (hasAdditionalRoles, overridesRoles) match {
      case (false, false) =>
        new AuthBackendProviderProperties(ProviderRoleExtension.None)
      case (false, true)  =>
        // This is not a consistent configuration, we log a warning and persue with the most restrictive configuration
        ApplicationLogger.warn(
          s"Backend provider properties for '${name}' are not consistent: backend does not enables providing roles but roles overrides is set to true. " +
          s"Overriding roles will not be enabled."
        )
        new AuthBackendProviderProperties(ProviderRoleExtension.None)
      case (true, false)  =>
        new AuthBackendProviderProperties(ProviderRoleExtension.NoOverride)
      case (true, true)   =>
        new AuthBackendProviderProperties(ProviderRoleExtension.WithOverride)
    }
  }

  def empty: AuthBackendProviderProperties = new AuthBackendProviderProperties(ProviderRoleExtension.None)
}

/**
 * This is the class that defines the authentication methods.
 * Without the plugin, by default only "file" is known.
 */
trait AuthBackendsProvider {
  def authenticationBackends: Set[String]
  def name:                   String
  // dynamically check if a given plugin is enable
  def allowedToUseBackend(name: String): Boolean
}

final case class AuthenticationMethods(name: String) {
  val path:       String = s"applicationContext-security-auth-${name}.xml"
  val configFile: String = s"classpath:${path}"
  val springBean: String = s"${name}AuthenticationProvider"
}

object AuthenticationMethods {
  // some logic for the authentication providers
  def getForConfig(config: Config): Seq[AuthenticationMethods] = {
    val names = {
      try {
        // config.getString can't be null by contract
        config.getString("rudder.auth.provider").split(",").toSeq.map(_.trim).collect { case s if (s.size > 0) => s }
      } catch {
        // if the property is missing, use the default "file" value
        // it can be a migration.
        case ex: ConfigException.Missing => Seq("file")
      }
    }

    // always add "rootAdmin" has the first method
    // and de-duplicate methods
    val auths = ("rootAdmin" +: names).distinct.map(AuthenticationMethods(_))

    // for each methods, check that the provider file is present, or log an error and
    // disable that provider
    auths.flatMap { a =>
      if (a.name == "rootAdmin") {
        Some(a)
      } else {
        // try to instantiate
        val cpr = new org.springframework.core.io.ClassPathResource(a.path)
        if (cpr.exists) {
          Some(a)
        } else {
          ApplicationLogger.error(
            s"The authentication provider '${a.name}' will not be loaded because the spring " +
            s"ressource file '${a.configFile}' was not found. Perhaps are you missing a plugin?"
          )
          None
        }
      }
    }
  }
}

object DefaultAuthBackendProvider extends AuthBackendsProvider {

  val FILE       = "file"
  val ROOT_ADMIN = "rootAdmin"

  override def authenticationBackends: Set[String] = Set(FILE, ROOT_ADMIN)
  override def name:                   String      = s"Default authentication backends provider: '${authenticationBackends.mkString("','")}"
  override def allowedToUseBackend(name: String): Boolean = true // always enable - ie we never want to skip them
}

// and default implementation: provides 'file', 'rootAdmin'
class AuthBackendProvidersManager() extends DynamicRudderProviderManager {

  val defaultAuthBackendsProvider: AuthBackendsProvider = DefaultAuthBackendProvider

  // the list of AuthenticationMethods configured by the user
  private var authenticationMethods = Array[AuthenticationMethods]() // must be a var/array, because init by spring-side

  private var backends            = Seq[AuthBackendsProvider]()
  // a map of status for each backend (status is dynamic)
  private var allowedToUseBackend = Map[String, () => Boolean]()

  // this is the map of configured spring bean "AuthenticationProvider"
  private var springProviders = Map[String, AuthenticationProvider]()

  // a map of properties registered for each backend
  private[this] var backendProperties = Map[String, AuthBackendProviderProperties]()

  def addProvider(p: AuthBackendsProvider): Unit = {
    ApplicationLogger.info(s"Add backend providers '${p.name}'")
    backends = backends :+ p
    allowedToUseBackend = allowedToUseBackend ++ (p.authenticationBackends.map(name => (name, () => p.allowedToUseBackend(name))))
  }

  // add default providers
  this.addProvider(defaultAuthBackendsProvider)
  this.addProviderProperties(
    Map(DefaultAuthBackendProvider.FILE -> AuthBackendProviderProperties(ProviderRoleExtension.WithOverride))
  )

  /*
   * Add a spring configured name -> provider
   */
  def addSpringAuthenticationProvider(name: String, provider: AuthenticationProvider): Unit = {
    this.springProviders = this.springProviders + (name -> provider)
  }

  /*
   * set the list of providers currently configured by user. Array because used from spring
   */
  def setConfiguredProviders(providers: Array[AuthenticationMethods]): Unit = {
    this.authenticationMethods = providers
  }

  // get the list of provider in an imutable seq
  def getConfiguredProviders(): Seq[AuthenticationMethods] = {
    this.authenticationMethods.toSeq
  }

  def addProviderProperties(properties: Map[String, AuthBackendProviderProperties]): Unit = {
    this.backendProperties = this.backendProperties ++ properties
  }

  def getProviderProperties(): Map[String, AuthBackendProviderProperties] = {
    this.backendProperties
  }

  /*
   * what we
   */
  override def getEnabledProviders(): Array[RudderAuthenticationProvider] = {
    authenticationMethods.flatMap { m =>
      if (allowedToUseBackend.isDefinedAt(m.name)) {
        if (allowedToUseBackend(m.name)() == true) {
          springProviders.get(m.name).map(p => RudderAuthenticationProvider(m.name, p))
        } else {
          ApplicationLogger.debug(s"Authentication backend '${m.name}' is not currently enable. Perhaps a plugin is not enabled?")
          None
        }
      } else {
        ApplicationLogger.debug(
          s"Authentication backend '${m.name}' was not found in available backends. Perhaps a plugin is missing?"
        )
        None
      }
    }
  }
}

/**
 * Our rest filter, we just look for X-API-Token and
 * ckeck if a token exists with that value.
 * For Account with type "user", we need to also check
 * for the user and update REST token ACL with that knowledge
 */
class RestAuthenticationFilter(
    apiTokenRepository: RoApiAccountRepository,
    userDetailsService: RudderInMemoryUserDetailsService,
    systemApiAcl:       ApiAuthorization,
    apiTokenHeaderName: String = "X-API-Token"
) extends Filter with Loggable {
  def destroy(): Unit = {}
  def init(config: FilterConfig): Unit = {}

  private val not_authenticated_api = List(
    "/api/status"
  )

  private def isValidNonAuthApiV1(httpRequest: HttpServletRequest): Boolean = {
    val requestPath = httpRequest.getRequestURI.substring(httpRequest.getContextPath.length)
    not_authenticated_api.exists(path => requestPath.startsWith(path))
  }

  private def failsAuthentication(
      httpRequest:  HttpServletRequest,
      httpResponse: HttpServletResponse,
      error:        RudderError
  ): Unit = {
    val msg = s"REST authentication failed from IP '${LogFailedLogin.getRemoteAddr(httpRequest)}'. Error was: ${error.fullMsg}"
    ApplicationLogger.warn(msg)
    httpResponse.sendError(HttpServletResponse.SC_UNAUTHORIZED, "Unauthorized")
  }

  private def authenticate(userDetails: RudderUserDetail): Unit = {
    val authenticationToken = new UsernamePasswordAuthenticationToken(
      userDetails,
      userDetails.getAuthorities,
      userDetails.getAuthorities
    )

    // save in spring security context
    SecurityContextHolder.getContext().setAuthentication(authenticationToken)
  }

  /**
   * Look for the X-API-TOKEN header, and use it
   * to try to find a correspond token,
   * and authenticate in SpringSecurity with that.
   */
  def doFilter(request: ServletRequest, response: ServletResponse, chain: FilterChain): Unit = {
    (request, response) match {
      case (httpRequest: HttpServletRequest, httpResponse: HttpServletResponse) =>
        val token = httpRequest.getHeader(apiTokenHeaderName);
        token match {
          case null | "" =>
            if (isValidNonAuthApiV1(httpRequest)) {
              val name         = "api-v1-unauthenticated-account"
              val apiV1Account = ApiAccount(
                ApiAccountId(name),
                ApiAccountKind.PublicApi(
                  ApiAuthorization.None,
                  None
                ), // un-authenticated APIv1 token certainly doesn't get any authz on v2 API

                ApiAccountName(name),
                ApiToken(name),
                "API Account for un-authenticated API",
                isEnabled = true,
                creationDate = new DateTime(0),
                tokenGenerationDate = DateTime.now(),
                tenants = NodeSecurityContext.None
              )

              authenticate(
                RudderUserDetail(
                  RudderAccount.Api(apiV1Account),
                  UserStatus.Active,
                  RudderAuthType.Api.apiRudderRole,
                  ApiAuthorization.None,   // un-authenticated APIv1 token certainly doesn't get any authz on v2 API
                  NodeSecurityContext.None // ApiV1 should not have to deal with nodes
                )
              )
              chain.doFilter(request, response)
            } else {
              failsAuthentication(
                httpRequest,
                httpResponse,
                Inconsistency(s"Missing or empty HTTP header '${apiTokenHeaderName}'")
              )
            }

          case token =>
            // try to authenticate
            val apiToken      = ApiToken(token)
            val systemAccount = apiTokenRepository.getSystemAccount
            if (systemAccount.token == apiToken) { // system token with super authz
              authenticate(
                RudderUserDetail(
                  RudderAccount.Api(systemAccount),
                  UserStatus.Active,
                  Set(Role.Administrator), // this token has "admin rights - use with care
                  systemApiAcl,
                  NodeSecurityContext.All
                )
              )

              chain.doFilter(request, response)
            } else { // standard token, try to find it in DB
              apiTokenRepository.getByToken(apiToken).either.runNow match {
                case Left(err) =>
                  failsAuthentication(httpRequest, httpResponse, err)

                case Right(None) =>
                  failsAuthentication(httpRequest, httpResponse, Inconsistency(s"No registered token '${token}'"))

                case Right(Some(principal)) =>
                  if (principal.isEnabled) {
                    principal.kind match {
                      case ApiAccountKind.System                           => // we don't want to allow system account kind from DB
                        failsAuthentication(
                          httpRequest,
                          httpResponse,
                          Inconsistency(s"A saved API account can not have the kind 'System': '${principal.name.value}'")
                        )
                      case ApiAccountKind.PublicApi(authz, expirationDate) =>
                        expirationDate match {
                          case Some(date) if (DateTime.now().isAfter(date)) =>
                            failsAuthentication(
                              httpRequest,
                              httpResponse,
                              Inconsistency(s"Account with ID ${principal.id.value} is disabled")
                            )
                          case _                                            => // no expiration date or expiration date not reached
                            val user = RudderUserDetail(
                              RudderAccount.Api(principal),
                              UserStatus.Active,
                              RudderAuthType.Api.apiRudderRole,
                              authz,
                              principal.tenants
                            )
                            // cool, build an authentication token from it
                            authenticate(user)
                            chain.doFilter(request, response)
                        }
                      case ApiAccountKind.User                             =>
                        // User account need an update for their ACL.
                        (try {
                          Right(userDetailsService.loadUserByUsername(principal.id.value))
                        } catch {
                          case ex: UsernameNotFoundException =>
                            Left(
                              s"User with id '${principal.id.value}' was not found on the system. The API token linked to that user can not be used anymore."
                            )
                          case ex: Exception                 =>
                            Left(s"Error when trying to get user information linked to user '${principal.id.value}' API token.")
                        }) match {
                          case Right(u) => // update acl
                            authenticate(
                              RudderUserDetail(
                                RudderAccount.Api(principal),
                                u.status,
                                u.roles,
                                u.apiAuthz,
                                u.nodePerms
                              )
                            )
                            chain.doFilter(request, response)

                          case Left(er) =>
                            failsAuthentication(httpRequest, httpResponse, Inconsistency(er))
                        }
                    }
                  } else {
                    failsAuthentication(
                      httpRequest,
                      httpResponse,
                      Inconsistency(s"Account with ID ${principal.id.value} is disabled")
                    )
                  }
              }
            }
        }

      case _ =>
        // can not do anything with that, chain filter.
        chain.doFilter(request, response)
    }

  }
}

/*
 * A class that simply add the rudder name to the authentication provider so that we can provide helpful messages
 */
case class RudderAuthenticationProvider(name: String, provider: AuthenticationProvider) extends AuthenticationProvider {
  override def authenticate(authentication: Authentication): Authentication = {
    provider.authenticate(authentication)
  }

  override def supports(authentication: Class[?]): Boolean = {
    provider.supports(authentication)
  }
}<|MERGE_RESOLUTION|>--- conflicted
+++ resolved
@@ -252,34 +252,26 @@
     new PasswordEncoderDispatcher(RudderConfig.RUDDER_BCRYPT_COST)
   }
 
-  @Bean def checkUsersFile: CheckUsersFile = new CheckUsersFile(RudderConfig.rudderUserListProvider)
+  @Bean def checkUsersFile: CheckUsersFile = new CheckUsersFile(rudderUserListProvider)
 
   @Bean def fileAuthenticationProvider: AuthenticationProvider = {
     val provider = new DaoAuthenticationProvider()
     provider.setUserDetailsService(rudderUserDetailsService)
     provider.setPasswordEncoder(rudderUserDetailsService.authConfigProvider.authConfig.encoder)
 
-<<<<<<< HEAD
     // we need to register a callback to check and update users file and a callback to update password encoder when needed
     val checkUsersFileCallback = RudderAuthorizationFileReloadCallback(
-      "checkUsersFileCallback",
+      "check-users-file-callback",
       (c: ValidatedUserList) => checkUsersFile.allChecks(c.encoder.securityLevel)
     )
-    RudderConfig.rudderUserListProvider.registerCallback(checkUsersFileCallback)
+    rudderUserListProvider.registerCallback(checkUsersFileCallback)
+
     val updatePasswordEncoder  = RudderAuthorizationFileReloadCallback(
-      "updatePasswordEncoder",
-      (c: ValidatedUserList) => effectUioUnit(provider.setPasswordEncoder(c.encoder))
-    )
-    RudderConfig.rudderUserListProvider.registerCallback(updatePasswordEncoder)
-
-=======
-    // we need to register a callback to update password encoder when needed
-    val updatePasswordEncoder = RudderAuthorizationFileReloadCallback(
       "update-password-encoder",
       (c: ValidatedUserList) => effectUioUnit(provider.setPasswordEncoder(c.encoder))
     )
     rudderUserListProvider.registerCallback(updatePasswordEncoder)
->>>>>>> 7513a015
+
     provider
   }
 
