--- conflicted
+++ resolved
@@ -124,15 +124,8 @@
      *
      */
 
-<<<<<<< HEAD
-    try {
-      RudderConfig.init()
-    } catch {
-      case ex: Throwable =>
-=======
     RudderConfig.init().either.runNow match {
       case Left(err) =>
->>>>>>> af71772f
         System.err.println(s"[${org.joda.time.format.ISODateTimeFormat.dateTime().print(System.currentTimeMillis())}] " +
                            s"ERROR FATAL An error happen during Rudder boot. Rudder will stop now. Error: ${err.fullMsg}")
         err.cause.printStackTrace()
