--- conflicted
+++ resolved
@@ -170,23 +170,15 @@
                                   ApplicationLogger.warn(() -> "Rudder does not know how to get sessionId from '"+className+"'. Please report to developers that message");
                                   sessionId = Integer.toHexString(result.getDetails().hashCode());
                                 }
-<<<<<<< HEAD
-                                JZioRuntime.runNow(userRepository.logStartSession(details.getUsername(),
-                                        details.roles().map(x -> x.name()).toList(),
-                                        details.nodePerms().value(),
-                                        com.normation.rudder.users.SessionId.apply(sessionId),
-                                        p.name(), org.joda.time.DateTime.now())
-                                );
-=======
                                 JZioRuntime.runNow(userRepository.logStartSession(
                                   details.getUsername(),
                                   com.normation.rudder.Role.toDisplayNames(details.roles()),
                                   com.normation.rudder.Rights.combineAll(details.roles().toList().map(r -> r.rights())).authorizationTypes().toList().map(AuthorizationType::id),
+                                  details.nodePerms().value(),
                                   com.normation.rudder.users.SessionId.apply(sessionId),
                                   p.name(),
                                   org.joda.time.DateTime.now()
                                 ));
->>>>>>> 0244ec07
                             }
                         }
                     }
