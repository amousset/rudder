/*
 *************************************************************************************
 * Copyright 2011 Normation SAS
 *************************************************************************************
 *
 * This file is part of Rudder.
 *
 * Rudder is free software: you can redistribute it and/or modify
 * it under the terms of the GNU General Public License as published by
 * the Free Software Foundation, either version 3 of the License, or
 * (at your option) any later version.
 *
 * In accordance with the terms of section 7 (7. Additional Terms.) of
 * the GNU General Public License version 3, the copyright holders add
 * the following Additional permissions:
 * Notwithstanding to the terms of section 5 (5. Conveying Modified Source
 * Versions) and 6 (6. Conveying Non-Source Forms.) of the GNU General
 * Public License version 3, when you create a Related Module, this
 * Related Module is not considered as a part of the work and may be
 * distributed under the license agreement of your choice.
 * A "Related Module" means a set of sources files including their
 * documentation that, without modification of the Source Code, enables
 * supplementary functions or services in addition to those offered by
 * the Software.
 *
 * Rudder is distributed in the hope that it will be useful,
 * but WITHOUT ANY WARRANTY; without even the implied warranty of
 * MERCHANTABILITY or FITNESS FOR A PARTICULAR PURPOSE.  See the
 * GNU General Public License for more details.
 *
 * You should have received a copy of the GNU General Public License
 * along with Rudder.  If not, see <http://www.gnu.org/licenses/>.

 *
 *************************************************************************************
 */

package bootstrap.liftweb
<<<<<<< HEAD
=======

import com.normation.errors.IOResult
>>>>>>> 0244ec07
import com.normation.eventlog.EventActor
import com.normation.eventlog.EventLog
import com.normation.eventlog.EventLogDetails
import com.normation.eventlog.ModificationId
import com.normation.inventory.domain.InventoryProcessingLogger
import com.normation.plugins.AlwaysEnabledPluginStatus
import com.normation.plugins.PluginName
import com.normation.plugins.PluginStatus
import com.normation.plugins.PluginVersion
import com.normation.plugins.RudderPluginDef
import com.normation.plugins.RudderPluginModule
import com.normation.rudder.AuthorizationType
import com.normation.rudder.domain.eventlog.ApplicationStarted
import com.normation.rudder.domain.eventlog.LogoutEventLog
import com.normation.rudder.domain.logger.ApplicationLogger
import com.normation.rudder.domain.logger.ApplicationLoggerPure
import com.normation.rudder.domain.logger.PluginLogger
import com.normation.rudder.rest.{InfoApi => InfoApiDef}
import com.normation.rudder.rest.ApiModuleProvider
import com.normation.rudder.rest.EndpointSchema
import com.normation.rudder.rest.lift.InfoApi
import com.normation.rudder.rest.lift.LiftApiModuleProvider
import com.normation.rudder.rest.v1.RestStatus
<<<<<<< HEAD
import com.normation.rudder.users.CurrentUser
import com.normation.rudder.users.RudderUserDetail
import com.normation.rudder.web.snippet.CustomPageJs
=======
import com.normation.rudder.users._
>>>>>>> 0244ec07
import com.normation.rudder.web.snippet.WithCachedResource
import com.normation.rudder.web.snippet.WithNonce
import com.normation.zio._
import java.net.URI
import java.net.URLConnection
import java.util.Locale
import net.liftweb.common._
import net.liftweb.http._
import net.liftweb.http.js.JE.JsRaw
import net.liftweb.http.rest.RestHelper
import net.liftweb.sitemap._
import net.liftweb.sitemap.Loc._
import net.liftweb.sitemap.Loc.LocGroup
import net.liftweb.sitemap.Loc.TestAccess
import net.liftweb.sitemap.Menu
import net.liftweb.util.TimeHelpers._
import net.liftweb.util.Vendor
import org.joda.time.DateTime
import org.reflections.Reflections
import org.springframework.security.core.Authentication
import org.springframework.security.core.context.SecurityContextHolder
import scala.concurrent.duration.DAYS
import scala.concurrent.duration.Duration
import scala.util.chaining._
import scala.util.matching.Regex
import scala.xml.Elem
import scala.xml.Node
import scala.xml.NodeSeq
import zio.{System => _, _}
import zio.syntax._

/*
 * Utilities about rights
 */
object Boot {

  object RequestHeadersFactoryVendor {

    /**
     * A list of uris to match against when deciding whether to add a nonce to the CSP header for strict CSP
     * (see level 3 specification section for nonce : https://www.w3.org/TR/CSP3/#framework-directive-source-list).
     *
     * This will apply our custom CSP headers for all html tags within the page with the `with-nonce` snippet directive.
     */
    val customCSPUrisRegexList: List[Regex] = List(
      "^.*/secure/utilities/healthcheck$" // healthcheck: main page
    ).map(_.r)

  }

  /**
    * A vendor for our custom headers.
    * We use it as default vendor for headers with our custom routing logic of CSP headers for instance.
    */
  final class RequestHeadersFactoryVendor(csp: ContentSecurityPolicy) extends Vendor[List[(String, String)]] {
    import RequestHeadersFactoryVendor._

    LiftRules.registerInjection(this)

    implicit override def make: Box[List[(String, String)]] = Empty // never used in LiftRules.supplementalHeaders, see `vend`

    implicit override def vend: List[(String, String)] = addCspHeaders(defaultHeaders)

    // Prevent search engine indexation
    val defaultHeaders: List[(String, String)] = ("X-Robots-Tag", "noindex, nofollow") :: LiftRules.securityRules().headers

    private val cspHeaderNames = List("Content-Security-Policy", "X-Content-Security-Policy")

    /**
      * Returns all headers depending on page url, using current request nonce and add all other initial CSP directives
      */
    private def addCspHeaders(allHeaders: List[(String, String)]): List[(String, String)] = {
      S.uri match {
        case uri if customCSPUrisRegexList.exists(_.matches(uri)) => {
          val nonce = WithNonce.getCurrentNonce

          val cspHeader     = compileCSPHeader(
            cspDirectives
              .pipe(
                replaceCSPRestrictionDirectives("script-src", s"'nonce-${nonce}' 'strict-dynamic'")(_)
              )
              .pipe(
                replaceCSPRestrictionDirectives("object-src", "'none'")(_)
              )
              .pipe(
                _ :+ ("base-uri" -> "'none'") :+ ("report-uri" -> s"${S.contextPath}/${LiftRules.liftContextRelativePath}/content-security-policy-report")
              )
          )
          val newCspHeaders = csp
            .headers()
            .collect {
              // replace all content security policies directives
              case (header, _) if cspHeaderNames.contains(header) => header -> cspHeader
            }
          newCspHeaders ++ allHeaders.filterNot(h => cspHeaderNames.contains(h._1))
        }
        case _                                                    =>
          allHeaders // no headers to override
      }
    }

    val cspDirectives: List[(String, String)] = List( // copied from lift ContentSecurityPolicy source
      "default-src" -> csp.defaultSources,
      "connect-src" -> csp.connectSources,
      "font-src"    -> csp.fontSources,
      "frame-src"   -> csp.frameSources,
      "img-src"     -> csp.imageSources,
      "media-src"   -> csp.mediaSources,
      "object-src"  -> csp.objectSources,
      "script-src"  -> csp.scriptSources,
      "style-src"   -> csp.styleSources
    ).map { case (key, value) => key -> value.map(_.sourceRestrictionString).mkString(" ") }

    /**
      * Returns all headers depending on page url, using current request nonce and add all other initial CSP directives
      */
    private def replaceCSPRestrictionDirectives(key: String, value: String)(
        directives:                                  List[(String, String)]
    ): List[(String, String)] = {
      directives.map {
        case (k, _) if key == k => key -> value
        case o                  => o
      }
    }

    // Assembles directives, separated by ";" and ommits empty directives
    private def compileCSPHeader(directives: List[(String, String)]): String = {
      directives.collect { // copied also from lift header generation
        case (category, restrictions) if restrictions.nonEmpty =>
          category + " " + restrictions
      }.mkString("; ")
    }
  }

  val redirection: RedirectState =
    RedirectState(() => (), "You are not authorized to access that page, please contact your administrator." -> NoticeType.Error)

  def userIsAllowed(redirectTo: String, requiredAuthz: AuthorizationType*): Box[LiftResponse] = {
    if (requiredAuthz.exists((CurrentUser.checkRights(_)))) {
      Empty
    } else {
      Full(RedirectWithState(redirectTo, redirection))
    }
  }
}

/*
 * Configuration about plugins. Information will only be available
 * after full boot, and it's why that object is not in RudderConfig.
 * You can't use information from here in RudderConfig services without
 * a system of callback or something like that.
 *
 * Plugins are stored by their plugin-fullname.
 */
object PluginsInfo {

  private[this] var _plugins = Map[PluginName, RudderPluginDef]()

  def registerPlugin(plugin: RudderPluginDef): Unit = {
    _plugins = _plugins + (plugin.name -> plugin)
  }

  def plugins = _plugins

  def pluginApisDef: List[EndpointSchema] = {

    @scala.annotation.tailrec
    def recApi(apis: List[EndpointSchema], plugins: List[RudderPluginDef]): List[EndpointSchema] = {
      plugins match {
        case Nil            => apis
        case plugin :: tail =>
          plugin.apis match {
            case None    => recApi(apis, tail)
            case Some(x) =>
              x.schemas match {
                case p: ApiModuleProvider[_] => recApi(p.endpoints ::: apis, tail)
                case _ => recApi(apis, tail)
              }
          }
      }
    }
    recApi(Nil, _plugins.values.toList)
  }
}

////////// rewrites rules to remove the version from resources urls //////////
//////////
object StaticResourceRewrite extends RestHelper {
  // prefix added to signal that the resource is cached
  val prefix:                                  String                 = s"cache-${RudderConfig.rudderFullVersion}"
  def headers(others: List[(String, String)]): List[(String, String)] = {
    ("Cache-Control", "max-age=31556926, public") ::
    ("Pragma", "") ::
    ("Expires", DateTime.now.plusMonths(6).toString("EEE, d MMM yyyy HH':'mm':'ss 'GMT'")) ::
    others
  }

  // the resource directory we want to server that way
  val resources: Set[String] = Set("javascript", "style", "images", "toserve")
  serve {
    case Get(prefix :: resource :: tail, req) if (resources.contains(resource)) =>
      val resourcePath = req.uri.replaceFirst(prefix + "/", "")
      () => {
        for {
          url <- LiftRules.getResource(resourcePath)
        } yield {
          val contentType = URLConnection.guessContentTypeFromName(url.getFile) match {
            // if we don't know the content type, skip the header: most of the time,
            // browsers can live without it, but can't with a bad value in it
            case null                         => Nil
            case x if (x.contains("unknown")) => Nil
            case x                            => ("Content-Type", x) :: Nil
          }
          val conn        = url.openConnection // will be local, so ~ efficient
          val size        = conn.getContentLength.toLong
          val in          = conn.getInputStream
          StreamingResponse(in, () => in.close, size = size, headers(contentType), cookies = Nil, code = 200)
        }
      }
  }
}

/*
 * Define the list of fatal exception that should stop rudder.
 */
object FatalException {

  private[this] var fatalException = Set[String]()
  // need to be pre-allocated
  private[this] val format         = org.joda.time.format.ISODateTimeFormat.dateTime()
  /*
   * Call that method with the list of fatal exception to set-up the
   * UncaughtExceptionHandler.
   * Termination should be () => System.exit(1) safe in tests.
   */
  def init(exceptions: Set[String]): Unit = {
    this.fatalException = exceptions + "java.lang.Error"

    Thread.setDefaultUncaughtExceptionHandler(new Thread.UncaughtExceptionHandler() {
      override def uncaughtException(t: Thread, e: Throwable): Unit = {
        val desc =
          s"exception in thread '${t.getName}' (in threadgroup '${t.getThreadGroup.getName}'): '${e.getClass.getName}': '${e.getMessage}'"

        // use println to minimize the number of component that can fail
        if (e.isInstanceOf[java.lang.Error] || fatalException.contains(e.getClass.getName)) {
          System.err.println(
            s"[${format.print(System.currentTimeMillis())}] ERROR FATAL Rudder JVM caught an unhandled fatal exception. Rudder will now stop to " +
            "prevent further inconsistant behavior. This is likely a bug, please " +
            "contact Rudder developers. You can configure the list of fatal exception " +
            "in /opt/rudder/etc/rudder-web.properties -> rudder.jvm.fatal.exceptions"
          )
          System.err.println(s"[${format.print(System.currentTimeMillis())}] ERROR FATAL ${desc}")
          e.printStackTrace()
          System.exit(5)
        } else {
          ApplicationLogger.warn(
            s"Uncaught ${desc} (add it in /opt/rudder/etc/rudder-web.properties -> 'rudder.jvm.fatal.exceptions' to make it fatal)"
          )
          e.printStackTrace()
        }
      }
    })
    ApplicationLogger.info(
      s"Global exception handler configured to stop Rudder on: ${fatalException.toList.sorted.mkString(", ")}"
    )
  }
}

/*
 * Logic lo logout an user and clean-up all security context, sessions, etc.
 * It is session bound, and use Lift & spring security thread-local logic for session management
 */
object UserLogout {

<<<<<<< HEAD
  def cleanUpSession(session: LiftSession, endCause: String): Unit = {
    SecurityContextHolder.getContext.getAuthentication match {
      case null => // impossible to know who is login out
        ApplicationLogger.debug("Logout called for a null authentication, can not log user out")
      case auth =>
        auth.getPrincipal() match {
          case u: RudderUserDetail =>
            (RudderConfig.userRepository.logCloseSession(u.getUsername, DateTime.now(), endCause) *>
            RudderConfig.eventLogRepository
              .saveEventLog(
                ModificationId(RudderConfig.stringUuidGenerator.newUuid),
                LogoutEventLog(
                  EventLogDetails(
                    modificationId = None,
                    principal = EventActor(u.getUsername),
                    details = EventLog.emptyDetails,
                    reason = None
                  )
                )
              )).runNowLogError(err => ApplicationLogger.error(s"Error when saving user loggin event log result: ${err.fullMsg}"))

          case x => // impossible to know who is login out
            ApplicationLogger.debug("Logout called with unexpected UserDetails, can not log user logout. Details: " + x)
        }
    }
    // Let's terminate the session
=======
  val logoutActions = Ref.make(Chunk[LogoutPostAction]()).runNow

  def cleanUpSession(session: LiftSession, endCause: String): Option[URI] = {
    val logoutRedirect: Option[URI] = SecurityContextHolder.getContext.getAuthentication match {
      case null => // impossible to know who is login out
        ApplicationLogger.debug("Logout called for a null authentication, can not log user out")
        None
      case auth =>
        auth.getPrincipal() match {
          case u: RudderUserDetail =>
            val redirects: IterableOnce[Option[URI]] = {
              (RudderConfig.userRepository.logCloseSession(u.getUsername, DateTime.now(), endCause) *>
              RudderConfig.eventLogRepository
                .saveEventLog(
                  ModificationId(RudderConfig.stringUuidGenerator.newUuid),
                  LogoutEventLog(
                    EventLogDetails(
                      modificationId = None,
                      principal = EventActor(u.getUsername),
                      details = EventLog.emptyDetails,
                      reason = None
                    )
                  )
                ) *>
              logoutActions.get.flatMap(actions => {
                ZIO.foreach(actions)(a => {
                  a.exec(auth)
                    .catchAll(err => {
                      ApplicationLoggerPure.error(
                        s"Error when performing logout action '${a.id}': ${err.fullMsg}"
                      ) *> None.succeed
                    })
                })
              }))
                .catchAll(err =>
                  ApplicationLoggerPure.error(s"Error when saving user login event log result: ${err.fullMsg}") *> None.succeed
                )
                .runNow
            }

            redirects.iterator.toSeq.headOption.flatten

          case x => // impossible to know who is login out
            ApplicationLogger.debug(
              "Logout called with unexpected UserDetails, can not log user logout. Details: " + x
            )
            None
        }
    }
>>>>>>> 0244ec07
    SecurityContextHolder.clearContext()
    // info.session.destroySession() //does not seems to actually terminate the session everytime
    session.httpSession.foreach(_.terminate)
    session.destroySession()
<<<<<<< HEAD
  }
}

/*
 * Utility methods to manage CurrentUser (find it where SpringSecurity put it)
 */
object FindCurrentUser {

  def get(): Option[RudderUserDetail] = {
    SecurityContextHolder.getContext.getAuthentication match {
      case null => None
      case auth =>
        auth.getPrincipal match {
          case u: RudderUserDetail => Some(u)
          case _ => None
        }
    }
  }
}
=======
    logoutRedirect
  }
}

/*
 * Additional post action that are called just before session is cleared when
 * currently logged user is a RudderUserDetail (and only in that case).
 * If an URI is returned, it will be used as a redirect (of course, only the first post-action
 * returning an URI will have the redirect).
 */
final case class LogoutPostAction(id: String, exec: Authentication => IOResult[Option[URI]])
>>>>>>> 0244ec07

/**
 * A class that's instantiated early and run.  It allows the application
 * to modify lift's environment
 */
class Boot extends Loggable {

  import Boot._

  def boot(): Unit = {

    // Set locale to English to prevent having localized message in some exception message (like SAXParserException in AppConfigAuth).
    // For now we don't manage locale in Rudder so setting it to English is harmless.
    // If one day we handle it in Rudder we should start from here by modifying code here..
    Locale.setDefault(Locale.ENGLISH)

    LiftRules.early.append({ (req: provider.HTTPRequest) => req.setCharacterEncoding("UTF-8") })
    LiftRules.ajaxStart = Full(() => LiftRules.jsArtifacts.show("ajax-loader").cmd)
    LiftRules.ajaxEnd = Full(() => LiftRules.jsArtifacts.hide("ajax-loader").cmd)
    LiftRules.ajaxPostTimeout = 30000

    LiftRules.maxMimeFileSize = 10 * 1024 * 1024

    // We don't want to reload the page
    LiftRules.redirectAsyncOnSessionLoss = false;
    // we don't want to retry on ajax timeout, as it may have big consequence
    // when it's (for example) a deploy

    logger.info(LiftRules.resourceServerPath)
    LiftRules.ajaxRetryCount = Full(1)

    // where to search snippet
    LiftRules.addToPackages("com.normation.rudder.web")

    // exclude Rudder doc from context-path rewriting
    LiftRules.excludePathFromContextPathRewriting.default.set(() => { (path: String) =>
      {
        val noRedirectPaths = "/rudder-doc" :: Nil
        noRedirectPaths.exists(path.startsWith)
      }
    })

    //// init plugin code (ie: bootstrap their objects / connections / etc ////
    val plugins = initPlugins()

    // Run post plugin init actions:
    RudderConfig.postPluginInitActions

    ////////// CACHE INVALIDATION FOR RESOURCES //////////
    // fails on invalid JSON body because it's unsufferable
    LiftRules.statelessDispatch.append {
      case req: Req
          if (req.json_?
          && req.requestType != GetRequest
          && req.requestType != HeadRequest
          && req.requestType != OptionsRequest
          && req.json != null
          && req.json.isEmpty) =>
        () => {
          Full(
            JsonResponse(
              net.liftweb.json.parse(
                """{"result": "error"
                  |, "errorDetails": "The request has a JSON content type but the body is not valid JSON"}""".stripMargin
              ),
              412
            )
          )
        }
    }
    // Resolve resources prefixed with the cache resource prefix
    LiftRules.statelessDispatch.append(StaticResourceRewrite)
    // and tell lift to append rudder version when "with-resource-id" is used
    LiftRules.attachResourceId = (path: String) => { "/" + StaticResourceRewrite.prefix + path }
    LiftRules.snippetDispatch.append(Map("with-cached-resource" -> WithCachedResource))

    // REST API V1
    LiftRules.statelessDispatch.append(RestStatus)

    // REST API Internal
    LiftRules.statelessDispatch.append(RudderConfig.restApiAccounts)
    LiftRules.statelessDispatch.append(RudderConfig.restQuicksearch)
    LiftRules.statelessDispatch.append(RudderConfig.restCompletion)
    LiftRules.statelessDispatch.append(RudderConfig.sharedFileApi)
    LiftRules.statelessDispatch.append(RudderConfig.eventLogApi)
    // REST API (all public/internal API)
    // we need to add "info" API here to have all used API (even plugins)
    val infoApi = {
      // all used api - add info as it is not yet declared
      val schemas   = RudderConfig.rudderApi.apis().map(_.schema) ++ InfoApiDef.endpoints
      val endpoints = schemas.flatMap(RudderConfig.apiDispatcher.withVersion(_, RudderConfig.ApiVersions))
      new InfoApi(RudderConfig.restExtractorService, RudderConfig.ApiVersions, endpoints)
    }
    RudderConfig.rudderApi.addModules(infoApi.getLiftEndpoints())
    LiftRules.statelessDispatch.append(RudderConfig.rudderApi.getLiftRestApi())

    // URL rewrites
    LiftRules.statefulRewrite.append {
      case RewriteRequest(
            ParsePath("secure" :: "administration" :: "techniqueLibraryManagement" :: activeTechniqueId :: Nil, _, _, _),
            GetRequest,
            _
          ) =>
        RewriteResponse(
          "secure" :: "administration" :: "techniqueLibraryManagement" :: Nil,
          Map("techniqueId" -> activeTechniqueId)
        )
      case RewriteRequest(ParsePath("secure" :: "nodeManager" :: "searchNodes" :: nodeId :: Nil, _, _, _), GetRequest, _) =>
        RewriteResponse("secure" :: "nodeManager" :: "searchNodes" :: Nil, Map("nodeId" -> nodeId))
      case RewriteRequest(ParsePath("secure" :: "nodeManager" :: "node" :: nodeId :: Nil, _, _, _), GetRequest, _)        =>
        RewriteResponse("secure" :: "nodeManager" :: "node" :: Nil, Map("nodeId" -> nodeId))
    }

    // Fix relative path to css resources
    LiftRules.fixCSS("style" :: "style" :: Nil, Empty)

    // i18n
    LiftRules.resourceNames = "default" :: "ldapObjectAndAttributes" :: "eventLogTypeNames" :: Nil

    // Content type things : use text/html in place of application/xhtml+xml
    LiftRules.useXhtmlMimeType = false

    ////////// SECURITY SETTINGS //////////

    // Strict-Transport-Security (HSTS) header
    val hsts = if (RudderConfig.RUDDER_SERVER_HSTS) {
      // Include subdomains or not depending on setting
      // Set for 1 year (standard value for "forever")
      Some(HttpsRules(includeSubDomains = RudderConfig.RUDDER_SERVER_HSTS_SUBDOMAINS, requiredTime = Some(Duration(365, DAYS))))
    } else {
      None
    }

    // Content-Security-Policies header
    // Only prevent loading external resources, no other XSS protection for now
    // Can be made stricter for some pages when we get rid of inline scripts and style
    val csp = ContentSecurityPolicy(
      reportUri = Full(new URI("/rudder/lift/content-security-policy-report")),
      defaultSources = ContentSourceRestriction.Self :: Nil,
      imageSources = ContentSourceRestriction.Self :: ContentSourceRestriction.Scheme("data") :: Nil,
      styleSources = ContentSourceRestriction.Self :: ContentSourceRestriction.UnsafeInline :: Nil,
      scriptSources =
        ContentSourceRestriction.Self :: ContentSourceRestriction.UnsafeInline :: ContentSourceRestriction.UnsafeEval :: Nil
    )

    LiftRules.snippetDispatch.append(Map("with-nonce" -> WithNonce))
    LiftRules.securityRules = () => {
      SecurityRules(
        https = hsts,
        content = Some(csp),
        // Allow frames from same domain, used by external-node-info and openscap plugins
        frameRestrictions = Some(FrameRestrictions.SameOrigin),
        // OtherModes = not(DevMode) = Prod, enforce and log
        enforceInOtherModes = true,
        logInOtherModes = true,
        // Dev mode, don't enforce but log
        enforceInDevMode = false,
        logInDevMode = true
      )
    }

    // We need an override of the default factory. Somehow the LiftRules.supplementalHeaders.request value is reset too often
    val requestHeadersFactory = new Boot.RequestHeadersFactoryVendor(csp)
    LiftRules.supplementalHeaders.default.set(requestHeadersFactory)

    // allow to use inline javascript in our html without having to write separate scripts for CSP
    LiftRules.extractInlineJavaScript = true

    // We need to replace duplicate lift scripts because our custom page js may override the lift.js script (with nonce attributes)
    val defaultConvertResponse = LiftRules.convertResponse
    LiftRules.convertResponse = {
      case (r: XhtmlResponse, _, _, _) if CustomPageJs.hasDuplicateLiftScripts => {
        // Create scala.xml.transform rule to remove last script tag in html having a src attribute ending with "lift"
        val filter: Node => Boolean = n => {
          val src      = n \@ "src"
          val hasNonce = n \@ "nonce" != ""
          !hasNonce && (src.contains(CustomPageJs.liftJsScriptSrc) || src.contains(CustomPageJs.pageJsScriptSrc))
        }
        val rule = new scala.xml.transform.RewriteRule {
          override def transform(n: Node): Seq[Node] = {
            n match {
              case e: Elem if e.label == "script" && filter(e) => Nil
              case _ => n
            }
          }
        }
        val transformer = new scala.xml.transform.RuleTransformer(rule)
        r.copy(out = transformer(r.out))
      }
      case o                                                                   => defaultConvertResponse(o)
    }

    // By default Lift redirects to login page when a comet request's session changes
    // which happens when there is a connection to the same server in another tab.
    // Do nothing instead, as it allows to keep open tabs context until we get the new cookie
    // This does not affect security as it is only a redirection anyway and did not change
    // the session itself.
    // The global variable (rudder.js)
    LiftRules.noCometSessionCmd.default.set(() => {
      JsRaw(
        s"isLoggedIn=false; createErrorNotification('You have been signed out. Please reload the page to sign in again.');"
      ).cmd
    })

    // Log CSP violations
    LiftRules.contentSecurityPolicyViolationReport = (r: ContentSecurityPolicyViolation) => {
      ApplicationLogger.warn(
        s"Content security policy violation: blocked ${r.blockedUri} in ${r.documentUri} because of ${r.violatedDirective} directive"
      )
      Full(OkResponse())
    }

    /*
     * Store current user.
     * It needs to be done at the beginning of the request handling so that
     * both our API and UI authorization works.
     * Be careful! We have 3 moving parts here:
     * - the session managed by jetty where is stored spring SecurityContextHolder
     * - spring security anti session-fixation system that migrates (copy+clean the old one)
     * - the session managed by lift through S (with SessionVar).
     *
     * It seems that:
     * - Lift ContainerVars are broken by spring anti session-fixation scheme,
     * - Lift SessionVars doesn't work well with comet async (they are said to work, but I wasn't
     *   able to make them so - it may be also because of something else)
     * - we can't just use SecurityContextHolder because comet/async are done in a different context
     *   (thread or even thread pool), so they can't access these information.
     * So we just fill authz info in a request var each time.
     */
    LiftRules.onBeginServicing.append { _ =>
      if (CurrentUser.isEmpty) {
        CurrentUser.set(FindCurrentUser.get())
      }
    }

    // Store access time for user idle tracking in each non-comet request
    // Required as standard idle timeout includes comet requests,
    // which practically means that an open page never expires.
    LiftRules.onBeginServicing.append((r: Req) => {
      // This filters out lift-related XHR only, which is exactly what we want
      if (r.standardRequest_?) {
        LiftRules
          .getLiftSession(r)
          .httpSession
          .foreach(s => s.setAttribute("lastNonCometAccessedTime", millis))
      }
    })

    // Custom session expiration that ignores comet requests
    val IdleSessionTimeout = (sessions: Map[String, SessionInfo], delete: SessionInfo => Unit) => {
      sessions.foreach {
        case (id, info) =>
          info.session.httpSession.foreach(s => {
            s.attribute("lastNonCometAccessedTime") match {
              case lastNonCometAccessedTime: Long =>
                val inactiveFor = millis - lastNonCometAccessedTime
                LiftRules.sessionInactivityTimeout.vend.foreach(timeout => {
                  ApplicationLogger.trace(s"Session $id inactive for ${inactiveFor}ms / ${timeout}ms (${info.userAgent})")
                  if (inactiveFor > timeout) {
                    ApplicationLogger.debug(
                      s"Session $id has been inactive for ${inactiveFor}ms which exceeds the ${timeout}ms limit, terminating"
                    )
                    UserLogout.cleanUpSession(info.session, s"Session timeout after ${inactiveFor}ms")
                    // This only cleans up the session at lift level and unlink underlying session
                    // but does nothing on it.
                    delete(info)
                  }
                })
              // null here means lastNonCometAccessedTime was not set, which happens if only
              // non-standard requests happened on a connection.
              case null => ()
              case _ => ApplicationLogger.error("lastNonCometAccessedTime has an unexpected value, please report a bug.")
            }
          })
      }
    }
    // Register session cleaner
    SessionMaster.sessionCheckFuncs = SessionMaster.sessionCheckFuncs ::: List(IdleSessionTimeout)

    // Set timeout value, which will be applied by both the standard and custom session cleaner
    LiftRules.sessionInactivityTimeout.default.set(RudderConfig.AUTH_IDLE_TIMEOUT.map(d => d.toMillis))

    ////////// END OF SECURITY SETTINGS //////////

    /*
     * For development, we override the default local calculator
     * to allow explicit locale switch with just the addition
     * of &locale=en at the end of urls
     */
    import net.liftweb.http.provider.HTTPRequest
    import java.util.Locale
    val DefaultLocale = new Locale("")
    LiftRules.localeCalculator = { (request: Box[HTTPRequest]) =>
      {
        request match {
          case Empty | Failure(_, _, _) => DefaultLocale
          case Full(r)                  =>
            r.param("locale") match {
              case Nil         => DefaultLocale
              case loc :: tail => {
                logger.debug("Switch to locale: " + loc)
                loc.split("_").toList match {
                  case Nil                     => DefaultLocale
                  case lang :: Nil             => new Locale(lang)
                  case lang :: country :: tail => new Locale(lang, country)
                }
              }
            }
        }
      }
    }

    // All the following is related to the sitemap
    val nodeManagerMenu = {
      (Menu(MenuUtils.nodeManagementMenu, <i class="fa fa-sitemap"></i> ++ <span>Node management</span>: NodeSeq) /
      "secure" / "nodeManager" / "index" >> TestAccess(() => userIsAllowed("/secure/index", AuthorizationType.Node.Read)))
        .submenus(
          Menu("110-nodes", <span>Nodes</span>) /
          "secure" / "nodeManager" / "nodes"
          >> LocGroup("nodeGroup"),
          Menu("120-search-nodes", <span>Node search</span>) /
          "secure" / "nodeManager" / "searchNodes"
          >> LocGroup("nodeGroup"),
          Menu("120-node-details", <span>Node details</span>) /
          "secure" / "nodeManager" / "node"
          >> LocGroup("nodeGroup")
          >> Hidden,
          Menu("130-pending-nodes", <span>Pending nodes</span>) /
          "secure" / "nodeManager" / "manageNewNode"
          >> LocGroup("nodeGroup"),
          Menu("140-groups", <span>Groups</span>) /
          "secure" / "nodeManager" / "groups"
          >> LocGroup("groupGroup")
          >> TestAccess(() => userIsAllowed("/secure/index", AuthorizationType.Group.Read))
        )
    }

    def policyMenu = {
      val name = "configuration"
      (Menu(MenuUtils.policyMenu, <i class="fa fa-pencil"></i> ++ <span>{name.capitalize} policy</span>: NodeSeq) /
      "secure" / (name + "Manager") / "index" >> TestAccess(() =>
        userIsAllowed("/secure/index", AuthorizationType.Configuration.Read)
      )).submenus(
        Menu("210-rules", <span>Rules</span>) /
        "secure" / (name + "Manager") / "ruleManagement"
        >> LocGroup(name + "Group")
        >> TestAccess(() => userIsAllowed("/secure/index", AuthorizationType.Rule.Read)),
        Menu("210-rule-details", <span>Rule</span>) /
        "secure" / (name + "Manager") / "ruleManagement" / "rule" / *
        >> TemplateBox { case _ => Templates("secure" :: (name + "Manager") :: "ruleManagement" :: Nil) }
        >> LocGroup(name + "Group")
        >> TestAccess(() => userIsAllowed("/secure/index", AuthorizationType.Rule.Read))
        >> Hidden,
        Menu("210-rule-category", <span>Rule Category</span>) /
        "secure" / (name + "Manager") / "ruleManagement" / "ruleCategory" / *
        >> TemplateBox { case _ => Templates("secure" :: (name + "Manager") :: "ruleManagement" :: Nil) }
        >> LocGroup(name + "Group")
        >> TestAccess(() => userIsAllowed("/secure/index", AuthorizationType.Rule.Read))
        >> Hidden,
        Menu("220-directives", <span>Directives</span>) /
        "secure" / (name + "Manager") / "directiveManagement"
        >> LocGroup(name + "Group")
        >> TestAccess(() => userIsAllowed("/secure/index", AuthorizationType.Directive.Read)),
        Menu("230-techniques", <span>Techniques</span>) /
        "secure" / (name + "Manager") / "techniqueEditor"
        >> LocGroup((name + "Manager"))
        >> TestAccess(() => userIsAllowed("/secure/index", AuthorizationType.Technique.Read)),
        Menu("230-technique-details", <span>Technique</span>) /
        "secure" / (name + "Manager") / "techniqueEditor" / "technique" / *
        >> TemplateBox { case _ => Templates("secure" :: (name + "Manager") :: "techniqueEditor" :: Nil) }
        >> LocGroup(name + "Group")
        >> TestAccess(() => userIsAllowed("/secure/index", AuthorizationType.Rule.Read))
        >> Hidden,
        Menu("240-global-parameters", <span>Global properties</span>) /
        "secure" / (name + "Manager") / "parameterManagement"
        >> LocGroup(name + "Group")
        >> TestAccess(() => userIsAllowed("/secure/index", AuthorizationType.Parameter.Read))
      )
    }

    def administrationMenu = {
      (Menu(MenuUtils.administrationMenu, <i class="fa fa-gear"></i> ++ <span>Administration</span>: NodeSeq) /
      "secure" / "administration" / "index" >> TestAccess(() =>
        userIsAllowed("/secure/index", AuthorizationType.Administration.Read, AuthorizationType.Technique.Read)
      )).submenus(
        Menu("710-setup", <span>Setup</span>) /
        "secure" / "administration" / "setup"
        >> LocGroup("administrationGroup")
        >> TestAccess(() => userIsAllowed("/secure/index", AuthorizationType.Administration.Read)),
        Menu("720-settings", <span>Settings</span>) /
        "secure" / "administration" / "policyServerManagement"
        >> LocGroup("administrationGroup")
        >> TestAccess(() => userIsAllowed("/secure/index", AuthorizationType.Administration.Read)),
        Menu("730-database", <span>Reports database</span>) /
        "secure" / "administration" / "databaseManagement"
        >> LocGroup("administrationGroup")
        >> TestAccess(() =>
          userIsAllowed("/secure/administration/policyServerManagement", AuthorizationType.Administration.Read)
        ),
        Menu("740-techniques-tree", <span>Techniques tree</span>) /
        "secure" / "administration" / "techniqueLibraryManagement"
        >> LocGroup("administrationGroup")
        >> TestAccess(() => userIsAllowed("/secure/index", AuthorizationType.Technique.Read)),
        Menu("750-api", <span>API accounts</span>) /
        "secure" / "administration" / "apiManagement"
        >> LocGroup("administrationGroup")
        >> TestAccess(() =>
          userIsAllowed("/secure/administration/policyServerManagement", AuthorizationType.Administration.Write)
        ),
        Menu("760-hooks", <span>Hooks</span>) /
        "secure" / "administration" / "hooksManagement"
        >> LocGroup("administrationGroup")
        >> TestAccess(() => userIsAllowed("/secure/index", AuthorizationType.Administration.Read))
      )
    }

    def pluginsMenu = {
      (Menu(
        MenuUtils.pluginsMenu,
        <i class="fa fa-puzzle-piece"></i> ++ <span>Plugins</span> ++ <span data-lift="PluginExpirationInfo.renderIcon"></span>: NodeSeq
      ) /
      "secure" / "plugins" / "index"
      >> LocGroup("pluginsGroup")
      >> TestAccess(() => userIsAllowed("/secure/index", AuthorizationType.Administration.Read))) submenus (
        Menu("910-plugins", <span>Plugin information</span>) /
        "secure" / "plugins" / "pluginInformation"
        >> LocGroup("pluginsGroup")
        >> TestAccess(() => userIsAllowed("/secure/index", AuthorizationType.Administration.Read))
      )
    }

    def utilitiesMenu = {
      // if we can't get the workflow property, default to false
      // (don't give rights if you don't know)
      def workflowEnabled = RudderConfig.configService.rudder_workflow_enabled().either.runNow.getOrElse(false)
      (Menu(MenuUtils.utilitiesMenu, <i class="fa fa-wrench"></i> ++ <span>Utilities</span>: NodeSeq) /
      "secure" / "utilities" / "index" >>
      TestAccess(() => {
        if (
          (workflowEnabled && (CurrentUser.checkRights(AuthorizationType.Validator.Read) || CurrentUser
            .checkRights(AuthorizationType.Deployer.Read))) || CurrentUser
            .checkRights(AuthorizationType.Administration.Read) || CurrentUser.checkRights(AuthorizationType.Technique.Read)
        ) {
          Empty
        } else {
          Full(RedirectWithState("/secure/index", redirection))
        }
      })).submenus(
        Menu("610-archives", <span>Archives</span>) /
        "secure" / "utilities" / "archiveManagement"
        >> LocGroup("utilitiesGroup")
        >> TestAccess(() => userIsAllowed("/secure/utilities/eventLogs", AuthorizationType.Administration.Write)),
        Menu("620-event-logs", <span>Event logs</span>) /
        "secure" / "utilities" / "eventLogs"
        >> LocGroup("utilitiesGroup")
        >> TestAccess(() => userIsAllowed("/secure/index", AuthorizationType.Administration.Read)),
        Menu("630-health-check", <span>Health check</span>) /
        "secure" / "utilities" / "healthcheck"
        >> LocGroup("utilitiesGroup")
        >> TestAccess(() => userIsAllowed("/secure/index", AuthorizationType.Administration.Read))
      )
    }

    val rootMenu = List(
      Menu("000-dashboard", <i class="fa fa-dashboard"></i> ++ <span>Dashboard</span>: NodeSeq) / "secure" / "index",
      Menu("010-login") / "index" >> Hidden,
      Menu("020-templates") / "templates" / ** >> Hidden, // allows access to html file use by js
      nodeManagerMenu,
      policyMenu,
      utilitiesMenu,
      administrationMenu,
      pluginsMenu
    ).map(_.toMenu)

    ////////// import and init modules //////////
    val newSiteMap = addPluginsMenuTo(plugins, rootMenu.map(_.toMenu))

    // not sur why we are using that ?
    // SiteMap.enforceUniqueLinks = false

    LiftRules.setSiteMapFunc(() => SiteMap(newSiteMap: _*))

    // load users from rudder-users.xml
    RudderConfig.rudderUserListProvider.reload()

    // start node count historization
    ZioRuntime.runNow(
      RudderConfig.historizeNodeCountBatch.catchAll(err =>
        ApplicationLoggerPure.error(s"Error when starting node historization batch: ${err.fullMsg}")
      )
    )
    // start inventory garbage collector
    RudderConfig.inventoryWatcher.startGarbageCollection
    // start inventory watchers if needed
    if (RudderConfig.WATCHER_ENABLE) {
      RudderConfig.inventoryWatcher.startWatcher()
    } else { // don't start
      InventoryProcessingLogger.debug(
        s"Not automatically starting incoming inventory watcher because 'inventories.watcher.enable'=${RudderConfig.WATCHER_ENABLE}"
      )
    }

    RudderConfig.eventLogRepository
      .saveEventLog(
        ModificationId(RudderConfig.stringUuidGenerator.newUuid),
        ApplicationStarted(
          EventLogDetails(
            modificationId = None,
            principal = com.normation.rudder.domain.eventlog.RudderEventActor,
            details = EventLog.emptyDetails,
            reason = None
          )
        )
      )
      .either
      .runNow match {
      case Left(err) =>
        ApplicationLogger.error(s"Error when trying to save the EventLog for application start: ${err.fullMsg}")
      case Right(_)  => ApplicationLogger.info("Application Rudder started")
    }

    // release guard for promise generation awaiting end of boot
    RudderConfig.policyGenerationBootGuard.succeed(()).runNow

  }

  // Run a health check
  RudderConfig.healthcheckNotificationService.init

  private[this] def addPluginsMenuTo(plugins: List[RudderPluginDef], menus: List[Menu]): List[Menu] = {
    // return the updated siteMap
    plugins.foldLeft(menus) { case (prev, mutator) => mutator.updateSiteMap(prev) }
  }

  private[this] def initPlugins(): List[RudderPluginDef] = {
    import scala.jdk.CollectionConverters._

    val reflections = new Reflections("bootstrap.rudder.plugin", "com.normation.plugins")

    val modules = reflections
      .getSubTypesOf(classOf[RudderPluginModule])
      .asScala
      .map(c => c.getField("MODULE$").get(null).asInstanceOf[RudderPluginModule])

    val scalaPlugins = modules.toList.map(_.pluginDef).map(p => (p.name.value, p)).toMap

    val nonScala = RudderConfig.jsonPluginDefinition.getInfo().either.runNow match {
      case Left(err)      =>
        PluginLogger.error(
          s"Error when trying to read plugins index file '${RudderConfig.jsonPluginDefinition.index.pathAsString}': ${err.fullMsg}"
        )
        Nil
      case Right(plugins) =>
        val scalaKeys = scalaPlugins.keySet
        // log parsing errors
        plugins.collect { case Left(e) => e }.foreach { e =>
          PluginLogger.error(
            s"Error when parsing plugin information from index file '${RudderConfig.jsonPluginDefinition.index.pathAsString}': ${e.fullMsg}"
          )
        }
        plugins.collect { case Right(p) if (!scalaKeys.contains(p.name) && p.jars.isEmpty) => p }.map { p =>
          val sn = p.name.replace("rudder-plugin-", "")
          new RudderPluginDef {
            override def displayName = sn.capitalize
            override val name        = PluginName(p.name)
            override val shortName:   String         = sn
            override val description: NodeSeq        = <p>{p.name}</p>
            override val version:     PluginVersion  = p.version
            override val versionInfo: Option[String] = None
            override val status:      PluginStatus   = AlwaysEnabledPluginStatus
            override val init = ()
            override val basePackage: String              = p.name
            override val configFiles: Seq[ConfigResource] = Nil
          }
        }
    }

    val pluginDefs = scalaPlugins.values.toList ++ nonScala

    pluginDefs.foreach { plugin =>
      PluginLogger.info(s"Initializing plugin '${plugin.name.value}': ${plugin.version.toString}")

      // resources in src/main/resources/toserve/${plugin short-name} must be allowed for each plugin
      ResourceServer.allow {
        case base :: _ if (base == plugin.shortName) => true
      }
      plugin.init

      // add APIs
      plugin.apis.foreach { (api: LiftApiModuleProvider[_]) =>
        RudderConfig.rudderApi.addModules(api.getLiftEndpoints())
        RudderConfig.authorizationApiMapping.addMapper(api.schemas.authorizationApiMapping)
      }

      // add the plugin packages to Lift package to look for packages and add API information for other services
      // add the plugin packages to Lift package to look for packages
      LiftRules.addToPackages(plugin.basePackage)
      PluginsInfo.registerPlugin(plugin)
    }

    pluginDefs
  }
}

object MenuUtils {
  val nodeManagementMenu = "100-nodes"
  val policyMenu         = "200-policy"
  val administrationMenu = "700-administration"
  val utilitiesMenu      = "600-utilities"
  val pluginsMenu        = "900-plugins"
}<|MERGE_RESOLUTION|>--- conflicted
+++ resolved
@@ -36,11 +36,8 @@
  */
 
 package bootstrap.liftweb
-<<<<<<< HEAD
-=======
 
 import com.normation.errors.IOResult
->>>>>>> 0244ec07
 import com.normation.eventlog.EventActor
 import com.normation.eventlog.EventLog
 import com.normation.eventlog.EventLogDetails
@@ -64,13 +61,9 @@
 import com.normation.rudder.rest.lift.InfoApi
 import com.normation.rudder.rest.lift.LiftApiModuleProvider
 import com.normation.rudder.rest.v1.RestStatus
-<<<<<<< HEAD
 import com.normation.rudder.users.CurrentUser
 import com.normation.rudder.users.RudderUserDetail
 import com.normation.rudder.web.snippet.CustomPageJs
-=======
-import com.normation.rudder.users._
->>>>>>> 0244ec07
 import com.normation.rudder.web.snippet.WithCachedResource
 import com.normation.rudder.web.snippet.WithNonce
 import com.normation.zio._
@@ -345,34 +338,6 @@
  */
 object UserLogout {
 
-<<<<<<< HEAD
-  def cleanUpSession(session: LiftSession, endCause: String): Unit = {
-    SecurityContextHolder.getContext.getAuthentication match {
-      case null => // impossible to know who is login out
-        ApplicationLogger.debug("Logout called for a null authentication, can not log user out")
-      case auth =>
-        auth.getPrincipal() match {
-          case u: RudderUserDetail =>
-            (RudderConfig.userRepository.logCloseSession(u.getUsername, DateTime.now(), endCause) *>
-            RudderConfig.eventLogRepository
-              .saveEventLog(
-                ModificationId(RudderConfig.stringUuidGenerator.newUuid),
-                LogoutEventLog(
-                  EventLogDetails(
-                    modificationId = None,
-                    principal = EventActor(u.getUsername),
-                    details = EventLog.emptyDetails,
-                    reason = None
-                  )
-                )
-              )).runNowLogError(err => ApplicationLogger.error(s"Error when saving user loggin event log result: ${err.fullMsg}"))
-
-          case x => // impossible to know who is login out
-            ApplicationLogger.debug("Logout called with unexpected UserDetails, can not log user logout. Details: " + x)
-        }
-    }
-    // Let's terminate the session
-=======
   val logoutActions = Ref.make(Chunk[LogoutPostAction]()).runNow
 
   def cleanUpSession(session: LiftSession, endCause: String): Option[URI] = {
@@ -422,14 +387,21 @@
             None
         }
     }
->>>>>>> 0244ec07
     SecurityContextHolder.clearContext()
     // info.session.destroySession() //does not seems to actually terminate the session everytime
     session.httpSession.foreach(_.terminate)
     session.destroySession()
-<<<<<<< HEAD
+    logoutRedirect
   }
 }
+
+/*
+ * Additional post action that are called just before session is cleared when
+ * currently logged user is a RudderUserDetail (and only in that case).
+ * If an URI is returned, it will be used as a redirect (of course, only the first post-action
+ * returning an URI will have the redirect).
+ */
+final case class LogoutPostAction(id: String, exec: Authentication => IOResult[Option[URI]])
 
 /*
  * Utility methods to manage CurrentUser (find it where SpringSecurity put it)
@@ -447,19 +419,6 @@
     }
   }
 }
-=======
-    logoutRedirect
-  }
-}
-
-/*
- * Additional post action that are called just before session is cleared when
- * currently logged user is a RudderUserDetail (and only in that case).
- * If an URI is returned, it will be used as a redirect (of course, only the first post-action
- * returning an URI will have the redirect).
- */
-final case class LogoutPostAction(id: String, exec: Authentication => IOResult[Option[URI]])
->>>>>>> 0244ec07
 
 /**
  * A class that's instantiated early and run.  It allows the application
