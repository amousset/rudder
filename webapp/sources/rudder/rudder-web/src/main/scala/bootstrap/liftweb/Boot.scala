--- conflicted
+++ resolved
@@ -395,9 +395,6 @@
             >> LocGroup(name+"Group")
             >> TestAccess( () => userIsAllowed("/secure/index",AuthorizationType.Rule.Read ) )
 
-<<<<<<< HEAD
-        ,Menu(name+"DirectiveManagement", <span>Directives</span>) /
-=======
         , Menu("210-rule-details", <span>Rule</span>) /
           "secure" / (name+"Manager") / "ruleManagement" / "rule" / *
           >> TemplateBox {case _ => Templates("secure" :: (name+"Manager") :: "ruleManagement" :: Nil)}
@@ -413,7 +410,6 @@
           >> Hidden
 
         ,Menu("220-directives", <span>Directives</span>) /
->>>>>>> 5dd27edf
             "secure" / (name+"Manager") / "directiveManagement"
             >> LocGroup(name+"Group")
             >> TestAccess( () => userIsAllowed("/secure/index",AuthorizationType.Directive.Read ) )
