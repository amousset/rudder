/*
 *************************************************************************************
 * Copyright 2011 Normation SAS
 *************************************************************************************
 *
 * This file is part of Rudder.
 *
 * Rudder is free software: you can redistribute it and/or modify
 * it under the terms of the GNU General Public License as published by
 * the Free Software Foundation, either version 3 of the License, or
 * (at your option) any later version.
 *
 * In accordance with the terms of section 7 (7. Additional Terms.) of
 * the GNU General Public License version 3, the copyright holders add
 * the following Additional permissions:
 * Notwithstanding to the terms of section 5 (5. Conveying Modified Source
 * Versions) and 6 (6. Conveying Non-Source Forms.) of the GNU General
 * Public License version 3, when you create a Related Module, this
 * Related Module is not considered as a part of the work and may be
 * distributed under the license agreement of your choice.
 * A "Related Module" means a set of sources files including their
 * documentation that, without modification of the Source Code, enables
 * supplementary functions or services in addition to those offered by
 * the Software.
 *
 * Rudder is distributed in the hope that it will be useful,
 * but WITHOUT ANY WARRANTY; without even the implied warranty of
 * MERCHANTABILITY or FITNESS FOR A PARTICULAR PURPOSE.  See the
 * GNU General Public License for more details.
 *
 * You should have received a copy of the GNU General Public License
 * along with Rudder.  If not, see <http://www.gnu.org/licenses/>.

 *
 *************************************************************************************
 */

package bootstrap.liftweb

import better.files.File.root
import bootstrap.liftweb.checks.action.CheckNcfTechniqueUpdate
import bootstrap.liftweb.checks.action.CheckTechniqueLibraryReload
import bootstrap.liftweb.checks.action.CreateSystemToken
import bootstrap.liftweb.checks.action.LoadNodeComplianceCache
import bootstrap.liftweb.checks.action.MigrateOldTechniques
import bootstrap.liftweb.checks.action.RemoveFaultyLdapEntries
import bootstrap.liftweb.checks.action.TriggerPolicyUpdate
import bootstrap.liftweb.checks.consistency.CheckConnections
import bootstrap.liftweb.checks.consistency.CheckDIT
import bootstrap.liftweb.checks.consistency.CheckRudderGlobalParameter
import bootstrap.liftweb.checks.migration.CheckAddSpecialNodeGroupsDescription
import bootstrap.liftweb.checks.migration.CheckAddSpecialTargetAllPolicyServers
import bootstrap.liftweb.checks.migration.CheckMigratedSystemTechniques
import bootstrap.liftweb.checks.migration.CheckRemoveRuddercSetting
import bootstrap.liftweb.checks.migration.MigrateNodeAcceptationInventories
import bootstrap.liftweb.checks.onetimeinit.CheckInitUserTemplateLibrary
import bootstrap.liftweb.checks.onetimeinit.CheckInitXmlExport
import com.normation.appconfig._
import com.normation.box._
import com.normation.cfclerk.services._
import com.normation.cfclerk.services.impl._
import com.normation.cfclerk.xmlparsers._
import com.normation.cfclerk.xmlwriters.SectionSpecWriter
import com.normation.cfclerk.xmlwriters.SectionSpecWriterImpl
import com.normation.errors.IOResult
import com.normation.errors.SystemError
import com.normation.inventory.domain._
import com.normation.inventory.ldap.core._
import com.normation.inventory.ldap.provisioning.AddIpValues
import com.normation.inventory.ldap.provisioning.CheckMachineName
import com.normation.inventory.ldap.provisioning.CheckOsType
import com.normation.inventory.ldap.provisioning.DefaultInventorySaver
import com.normation.inventory.ldap.provisioning.DefaultLDIFInventoryLogger
import com.normation.inventory.ldap.provisioning.FromMotherBoardUuidIdFinder
import com.normation.inventory.ldap.provisioning.LastInventoryDate
import com.normation.inventory.ldap.provisioning.LogInventoryPreCommit
import com.normation.inventory.ldap.provisioning.NameAndVersionIdFinder
import com.normation.inventory.ldap.provisioning.PendingNodeIfNodeWasRemoved
import com.normation.inventory.ldap.provisioning.PostCommitLogger
import com.normation.inventory.ldap.provisioning.UseExistingMachineIdFinder
import com.normation.inventory.ldap.provisioning.UseExistingNodeIdFinder
import com.normation.inventory.ldap.provisioning.UuidMergerPreCommit
import com.normation.inventory.provisioning.fusion.FusionInventoryParser
import com.normation.inventory.provisioning.fusion.PreInventoryParserCheckConsistency
import com.normation.inventory.services.core._
import com.normation.inventory.services.provisioning.DefaultInventoryParser
import com.normation.inventory.services.provisioning.InventoryDigestServiceV1
import com.normation.inventory.services.provisioning.InventoryParser
import com.normation.inventory.services.provisioning.MachineDNFinderService
import com.normation.inventory.services.provisioning.NamedMachineDNFinderAction
import com.normation.inventory.services.provisioning.NamedNodeInventoryDNFinderAction
import com.normation.inventory.services.provisioning.NodeInventoryDNFinderService
import com.normation.inventory.services.provisioning.PreCommit
import com.normation.ldap.sdk._
import com.normation.plugins.FilePluginSettingsService
import com.normation.plugins.ReadPluginPackageInfo
import com.normation.plugins.SnippetExtensionRegister
import com.normation.plugins.SnippetExtensionRegisterImpl
import com.normation.rudder.UserService
import com.normation.rudder.api._
import com.normation.rudder.apidata.RestDataSerializer
import com.normation.rudder.apidata.RestDataSerializerImpl
import com.normation.rudder.apidata.ZioJsonExtractor
import com.normation.rudder.batch._
import com.normation.rudder.campaigns.CampaignEventRepositoryImpl
import com.normation.rudder.campaigns.CampaignRepositoryImpl
import com.normation.rudder.campaigns.CampaignSerializer
import com.normation.rudder.campaigns.JSONReportsAnalyser
import com.normation.rudder.campaigns.MainCampaignService
import com.normation.rudder.configuration.ConfigurationRepository
import com.normation.rudder.configuration.ConfigurationRepositoryImpl
import com.normation.rudder.configuration.GroupRevisionRepository
import com.normation.rudder.configuration.RuleRevisionRepository
import com.normation.rudder.db.Doobie
import com.normation.rudder.domain._
import com.normation.rudder.domain.logger.ApplicationLogger
import com.normation.rudder.domain.logger.NodeConfigurationLoggerImpl
import com.normation.rudder.domain.logger.ScheduledJobLoggerPure
import com.normation.rudder.domain.queries._
import com.normation.rudder.facts.nodes.GitNodeFactRepositoryImpl
import com.normation.rudder.git.GitRepositoryProvider
import com.normation.rudder.git.GitRepositoryProviderImpl
import com.normation.rudder.git.GitRevisionProvider
import com.normation.rudder.inventory.DefaultProcessInventoryService
import com.normation.rudder.inventory.FactRepositoryPostCommit
import com.normation.rudder.inventory.InventoryFailedHook
import com.normation.rudder.inventory.InventoryFileWatcher
import com.normation.rudder.inventory.InventoryMover
import com.normation.rudder.inventory.InventoryProcessor
import com.normation.rudder.inventory.PostCommitInventoryHooks
import com.normation.rudder.inventory.ProcessFile
import com.normation.rudder.metrics._
import com.normation.rudder.migration.DefaultXmlEventLogMigration
import com.normation.rudder.ncf
import com.normation.rudder.ncf.DeleteEditorTechniqueImpl
import com.normation.rudder.ncf.GitResourceFileService
import com.normation.rudder.ncf.ParameterType.PlugableParameterTypeService
import com.normation.rudder.ncf.RuddercServiceImpl
import com.normation.rudder.ncf.TechniqueCompiler
import com.normation.rudder.ncf.TechniqueCompilerApp
import com.normation.rudder.ncf.TechniqueCompilerWithFallback
import com.normation.rudder.ncf.TechniqueSerializer
import com.normation.rudder.ncf.TechniqueWriter
import com.normation.rudder.ncf.TechniqueWriterImpl
import com.normation.rudder.ncf.yaml.YamlTechniqueSerializer
import com.normation.rudder.reports.AgentRunIntervalService
import com.normation.rudder.reports.AgentRunIntervalServiceImpl
import com.normation.rudder.reports.ComplianceModeService
import com.normation.rudder.reports.ComplianceModeServiceImpl
import com.normation.rudder.reports.execution._
import com.normation.rudder.repository._
import com.normation.rudder.repository.jdbc._
import com.normation.rudder.repository.ldap._
import com.normation.rudder.repository.xml._
import com.normation.rudder.repository.xml.GitParseTechniqueLibrary
import com.normation.rudder.rest._
import com.normation.rudder.rest.RestExtractorService
import com.normation.rudder.rest.internal._
import com.normation.rudder.rest.lift
import com.normation.rudder.rest.lift._
import com.normation.rudder.rule.category._
import com.normation.rudder.rule.category.GitRuleCategoryArchiverImpl
import com.normation.rudder.services._
import com.normation.rudder.services.eventlog._
import com.normation.rudder.services.eventlog.EventLogFactoryImpl
import com.normation.rudder.services.healthcheck._
import com.normation.rudder.services.marshalling._
import com.normation.rudder.services.modification.DiffService
import com.normation.rudder.services.modification.DiffServiceImpl
import com.normation.rudder.services.modification.ModificationService
import com.normation.rudder.services.nodes._
import com.normation.rudder.services.nodes.history.impl.FullInventoryFileParser
import com.normation.rudder.services.nodes.history.impl.InventoryHistoryJdbcRepository
import com.normation.rudder.services.nodes.history.impl.InventoryHistoryLogRepository
import com.normation.rudder.services.policies._
import com.normation.rudder.services.policies.DeployOnTechniqueCallback
import com.normation.rudder.services.policies.nodeconfig._
import com.normation.rudder.services.policies.write.AgentRegister
import com.normation.rudder.services.policies.write.BuildBundleSequence
import com.normation.rudder.services.policies.write.PathComputerImpl
import com.normation.rudder.services.policies.write.PolicyWriterServiceImpl
import com.normation.rudder.services.policies.write.PrepareTemplateVariablesImpl
import com.normation.rudder.services.policies.write.WriteAllAgentSpecificFiles
import com.normation.rudder.services.queries._
import com.normation.rudder.services.quicksearch.FullQuickSearchService
import com.normation.rudder.services.reports._
import com.normation.rudder.services.servers._
import com.normation.rudder.services.system._
import com.normation.rudder.services.user.PersonIdentService
import com.normation.rudder.services.user.TrivialPersonIdentService
import com.normation.rudder.services.workflows._
import com.normation.rudder.web.model._
import com.normation.rudder.web.services._
import com.normation.rudder.web.services.EventLogDetailsGenerator
import com.normation.rudder.web.services.UserPropertyService
import com.normation.templates.FillTemplatesService
import com.normation.utils.CronParser._
import com.normation.utils.StringUuidGenerator
import com.normation.utils.StringUuidGeneratorImpl
import com.normation.zio._
import com.typesafe.config.Config
import com.typesafe.config.ConfigException
import com.typesafe.config.ConfigFactory
import com.unboundid.ldap.sdk.DN
import com.unboundid.ldap.sdk.RDN
import com.unboundid.ldif.LDIFChangeRecord
import java.io.File
import java.nio.file.attribute.PosixFilePermission
import java.security.Security
import java.util.concurrent.TimeUnit
import net.liftweb.common._
import net.liftweb.common.Loggable
import org.apache.commons.io.FileUtils
import org.bouncycastle.jce.provider.BouncyCastleProvider
import org.joda.time.DateTimeZone
import scala.collection.mutable.Buffer
import scala.concurrent.duration.FiniteDuration
import zio.{Scheduler => _, System => _, _}
import zio.syntax._

object RUDDER_CHARSET {
  import java.nio.charset.StandardCharsets
  def name  = "UTF-8"
  def value = StandardCharsets.UTF_8
}

/**
 * Define a resource for configuration.
 * For now, config properties can only be loaded from either
 * a file in the classpath, or a file in the file system.
 */
sealed trait ConfigResource                      extends Any
final case class ClassPathResource(name: String) extends AnyVal with ConfigResource
final case class FileSystemResource(file: File)  extends AnyVal with ConfigResource

/**
 * User defined configuration variable
 * (from properties file or alike)
 */
object RudderProperties {

  // extension used in overriding files
  val configFileExtensions = Set("properties", "prop", "config")

  // by default, used and configured to /opt/rudder/etc/rudder-web.properties
  val JVM_CONFIG_FILE_KEY = "rudder.configFile"

  // We have config overrides in a directory whose named is based on JVM_CONFIG_FILE_KEY
  // if defined, with a ".d" after it. It can be overridden with that key.
  // File in dir are sorted by name and the latter override the former.
  // Default: ${JVM_CONFIG_FILE_KEY}.d
  val JVM_CONFIG_DIR_KEY = "rudder.configDir"

  val DEFAULT_CONFIG_FILE_NAME = "configuration.properties"

  // Set security provider with bouncy castle one
  Security.addProvider(new BouncyCastleProvider())

  /**
   * Where to go to look for properties
   */
  val (configResource, overrideDir) = java.lang.System.getProperty(JVM_CONFIG_FILE_KEY) match {
    case null | "" => // use default location in classpath
      ApplicationLogger.info(s"JVM property -D${JVM_CONFIG_FILE_KEY} is not defined, use configuration file in classpath")
      (ClassPathResource(DEFAULT_CONFIG_FILE_NAME), None)

    case x => // so, it should be a full path, check it
      val config = new File(x)
      if (config.exists && config.canRead) {
        ApplicationLogger.info(
          s"Rudder application parameters are read from file defined by JVM property -D${JVM_CONFIG_FILE_KEY}: ${config.getPath}"
        )
        val configFile = FileSystemResource(config)

        val overrideDir = System.getProperty(JVM_CONFIG_DIR_KEY) match {
          case null | "" =>
            val path = configFile.file.getPath + ".d"
            ApplicationLogger.info(
              s"-> files for overriding configuration parameters are read from directory ${path} (that path can be overridden with JVM property -D${JVM_CONFIG_DIR_KEY})"
            )
            Some(path)
          case x         =>
            val d = better.files.File(x)
            if (d.exists) {
              if (d.isDirectory) {
                Some(d.pathAsString)
              } else {
                ApplicationLogger.warn(
                  s"JVM property -D${JVM_CONFIG_DIR_KEY} is defined to '${d.pathAsString}' which is not a directory: ignoring directory for overriding configurations"
                )
                None
              }
            } else {
              // we will create it
              Some(d.pathAsString)
            }
        }
        (configFile, overrideDir)
      } else {
        ApplicationLogger.error(
          s"Can not find configuration file specified by JVM property '${JVM_CONFIG_FILE_KEY}': '${config.getPath}' ; abort"
        )
        throw new javax.servlet.UnavailableException(s"Configuration file not found: ${config.getPath}")
      }
  }

  // Sorting is done here for meaningful debug log, but we need to reverse it
  // because in typesafe Config, we have "withDefault" (ie the opposite of overrides)
  val overrideConfigs = overrideDir match {
    case None    => // no additional config to add
      Nil
    case Some(x) =>
      val d = better.files.File(x)
      try {
        d.createDirectoryIfNotExists(true)
        d.setPermissions(Set(PosixFilePermission.OWNER_READ, PosixFilePermission.OWNER_WRITE, PosixFilePermission.OWNER_EXECUTE))
      } catch {
        case ex: Exception =>
          ApplicationLogger.error(
            s"The configuration directory '${d.pathAsString}' for overriding file config can't be created: ${ex.getMessage}"
          )
      }
      val overrides = d.children.collect {
        case f if (configFileExtensions.contains(f.extension(false, false).getOrElse(""))) => FileSystemResource(f.toJava)
      }.toList.sortBy(_.file.getPath)
      ApplicationLogger.debug(
        s"Overriding configuration files in '${d.pathAsString}': ${overrides.map(_.file.getName).mkString(", ")}"
      )
      overrides
  }

  // some value used as defaults for migration
  val migrationConfig = {
    s"""rudder.batch.reportscleaner.compliancelevels.delete.TTL=15
    """
  }

  // the Config lib does not define overriding but fallback, so we are starting with the directory, sorted last first
  // then default file, then migration things.
  val empty = ConfigFactory.empty()

  val config: Config = {
    (
      (overrideConfigs.reverse :+ configResource)
        .foldLeft(ConfigFactory.empty()) {
          case (current, fallback) =>
            ApplicationLogger.debug(s"loading configuration from " + fallback)
            val conf = fallback match {
              case ClassPathResource(name)  => ConfigFactory.load(name)
              case FileSystemResource(file) => ConfigFactory.load(ConfigFactory.parseFile(file))
            }
            current.withFallback(conf)
        }
      )
      .withFallback(ConfigFactory.parseString(migrationConfig))
  }

  if (ApplicationLogger.isDebugEnabled) {
    // if override Dir is non empty, add the resolved config file with debug info in it
    overrideDir.foreach { d =>
      val dest = better.files.File(d) / "rudder-web.properties-resolved-debug"
      ApplicationLogger.debug(s"Writing resolved configuration file to ${dest.pathAsString}")
      import java.nio.file.attribute.PosixFilePermission._
      try {
        dest.writeText(config.root().render()).setPermissions(Set(OWNER_READ))
      } catch {
        case ex: Exception =>
          ApplicationLogger.error(
            s"The debug file for configuration resolution '${dest.pathAsString}' can't be created: ${ex.getClass.getName}: ${ex.getMessage}"
          )
      }
    }
  }

  def splitProperty(s: String): List[String] = {
    s.split(",").toList.flatMap { s =>
      s.trim match {
        case "" => None
        case x  => Some(x)
      }
    }
  }

}

object RudderParsedProperties {
  import RudderProperties.config

  val logger = ApplicationLogger.Properties

  // set the file location that contains mime info
  java.lang.System
    .setProperty(
      "content.types.user.table",
      this.getClass.getClassLoader.getResource("content-types.properties").getPath
    )

  //
  // Public properties
  // Here, we define static nouns for all theses properties
  //

  private[this] val filteredPasswords = scala.collection.mutable.Buffer[String]()

  def logRudderParsedProperties() = {
    import scala.jdk.CollectionConverters._
    val config = RudderProperties.config
    if (ApplicationLogger.isInfoEnabled) {
      // sort properties by key name
      val properties = config.entrySet.asScala.toSeq.sortBy(_.getKey).flatMap { x =>
        // the log line: registered property: property_name=property_value
        if (hiddenRegisteredProperties.contains(x.getKey)) None
        else {
          Some(
            s"registered property: ${x.getKey}=${if (filteredPasswords.contains(x.getKey)) "**********" else x.getValue.render}"
          )
        }
      }
      ApplicationLogger.info("List of registered properties:")
      properties.foreach(p => ApplicationLogger.info(p))
      ApplicationLogger.info("Plugin's license directory: '/opt/rudder/etc/plugins/licenses/'")
    }
  }

  // the LDAP password used for authentication is not used here, but should not appear nonetheless
  filteredPasswords += "rudder.auth.ldap.connection.bind.password"
  // filter the fallback admin password
  filteredPasswords += "rudder.auth.admin.password"

  // list of configuration properties that we want to totally hide
  val hiddenRegisteredProperties = scala.collection.mutable.Buffer[String]()
  hiddenRegisteredProperties += "rudder.dir.licensesFolder"

  // auth backend is init too late to have a chance to hide its values, which is a bit sad.
  // We still need to make invisible all oauth/oidc client secret
  hiddenRegisteredProperties ++= {
    import scala.jdk.CollectionConverters._
    config
      .entrySet()
      .asScala
      .map(_.getKey)
      .filter(s => s.startsWith("rudder.auth.oauth2.provider") && s.endsWith("client.secret"))
  }
  // other values

  val LDAP_HOST                         = config.getString("ldap.host")
  val LDAP_PORT                         = config.getInt("ldap.port")
  val LDAP_AUTHDN                       = config.getString("ldap.authdn")
  val LDAP_AUTHPW                       = config.getString("ldap.authpw");
  filteredPasswords += "ldap.authpw"
  val LDAP_MAX_POOL_SIZE                = {
    try {
      config.getInt("ldap.maxPoolSize")
    } catch {
      case ex: ConfigException =>
        ApplicationLogger.info(
          "Property 'ldap.maxPoolSize' is missing or empty in rudder.configFile. Default to 2 connections."
        )
        2
    }
  }
  val LDAP_CACHE_NODE_INFO_MIN_INTERVAL = {
    val x = {
      try {
        config.getInt("ldap.nodeinfo.cache.min.interval")
      } catch {
        case ex: ConfigException =>
          ApplicationLogger.debug(
            "Property 'ldap.nodeinfo.cache.min.interval' is missing or empty in rudder.configFile. Default to 100 ms."
          )
          100
      }
    }
    if (x < 0) { // 0 is ok, it means "always check"
      100.millis
    } else {
      x.millis
    }
  }
  val RUDDER_DIR_BACKUP                 = {
    try {
      config.getString("rudder.dir.backup").trim match {
        case "" => None
        case x  => Some(x)
      }
    } catch {
      case ex: ConfigException => None
    }
  }
  val RUDDER_DIR_DEPENDENCIES           = config.getString("rudder.dir.dependencies")
  val RUDDER_DIR_LOCK                   = config.getString("rudder.dir.lock") // TODO no more used ?
  val RUDDER_DIR_SHARED_FILES_FOLDER    = config.getString("rudder.dir.shared.files.folder")
  val RUDDER_WEBDAV_USER                = config.getString("rudder.webdav.user")
  val RUDDER_WEBDAV_PASSWORD            = config.getString("rudder.webdav.password");
  filteredPasswords += "rudder.webdav.password"
  val CFENGINE_POLICY_DISTRIBUTION_PORT = {
    try {
      config.getInt("rudder.policy.distribution.port.cfengine")
    } catch {
      case ex: ConfigException =>
        try {
          config.getInt("rudder.community.port") // for compat
        } catch {
          case ex: ConfigException =>
            ApplicationLogger.info(
              "Property 'rudder.policy.distribution.port.cfengine' is missing or empty in Rudder configuration file. Default to 5309"
            )
            5309
        }
    }
  }
  val HTTPS_POLICY_DISTRIBUTION_PORT    = {
    try {
      config.getInt("rudder.policy.distribution.port.https")
    } catch {
      case ex: ConfigException =>
        ApplicationLogger.info(
          "Property 'rudder.policy.distribution.port.https' is missing or empty in Rudder configuration file. Default to 443"
        )
        443
    }
  }

  val POSTGRESQL_IS_LOCAL = {
    try {
      config.getBoolean("rudder.postgresql.local")
    } catch {
      case ex: ConfigException => true
    }
  }

  val RUDDER_JDBC_DRIVER        = config.getString("rudder.jdbc.driver")
  val RUDDER_JDBC_URL           = config.getString("rudder.jdbc.url")
  val RUDDER_JDBC_USERNAME      = config.getString("rudder.jdbc.username")
  val RUDDER_JDBC_PASSWORD      = config.getString("rudder.jdbc.password");
  filteredPasswords += "rudder.jdbc.password"
  val RUDDER_JDBC_MAX_POOL_SIZE = config.getInt("rudder.jdbc.maxPoolSize")

  val RUDDER_JDBC_BATCH_MAX_SIZE = {
    val x = {
      try {
        config.getInt("rudder.jdbc.batch.max.size")
      } catch {
        case ex: ConfigException =>
          ApplicationLogger.debug(
            "Property 'rudder.jdbc.batch.max.size' is missing or empty in rudder.configFile. Default to 500."
          )
          500
      }
    }
    if (x < 0) { // 0 is ok, it means "always check"
      500
    } else {
      x
    }
  }

  val RUDDER_GIT_GC = (
    try {
      config.getString("rudder.git.gc")
    } catch {
      // missing key, perhaps due to migration, use default
      case ex: Exception => {
        val default = "0 42 3 * * ?"
        logger.info(s"`rudder.git.gc` property is missing, using default schedule: ${default}")
        default
      }
    }
  ).toOptCron match {
    case Left(err)  =>
      logger.error(s"Error when parsing cron for 'rudder.git.gc', it will be disabled: ${err.fullMsg}")
      None
    case Right(opt) => opt
  }

  val RUDDER_INVENTORIES_CLEAN_CRON = (
    try {
      config.getString("rudder.inventories.cleanup.old.files.cron")
    } catch {
      // missing key, perhaps due to migration, use default
      case ex: Exception => {
        val default = "0 32 3 * * ?"
        logger.info(s"`rudder.inventories.cleanup.old.files.cron` property is missing, using default schedule: ${default}")
        default
      }
    }
  ).toOptCron match {
    case Left(err)  =>
      logger.error(
        s"Error when parsing cron for 'rudder.inventories.cleanup.old.files.cron', it will be disabled: ${err.fullMsg}"
      )
      None
    case Right(opt) => opt
  }

  val RUDDER_INVENTORIES_CLEAN_AGE = {
    try {
      val age = config.getString("rudder.inventories.cleanup.old.files.age")
      Duration.fromScala(scala.concurrent.duration.Duration.apply(age))
    } catch {
      case ex: Exception => 30.days
    }
  }

  /*
   * Root directory for git config-repo et fact-repo.
   * We should homogeneize naming here, ie s/rudder.dir.gitRoot/rudder.dir.gitRootConfigRepo/
   */
  val RUDDER_GIT_ROOT_CONFIG_REPO                  = config.getString("rudder.dir.gitRoot")
  val RUDDER_GIT_ROOT_FACT_REPO                    = {
    try {
      config.getString("rudder.dir.gitRootFactRepo")
    } catch {
      case ex: Exception => "/var/rudder/fact-repository"
    }
  }
  val RUDDER_GIT_FACT_COMMIT_NODES                 = {
    try {
      config.getBoolean("rudder.facts.repo.historizeNodeChange")
    } catch {
      case ex: Exception => false
    }
  }
  val RUDDER_DIR_TECHNIQUES                        = RUDDER_GIT_ROOT_CONFIG_REPO + "/techniques"
  val RUDDER_BATCH_DYNGROUP_UPDATEINTERVAL         = config.getInt("rudder.batch.dyngroup.updateInterval") // 60 //one hour
  val RUDDER_BATCH_TECHNIQUELIBRARY_UPDATEINTERVAL =
    config.getInt("rudder.batch.techniqueLibrary.updateInterval") // 60 * 5 //five minutes
  val RUDDER_BATCH_REPORTSCLEANER_ARCHIVE_TTL =
    config.getInt("rudder.batch.reportscleaner.archive.TTL") // AutomaticReportsCleaning.defaultArchiveTTL
  val RUDDER_BATCH_REPORTSCLEANER_DELETE_TTL =
    config.getInt("rudder.batch.reportscleaner.delete.TTL") // AutomaticReportsCleaning.defaultDeleteTTL
  val RUDDER_BATCH_REPORTSCLEANER_COMPLIANCE_DELETE_TTL =
    config.getInt("rudder.batch.reportscleaner.compliancelevels.delete.TTL") // AutomaticReportsCleaning.defaultDeleteTTL
  val RUDDER_BATCH_REPORTSCLEANER_LOG_DELETE_TTL = {
    try {
      config.getString("rudder.batch.reportscleaner.deleteReportLog.TTL")
    } catch {
      case ex: Exception => "2x"
    }
  }
  val RUDDER_BATCH_REPORTSCLEANER_FREQUENCY      =
    config.getString("rudder.batch.reportscleaner.frequency") // AutomaticReportsCleaning.defaultDay
  val RUDDER_BATCH_DATABASECLEANER_RUNTIME_HOUR =
    config.getInt("rudder.batch.databasecleaner.runtime.hour") // AutomaticReportsCleaning.defaultHour
  val RUDDER_BATCH_DATABASECLEANER_RUNTIME_MINUTE =
    config.getInt("rudder.batch.databasecleaner.runtime.minute") // AutomaticReportsCleaning.defaultMinute
  val RUDDER_BATCH_DATABASECLEANER_RUNTIME_DAY = config.getString("rudder.batch.databasecleaner.runtime.day") // "sunday"
  val RUDDER_BATCH_REPORTS_LOGINTERVAL         = config.getInt("rudder.batch.reports.logInterval")            // 1 //one minute
  val RUDDER_TECHNIQUELIBRARY_GIT_REFS_PATH    = "refs/heads/master"
  // THIS ONE IS STILL USED FOR USERS USING GIT REPLICATION
  val RUDDER_AUTOARCHIVEITEMS                  = config.getBoolean("rudder.autoArchiveItems")                 // true
  val RUDDER_REPORTS_EXECUTION_MAX_DAYS        = config.getInt("rudder.batch.storeAgentRunTimes.maxDays")     // In days : 0
  val RUDDER_REPORTS_EXECUTION_MAX_MINUTES     = {                                                            // Tis is handled at the object creation, days and minutes = 0 => 30 minutes
    try {
      config.getInt("rudder.batch.storeAgentRunTimes.maxMinutes")
    } catch {
      case ex: ConfigException =>
        ApplicationLogger.info(
          "Property 'rudder.batch.storeAgentRunTimes.maxMinutes' is missing or empty in rudder.configFile. Default to 0 minutes."
        )
        0
    }
  }
  val RUDDER_REPORTS_EXECUTION_MAX_SIZE        = {                                                            // In minutes: 5
    try {
      config.getInt("rudder.batch.storeAgentRunTimes.maxBatchSize")
    } catch {
      case ex: ConfigException =>
        ApplicationLogger.info(
          "Property 'rudder.batch.storeAgentRunTimes.maxBatchSize' is missing or empty in rudder.configFile. Default to 5 minutes."
        )
        5
    }
  }

  val RUDDER_REPORTS_EXECUTION_INTERVAL = config.getInt("rudder.batch.storeAgentRunTimes.updateInterval").seconds.asScala

  val HISTORY_INVENTORIES_ROOTDIR = config.getString("history.inventories.rootdir")

  val RUDDER_DEBUG_NODE_CONFIGURATION_PATH = config.getString("rudder.debug.nodeconfiguration.path")

  val RUDDER_BATCH_PURGE_DELETED_INVENTORIES = {
    try {
      config.getInt("rudder.batch.purge.inventories.delete.TTL")
    } catch {
      case ex: ConfigException =>
        ApplicationLogger.info(
          "Property 'rudder.batch.purge.inventories.delete.TTL' is missing or empty in rudder.configFile. Default to 7 days."
        )
        7
    }
  }

  val RUDDER_BCRYPT_COST = {
    try {
      config.getInt("rudder.bcrypt.cost")
    } catch {
      case ex: ConfigException =>
        ApplicationLogger.debug(
          "Property 'rudder.bcrypt.cost' is missing or empty in rudder.configFile. Default cost to 12."
        )
        12
    }
  }

  val RUDDER_BATCH_PURGE_DELETED_INVENTORIES_INTERVAL = {
    try {
      config.getInt("rudder.batch.purge.inventories.delete.interval")
    } catch {
      case ex: ConfigException =>
        ApplicationLogger.info(
          "Property 'rudder.batch.purge.inventories.delete.interval' is missing or empty in rudder.configFile. Default to 24 hours."
        )
        24
    }
  }

  val RUDDER_BATCH_DELETE_SOFTWARE_INTERVAL = {
    try {
      config.getInt("rudder.batch.delete.software.interval")
    } catch {
      case ex: ConfigException =>
        ApplicationLogger.info(
          "Property 'rudder.batch.delete.software.interval' is missing or empty in rudder.configFile. Default to 24 hours."
        )
        24
    }
  }

  val RUDDER_BATCH_CHECK_NODE_CACHE_INTERVAL = {
    try {
      Duration.fromScala(scala.concurrent.duration.Duration(config.getString("rudder.batch.check.node.cache.interval")))
    } catch {
      case ex: Exception =>
        ApplicationLogger.info(
          "Property 'rudder.batch.check.node.cache.interval' is missing or empty in rudder.configFile. Default to '15 s'."
        )
        Duration(15, TimeUnit.SECONDS)
    }
  }
  val RUDDER_GROUP_OWNER_CONFIG_REPO         = {
    try {
      config.getString("rudder.config.repo.new.file.group.owner")
    } catch {
      case ex: Exception =>
        ApplicationLogger.info(
          "Property 'rudder.config.repo.new.file.group.owner' is missing or empty in rudder.configFile. Default to 'rudder'."
        )
        "rudder"
    }
  }
  val RUDDER_GROUP_OWNER_GENERATED_POLICIES  = {
    try {
      config.getString("rudder.generated.policies.group.owner")
    } catch {
      case ex: Exception =>
        ApplicationLogger.info(
          "Property 'rudder.generated.policies.group.owner' is missing or empty in rudder.configFile. Default to 'rudder-policy-reader'."
        )
        "rudder-policy-reader"
    }
  }

  val RUDDER_RELAY_API = config.getString("rudder.server.relay.api")

  val RUDDER_SERVER_HSTS = {
    try {
      config.getBoolean("rudder.server.hsts")
    } catch {
      // by default, if property is missing
      case ex: ConfigException => false
    }
  }

  val RUDDER_SERVER_HSTS_SUBDOMAINS = {
    try {
      config.getBoolean("rudder.server.hstsIncludeSubDomains")
    } catch {
      // by default, if property is missing
      case ex: ConfigException => false
    }
  }

  val RUDDER_RELAY_RELOAD = {
    try {
      config.getString("rudder.relayd.reload")
    } catch {
      // by default, if property is missing
      case ex: ConfigException => "/opt/rudder/bin/rudder relay reload -p"
    }
  }

  // The base directory for hooks. I'm not sure it needs to be configurable
  // as we only use it in generation.
  val HOOKS_D                      = "/opt/rudder/etc/hooks.d"
  val UPDATED_NODE_IDS_PATH        = "/var/rudder/policy-generation-info/last-updated-nodeids"
  val GENERATION_FAILURE_MSG_PATH  = "/var/rudder/policy-generation-info/last-failure-message"
  /*
   * This is a parameter for compatibility mode for Rudder 5.0.
   * It should be removed in 5.1 and up.
   */
  val UPDATED_NODE_IDS_COMPABILITY = {
    try {
      Some(config.getBoolean("rudder.hooks.policy-generation-finished.nodeids.compability"))
    } catch {
      case ex: ConfigException => None
    }
  }

  val HOOKS_IGNORE_SUFFIXES = RudderProperties.splitProperty(config.getString("rudder.hooks.ignore-suffixes"))

  val logentries                  = "logentries.xml"
  val prettyPrinter               = new RudderPrettyPrinter(Int.MaxValue, 2)
  val userLibraryDirectoryName    = "directives"
  val groupLibraryDirectoryName   = "groups"
  val rulesDirectoryName          = "rules"
  val ruleCategoriesDirectoryName = "ruleCategories"
  val parametersDirectoryName     = "parameters"

  // properties from version.properties file,
  val (
    rudderMajorVersion,
    rudderFullVersion,
    currentYear,
    builtTimestamp
  ) = {
    val p = new java.util.Properties
    p.load(this.getClass.getClassLoader.getResourceAsStream("version.properties"))
    (
      p.getProperty("rudder-major-version"),
      p.getProperty("rudder-full-version"),
      p.getProperty("current-year"),
      p.getProperty("build-timestamp")
    )
  }

  val LDIF_TRACELOG_ROOT_DIR = {
    try {
      config.getString("ldif.tracelog.rootdir")
    } catch {
      case ex: ConfigException => "/var/rudder/inventories/debug"
    }
  }

  // don't parse some elements in inventories: processes
  val INVENTORIES_IGNORE_PROCESSES = {
    try {
      config.getBoolean("inventory.parse.ignore.processes")
    } catch {
      case ex: ConfigException => false
    }
  }

  // the number of inventories parsed and saved in parallel.
  // That number should be small, LDAP doesn't like lots of write
  // Minimum 1, 1x mean "0.5x number of cores"
  val MAX_PARSE_PARALLEL = {
    try {
      config.getString("inventory.parse.parallelization")
    } catch {
      case ex: ConfigException => "2"
    }
  }

  val INVENTORY_ROOT_DIR = {
    try {
      config.getString("inventories.root.directory")
    } catch {
      case ex: ConfigException => "/var/rudder/inventories"
    }
  }

  val INVENTORY_DIR_INCOMING = INVENTORY_ROOT_DIR + "/incoming"
  val INVENTORY_DIR_FAILED   = INVENTORY_ROOT_DIR + "/failed"
  val INVENTORY_DIR_RECEIVED = INVENTORY_ROOT_DIR + "/received"
  val INVENTORY_DIR_UPDATE   = INVENTORY_ROOT_DIR + "/accepted-nodes-updates"

  val WATCHER_ENABLE = {
    try {
      config.getBoolean("inventories.watcher.enable")
    } catch {
      case ex: ConfigException => true
    }
  }

  val WATCHER_GARBAGE_OLD_INVENTORIES_PERIOD = {
    try {
      Duration.fromScala(
        scala.concurrent.duration.Duration.apply(
          config.getString(
            "inventories.watcher.period.garbage.old"
          )
        )
      )
    } catch {
      case ex: Exception => 5.minutes
    }
  }

  val WATCHER_DELETE_OLD_INVENTORIES_AGE = {
    try {
      Duration.fromScala(
        scala.concurrent.duration.Duration.apply(config.getString("inventories.watcher.max.age.before.deletion"))
      )
    } catch {
      case _: Exception => 3.days
    }
  }

  val METRICS_NODES_DIRECTORY_GIT_ROOT = "/var/rudder/metrics/nodes"

  val METRICS_NODES_MIN_PERIOD = {
    try {
      Duration.fromScala(scala.concurrent.duration.Duration(config.getString("metrics.node.scheduler.period.min")))
    } catch {
      case ex: ConfigException       => // default
        15.minutes
      case ex: NumberFormatException =>
        ApplicationLogger.error(
          s"Error when reading key: 'metrics.node.scheduler.period.min', defaulting to 15min: ${ex.getMessage}"
        )
        15.minutes
    }
  }
  val METRICS_NODES_MAX_PERIOD = {
    try {
      Duration.fromScala(scala.concurrent.duration.Duration(config.getString("metrics.node.scheduler.period.max")))
    } catch {
      case ex: ConfigException       => // default
        4.hours
      case ex: NumberFormatException =>
        ApplicationLogger.error(
          s"Error when reading key: 'metrics.node.scheduler.period.max', defaulting to 4h: ${ex.getMessage}"
        )
        4.hours
    }
  }
  if (METRICS_NODES_MAX_PERIOD <= METRICS_NODES_MIN_PERIOD) {
    throw new IllegalArgumentException(
      s"Value for 'metrics.node.scheduler.period.max' (${METRICS_NODES_MAX_PERIOD.render}) must " +
      s"be bigger than for 'metrics.node.scheduler.period.max' (${METRICS_NODES_MIN_PERIOD.render})"
    )
  }

  val RUDDER_HEALTHCHECK_PERIOD = {
    try {
      Duration.fromScala(scala.concurrent.duration.Duration(config.getString("metrics.healthcheck.scheduler.period")))
    } catch {
      case ex: ConfigException       =>
        ApplicationLogger.info(
          "Property 'metrics.healthcheck.scheduler.period' is missing or empty in rudder.configFile. Default to 6 hours."
        )
        6.hours
      case ex: NumberFormatException =>
        ApplicationLogger.error(
          s"Error when reading key: 'metrics.node.scheduler.period.max', defaulting to 6 hours: ${ex.getMessage}"
        )
        6.hours
    }
  }

  val RUDDER_DEFAULT_DELETE_NODE_MODE = {
    val default = DeleteMode.Erase
    val mode    = {
      try {
        config.getString("rudder.nodes.delete.defaultMode")
      } catch {
        case ex: ConfigException => default.name
      }
    }
    val cfg     = DeleteMode.all.find(_.name == mode).getOrElse(default)
    ApplicationLogger.info(s"Using '${cfg.name}' behavior when a node is deleted")
    cfg
  }

  // Store it an a Box as it's only used in Lift
  val AUTH_IDLE_TIMEOUT = {
    try {
      val timeout = config.getString("rudder.auth.idle-timeout")
      if (timeout.isEmpty) {
        Empty
      } else {
        Full(Duration.fromScala(scala.concurrent.duration.Duration.apply(timeout)))
      }
    } catch {
      case ex: Exception => Full(30.minutes)
    }
  }

  val TECHNIQUE_COMPILER_APP = {
    val default = TechniqueCompilerApp.Rudderc
    (try {
      TechniqueCompilerApp.parse(config.getString("rudder.technique.compiler.app"))
    } catch {
      case ex: ConfigException => Some(default)
    }).getOrElse(default)
  }

  val RUDDERC_CMD = {
    try {
      config.getString("rudder.technique.compiler.rudderc.cmd")
    } catch {
      case ex: ConfigException => "/opt/rudder/bin/rudderc"
    }
  }

  /*
   * the return code used by rudderc to notify the webapp that it didn't successfully terminated
   * and that the webapp should generate the technique.
   */
  val RUDDERC_FALLBACK_RETURN_CODE = {
    42
  }

  /*
   * Duration for which a node which was refused will have its nodefact
   * available (and so viewable in the history tab of pending node)
   */
  val KEEP_REFUSED_NODE_FACT_DURATION = {
    try {
      Duration.fromScala(scala.concurrent.duration.Duration(config.getString("rudder.inventories.keep.refused.fact")))
    } catch {
      case ex: ConfigException => 30.days
    }
  }

}

/**
 * Static initialization of Rudder services.
 * This is not a cake-pattern, just a plain object with load of lazy vals.
 */
object RudderConfig extends Loggable {

  ApplicationLogger.info(
    s"Starting Rudder ${RudderParsedProperties.rudderFullVersion} web application [build timestamp: ${RudderParsedProperties.builtTimestamp}]"
  )

  // For compatibility. We keep properties that we accessed by other services.
  // They should be class parameters.
  def rudderFullVersion                            = RudderParsedProperties.rudderFullVersion
  def RUDDER_SERVER_HSTS                           = RudderParsedProperties.RUDDER_SERVER_HSTS
  def RUDDER_SERVER_HSTS_SUBDOMAINS                = RudderParsedProperties.RUDDER_SERVER_HSTS_SUBDOMAINS
  def AUTH_IDLE_TIMEOUT                            = RudderParsedProperties.AUTH_IDLE_TIMEOUT
  def WATCHER_ENABLE                               = RudderParsedProperties.WATCHER_ENABLE
  def RUDDER_DEFAULT_DELETE_NODE_MODE              = RudderParsedProperties.RUDDER_DEFAULT_DELETE_NODE_MODE
  def RUDDER_BATCH_DYNGROUP_UPDATEINTERVAL         = RudderParsedProperties.RUDDER_BATCH_DYNGROUP_UPDATEINTERVAL
  def RUDDER_GIT_ROOT_CONFIG_REPO                  = RudderParsedProperties.RUDDER_GIT_ROOT_CONFIG_REPO
  def RUDDER_BCRYPT_COST                           = RudderParsedProperties.RUDDER_BCRYPT_COST
  def RUDDER_BATCH_TECHNIQUELIBRARY_UPDATEINTERVAL = RudderParsedProperties.RUDDER_BATCH_TECHNIQUELIBRARY_UPDATEINTERVAL

  //
  // Theses services can be called from the outer world
  // They must be typed with there abstract interface, as
  // such service must not expose implementation details
  //

  // we need that to be the first thing, and take care of Exception so that the error is
  // human understandable when the directory is not up
  val rci = RudderConfigInit.init()

  val ApiVersions:                         List[ApiVersion]                           = rci.apiVersions
  val acceptedNodeQueryProcessor:          QueryProcessor                             = rci.acceptedNodeQueryProcessor
  val acceptedNodesDit:                    InventoryDit                               = rci.acceptedNodesDit
  val agentRegister:                       AgentRegister                              = rci.agentRegister
  val apiAuthorizationLevelService:        DefaultApiAuthorizationLevel               = rci.apiAuthorizationLevelService
  val apiDispatcher:                       RudderEndpointDispatcher                   = rci.apiDispatcher
  val asyncComplianceService:              AsyncComplianceService                     = rci.asyncComplianceService
  val asyncDeploymentAgent:                AsyncDeploymentActor                       = rci.asyncDeploymentAgent
  val asyncWorkflowInfo:                   AsyncWorkflowInfo                          = rci.asyncWorkflowInfo
  val authenticationProviders:             AuthBackendProvidersManager                = rci.authenticationProviders
  val authorizationApiMapping:             ExtensibleAuthorizationApiMapping          = rci.authorizationApiMapping
  val automaticReportLogger:               AutomaticReportLogger                      = rci.automaticReportLogger
  val automaticReportsCleaning:            AutomaticReportsCleaning                   = rci.automaticReportsCleaning
  val campaignEventRepo:                   CampaignEventRepositoryImpl                = rci.campaignEventRepo
  val campaignSerializer:                  CampaignSerializer                         = rci.campaignSerializer
  val categoryHierarchyDisplayer:          CategoryHierarchyDisplayer                 = rci.categoryHierarchyDisplayer
  val changeRequestChangesUnserialisation: ChangeRequestChangesUnserialisation        = rci.changeRequestChangesUnserialisation
  val changeRequestEventLogService:        ChangeRequestEventLogService               = rci.changeRequestEventLogService
  val checkInventoryUpdate:                CheckInventoryUpdate                       = rci.checkInventoryUpdate
  val checkTechniqueLibrary:               CheckTechniqueLibrary                      = rci.checkTechniqueLibrary
  val clearCacheService:                   ClearCacheService                          = rci.clearCacheService
  val cmdbQueryParser:                     CmdbQueryParser                            = rci.cmdbQueryParser
  val commitAndDeployChangeRequest:        CommitAndDeployChangeRequestService        = rci.commitAndDeployChangeRequest
  val configService:                       ReadConfigService with UpdateConfigService = rci.configService
  val configurationRepository:             ConfigurationRepository                    = rci.configurationRepository
  val databaseManager:                     DatabaseManager                            = rci.databaseManager
  val debugScript:                         DebugInfoService                           = rci.debugScript
  val dependencyAndDeletionService:        DependencyAndDeletionService               = rci.dependencyAndDeletionService
  val deploymentService:                   PromiseGeneration_Hooks                    = rci.deploymentService
  val diffDisplayer:                       DiffDisplayer                              = rci.diffDisplayer
  val diffService:                         DiffService                                = rci.diffService
  val directiveEditorService:              DirectiveEditorService                     = rci.directiveEditorService
  val ditQueryData:                        DitQueryData                               = rci.ditQueryData
  val doobie:                              Doobie                                     = rci.doobie
  val dynGroupService:                     DynGroupService                            = rci.dynGroupService
  val eventListDisplayer:                  EventListDisplayer                         = rci.eventListDisplayer
  val eventLogApi:                         EventLogAPI                                = rci.eventLogApi
  val eventLogDeploymentService:           EventLogDeploymentService                  = rci.eventLogDeploymentService
  val eventLogDetailsService:              EventLogDetailsService                     = rci.eventLogDetailsService
  val eventLogRepository:                  EventLogRepository                         = rci.eventLogRepository
  val findExpectedReportRepository:        FindExpectedReportRepository               = rci.findExpectedReportRepository
  val fullInventoryRepository:             LDAPFullInventoryRepository                = rci.fullInventoryRepository
  val gitRevisionProvider:                 GitRevisionProvider                        = rci.gitRevisionProvider
  val healthcheckNotificationService:      HealthcheckNotificationService             = rci.healthcheckNotificationService
  val historizeNodeCountBatch:             IOResult[Unit]                             = rci.historizeNodeCountBatch
  val interpolationCompiler:               InterpolatedValueCompilerImpl              = rci.interpolationCompiler
  val inventoryEventLogService:            InventoryEventLogService                   = rci.inventoryEventLogService
  val inventoryHistoryJdbcRepository:      InventoryHistoryJdbcRepository             = rci.inventoryHistoryJdbcRepository
  val inventoryWatcher:                    InventoryFileWatcher                       = rci.inventoryWatcher
  val itemArchiveManager:                  ItemArchiveManager                         = rci.itemArchiveManager
  val jsTreeUtilService:                   JsTreeUtilService                          = rci.jsTreeUtilService
  val jsonPluginDefinition:                ReadPluginPackageInfo                      = rci.jsonPluginDefinition
  val jsonReportsAnalyzer:                 JSONReportsAnalyser                        = rci.jsonReportsAnalyzer
  val linkUtil:                            LinkUtil                                   = rci.linkUtil
  val logDisplayer:                        LogDisplayer                               = rci.logDisplayer
  val mainCampaignService:                 MainCampaignService                        = rci.mainCampaignService
  val ncfTechniqueReader:                  ncf.TechniqueReader                        = rci.ncfTechniqueReader
  val newNodeManager:                      NewNodeManager                             = rci.newNodeManager
  val newNodeManagerHooks:                 NewNodeManagerHooks                        = rci.newNodeManagerHooks
  val nodeDit:                             NodeDit                                    = rci.nodeDit
  val nodeGrid:                            NodeGrid                                   = rci.nodeGrid
  val nodeInfoService:                     NodeInfoService                            = rci.nodeInfoService
  val nodeSummaryService:                  NodeSummaryService                         = rci.nodeSummaryService
  val pendingNodeCheckGroup:               CheckPendingNodeInDynGroups                = rci.pendingNodeCheckGroup
  val pendingNodesDit:                     InventoryDit                               = rci.pendingNodesDit
  val personIdentService:                  PersonIdentService                         = rci.personIdentService
  val policyGenerationBootGuard:           zio.Promise[Nothing, Unit]                 = rci.policyGenerationBootGuard
  val policyServerManagementService:       PolicyServerManagementService              = rci.policyServerManagementService
  val propertyEngineService:               PropertyEngineService                      = rci.propertyEngineService
  val purgeDeletedInventories:             PurgeDeletedInventories                    = rci.purgeDeletedInventories
  val purgeUnreferencedSoftwares:          PurgeUnreferencedSoftwares                 = rci.purgeUnreferencedSoftwares
  val readOnlySoftwareDAO:                 ReadOnlySoftwareDAO                        = rci.readOnlySoftwareDAO
  val recentChangesService:                NodeChangesService                         = rci.recentChangesService
  val removeNodeService:                   RemoveNodeService                          = rci.removeNodeService
  val reportDisplayer:                     ReportDisplayer                            = rci.reportDisplayer
  val reportingService:                    ReportingService                           = rci.reportingService
  val reportsRepository:                   ReportsRepository                          = rci.reportsRepository
  val restApiAccounts:                     RestApiAccounts                            = rci.restApiAccounts
  val restCompletion:                      RestCompletion                             = rci.restCompletion
  val restDataSerializer:                  RestDataSerializer                         = rci.restDataSerializer
  val restExtractorService:                RestExtractorService                       = rci.restExtractorService
  val restQuicksearch:                     RestQuicksearch                            = rci.restQuicksearch
  val roAgentRunsRepository:               RoReportsExecutionRepository               = rci.roAgentRunsRepository
  val roApiAccountRepository:              RoApiAccountRepository                     = rci.roApiAccountRepository
  val roDirectiveRepository:               RoDirectiveRepository                      = rci.roDirectiveRepository
  val roLDAPConnectionProvider:            LDAPConnectionProvider[RoLDAPConnection]   = rci.roLDAPConnectionProvider
  val roLDAPParameterRepository:           RoLDAPParameterRepository                  = rci.roLDAPParameterRepository
  val roNodeGroupRepository:               RoNodeGroupRepository                      = rci.roNodeGroupRepository
  val roParameterService:                  RoParameterService                         = rci.roParameterService
  val roRuleCategoryRepository:            RoRuleCategoryRepository                   = rci.roRuleCategoryRepository
  val roRuleRepository:                    RoRuleRepository                           = rci.roRuleRepository
  val rudderApi:                           LiftHandler                                = rci.rudderApi
  val rudderDit:                           RudderDit                                  = rci.rudderDit
  val rudderUserListProvider:              FileUserDetailListProvider                 = rci.rudderUserListProvider
  val ruleApplicationStatus:               RuleApplicationStatusService               = rci.ruleApplicationStatus
  val ruleCategoryService:                 RuleCategoryService                        = rci.ruleCategoryService
  val rwLdap:                              LDAPConnectionProvider[RwLDAPConnection]   = rci.rwLdap
  val sharedFileApi:                       SharedFilesAPI                             = rci.sharedFileApi
  val snippetExtensionRegister:            SnippetExtensionRegister                   = rci.snippetExtensionRegister
  val srvGrid:                             SrvGrid                                    = rci.srvGrid
  val stringUuidGenerator:                 StringUuidGenerator                        = rci.stringUuidGenerator
  val techniqueRepository:                 TechniqueRepository                        = rci.techniqueRepository
  val tokenGenerator:                      TokenGeneratorImpl                         = rci.tokenGenerator
  val updateDynamicGroups:                 UpdateDynamicGroups                        = rci.updateDynamicGroups
  val updateDynamicGroupsService:          DynGroupUpdaterService                     = rci.updateDynamicGroupsService
  val updateTechniqueLibrary:              UpdateTechniqueLibrary                     = rci.updateTechniqueLibrary
  val userAuthorisationLevel:              DefaultUserAuthorisationLevel              = rci.userAuthorisationLevel
  val userPropertyService:                 UserPropertyService                        = rci.userPropertyService
  val userService:                         UserService                                = rci.userService
  val woApiAccountRepository:              WoApiAccountRepository                     = rci.woApiAccountRepository
  val woDirectiveRepository:               WoDirectiveRepository                      = rci.woDirectiveRepository
  val woNodeGroupRepository:               WoNodeGroupRepository                      = rci.woNodeGroupRepository
  val woNodeRepository:                    WoNodeRepository                           = rci.woNodeRepository
  val woRuleCategoryRepository:            WoRuleCategoryRepository                   = rci.woRuleCategoryRepository
  val woRuleRepository:                    WoRuleRepository                           = rci.woRuleRepository
  val workflowEventLogService:             WorkflowEventLogService                    = rci.workflowEventLogService
  val workflowLevelService:                DefaultWorkflowLevel                       = rci.workflowLevelService
  val aggregateReportScheduler:            FindNewReportsExecution                    = rci.aggregateReportScheduler
  val secretEventLogService:               SecretEventLogService                      = rci.secretEventLogService
  val changeRequestChangesSerialisation:   ChangeRequestChangesSerialisation          = rci.changeRequestChangesSerialisation
  val gitRepo:                             GitRepositoryProvider                      = rci.gitRepo
  val gitModificationRepository:           GitModificationRepository                  = rci.gitModificationRepository

  /**
   * A method to call to force initialisation of all object and services.
   * This is a good place to check boottime things, and throws
   * "application broken - can not start" exception
   *
   * Important: if that method is not called, RudderConfig will be
   * lazy and will only be initialised on the first call to one
   * of its (public) methods.
   */
  def init(): IO[SystemError, Unit] = {

    IOResult.attempt {

      RudderParsedProperties.logRudderParsedProperties()
      ////////// bootstraps checks //////////
      // they must be out of Lift boot() because that method
      // is encapsulated in a try/catch ( see net.liftweb.http.provider.HTTPProvider.bootLift )
      rci.allBootstrapChecks.checks()

    }
  }

  def postPluginInitActions = {
    // todo: scheduler interval should be a property
    ZioRuntime.unsafeRun(jsonReportsAnalyzer.start(5.seconds).forkDaemon.provideLayer(ZioRuntime.layers))
    ZioRuntime.unsafeRun(MainCampaignService.start(mainCampaignService))
  }

}

/*
 * A case class holder used to transfer services from the init method in RudderConfigInit
 * to RudderConfig
 */
case class RudderServiceApi(
    roLDAPConnectionProvider:            LDAPConnectionProvider[RoLDAPConnection],
    pendingNodesDit:                     InventoryDit,
    acceptedNodesDit:                    InventoryDit,
    nodeDit:                             NodeDit,
    rudderDit:                           RudderDit,
    roRuleRepository:                    RoRuleRepository,
    woRuleRepository:                    WoRuleRepository,
    woNodeRepository:                    WoNodeRepository,
    roNodeGroupRepository:               RoNodeGroupRepository,
    woNodeGroupRepository:               WoNodeGroupRepository,
    techniqueRepository:                 TechniqueRepository,
    updateTechniqueLibrary:              UpdateTechniqueLibrary,
    roDirectiveRepository:               RoDirectiveRepository,
    woDirectiveRepository:               WoDirectiveRepository,
    readOnlySoftwareDAO:                 ReadOnlySoftwareDAO,
    eventLogRepository:                  EventLogRepository,
    eventLogDetailsService:              EventLogDetailsService,
    reportingService:                    ReportingService,
    asyncComplianceService:              AsyncComplianceService,
    debugScript:                         DebugInfoService,
    cmdbQueryParser:                     CmdbQueryParser,
    inventoryHistoryJdbcRepository:      InventoryHistoryJdbcRepository,
    inventoryEventLogService:            InventoryEventLogService,
    ruleApplicationStatus:               RuleApplicationStatusService,
    propertyEngineService:               PropertyEngineService,
    newNodeManager:                      NewNodeManager,
    newNodeManagerHooks:                 NewNodeManagerHooks,
    nodeGrid:                            NodeGrid,
    nodeSummaryService:                  NodeSummaryService,
    jsTreeUtilService:                   JsTreeUtilService,
    directiveEditorService:              DirectiveEditorService,
    userPropertyService:                 UserPropertyService,
    eventListDisplayer:                  EventListDisplayer,
    asyncDeploymentAgent:                AsyncDeploymentActor,
    policyServerManagementService:       PolicyServerManagementService,
    updateDynamicGroupsService:          DynGroupUpdaterService,
    updateDynamicGroups:                 UpdateDynamicGroups,
    checkInventoryUpdate:                CheckInventoryUpdate,
    purgeDeletedInventories:             PurgeDeletedInventories,
    purgeUnreferencedSoftwares:          PurgeUnreferencedSoftwares,
    databaseManager:                     DatabaseManager,
    automaticReportsCleaning:            AutomaticReportsCleaning,
    checkTechniqueLibrary:               CheckTechniqueLibrary,
    automaticReportLogger:               AutomaticReportLogger,
    removeNodeService:                   RemoveNodeService,
    nodeInfoService:                     NodeInfoService,
    reportDisplayer:                     ReportDisplayer,
    dependencyAndDeletionService:        DependencyAndDeletionService,
    itemArchiveManager:                  ItemArchiveManager,
    personIdentService:                  PersonIdentService,
    gitRevisionProvider:                 GitRevisionProvider,
    logDisplayer:                        LogDisplayer,
    fullInventoryRepository:             LDAPFullInventoryRepository,
    acceptedNodeQueryProcessor:          QueryProcessor,
    categoryHierarchyDisplayer:          CategoryHierarchyDisplayer,
    dynGroupService:                     DynGroupService,
    ditQueryData:                        DitQueryData,
    reportsRepository:                   ReportsRepository,
    eventLogDeploymentService:           EventLogDeploymentService,
    srvGrid:                             SrvGrid,
    findExpectedReportRepository:        FindExpectedReportRepository,
    roApiAccountRepository:              RoApiAccountRepository,
    woApiAccountRepository:              WoApiAccountRepository,
    roAgentRunsRepository:               RoReportsExecutionRepository,
    pendingNodeCheckGroup:               CheckPendingNodeInDynGroups,
    allBootstrapChecks:                  BootstrapChecks,
    authenticationProviders:             AuthBackendProvidersManager,
    rudderUserListProvider:              FileUserDetailListProvider,
    restApiAccounts:                     RestApiAccounts,
    restQuicksearch:                     RestQuicksearch,
    restCompletion:                      RestCompletion,
    sharedFileApi:                       SharedFilesAPI,
    eventLogApi:                         EventLogAPI,
    stringUuidGenerator:                 StringUuidGenerator,
    inventoryWatcher:                    InventoryFileWatcher,
    configService:                       ReadConfigService with UpdateConfigService,
    historizeNodeCountBatch:             IOResult[Unit],
    policyGenerationBootGuard:           zio.Promise[Nothing, Unit],
    healthcheckNotificationService:      HealthcheckNotificationService,
    jsonPluginDefinition:                ReadPluginPackageInfo,
    rudderApi:                           LiftHandler,
    authorizationApiMapping:             ExtensibleAuthorizationApiMapping,
    roRuleCategoryRepository:            RoRuleCategoryRepository,
    woRuleCategoryRepository:            WoRuleCategoryRepository,
    workflowLevelService:                DefaultWorkflowLevel,
    ncfTechniqueReader:                  ncf.TechniqueReader,
    recentChangesService:                NodeChangesService,
    ruleCategoryService:                 RuleCategoryService,
    restExtractorService:                RestExtractorService,
    snippetExtensionRegister:            SnippetExtensionRegister,
    clearCacheService:                   ClearCacheService,
    linkUtil:                            LinkUtil,
    userService:                         UserService,
    apiVersions:                         List[ApiVersion],
    apiDispatcher:                       RudderEndpointDispatcher,
    configurationRepository:             ConfigurationRepository,
    roParameterService:                  RoParameterService,
    userAuthorisationLevel:              DefaultUserAuthorisationLevel,
    agentRegister:                       AgentRegister,
    asyncWorkflowInfo:                   AsyncWorkflowInfo,
    commitAndDeployChangeRequest:        CommitAndDeployChangeRequestService,
    doobie:                              Doobie,
    restDataSerializer:                  RestDataSerializer,
    workflowEventLogService:             WorkflowEventLogService,
    changeRequestEventLogService:        ChangeRequestEventLogService,
    changeRequestChangesUnserialisation: ChangeRequestChangesUnserialisation,
    diffService:                         DiffService,
    diffDisplayer:                       DiffDisplayer,
    rwLdap:                              LDAPConnectionProvider[RwLDAPConnection],
    apiAuthorizationLevelService:        DefaultApiAuthorizationLevel,
    tokenGenerator:                      TokenGeneratorImpl,
    roLDAPParameterRepository:           RoLDAPParameterRepository,
    interpolationCompiler:               InterpolatedValueCompilerImpl,
    deploymentService:                   PromiseGeneration_Hooks,
    campaignEventRepo:                   CampaignEventRepositoryImpl,
    mainCampaignService:                 MainCampaignService,
    campaignSerializer:                  CampaignSerializer,
    jsonReportsAnalyzer:                 JSONReportsAnalyser,
    aggregateReportScheduler:            FindNewReportsExecution,
    secretEventLogService:               SecretEventLogService,
    changeRequestChangesSerialisation:   ChangeRequestChangesSerialisation,
    gitRepo:                             GitRepositoryProvider,
    gitModificationRepository:           GitModificationRepository
)

/*
 * This object is in charge of class instantiation in a method to avoid dead lock.
 * See: https://issues.rudder.io/issues/22645
 */
object RudderConfigInit {
  private case class InitError(msg: String) extends Throwable(msg, null, false, false)

  import RudderParsedProperties._

  def init(): RudderServiceApi = {

    // test connection is up and try to make an human understandable error message.
    ApplicationLogger.debug(s"Test if LDAP connection is active")

    lazy val writeAllAgentSpecificFiles = new WriteAllAgentSpecificFiles(agentRegister)

    // all cache that need to be cleared are stored here
    lazy val clearableCache: Seq[CachedRepository] = Seq(
      cachedAgentRunRepository,
      recentChangesService,
      reportingServiceImpl,
      nodeInfoServiceImpl
    )

    lazy val pluginSettingsService = new FilePluginSettingsService(
      root / "opt" / "rudder" / "etc" / "rudder-pkg" / "rudder-pkg.conf"
    )
    /////////////////////////////////////////////////
    ////////// pluggable service providers //////////
    /////////////////////////////////////////////////

    /*
     * Pluggable service:
     * - Rudder Agent (agent type, agent os)
     * - API ACL
     * - Change Validation workflow
     * - User authentication backends
     * - User authorization capabilities
     */
    // Pluggable agent register
    lazy val agentRegister = new AgentRegister()

    // Plugin input interface to
    lazy val apiAuthorizationLevelService = new DefaultApiAuthorizationLevel(LiftApiProcessingLogger)

    // Plugin input interface for alternative workflow
    lazy val workflowLevelService = new DefaultWorkflowLevel(
      new NoWorkflowServiceImpl(
        commitAndDeployChangeRequest
      )
    )

    // Plugin input interface for alternative authentication providers
    lazy val authenticationProviders = new AuthBackendProvidersManager()

    // Plugin input interface for user management plugin
    lazy val userAuthorisationLevel = new DefaultUserAuthorisationLevel()

    // Plugin input interface for Authorization for API
    lazy val authorizationApiMapping = new ExtensibleAuthorizationApiMapping(AuthorizationApiMapping.Core :: Nil)

    ////////// end pluggable service providers //////////

    lazy val roleApiMapping = new RoleApiMapping(authorizationApiMapping)

    // rudder user list
    lazy val rudderUserListProvider: FileUserDetailListProvider = {
      UserFileProcessing.getUserResourceFile().either.runNow match {
        case Right(resource) =>
          new FileUserDetailListProvider(roleApiMapping, userAuthorisationLevel, resource)
        case Left(err)       =>
          ApplicationLogger.error(err.fullMsg)
          // make the application not available
          throw new javax.servlet.UnavailableException(s"Error when trying to parse Rudder users file, aborting.")
      }
    }

    lazy val roRuleCategoryRepository: RoRuleCategoryRepository = roLDAPRuleCategoryRepository
    lazy val ruleCategoryService:      RuleCategoryService      = new RuleCategoryService()
    lazy val woRuleCategoryRepository: WoRuleCategoryRepository = woLDAPRuleCategoryRepository

    lazy val changeRequestEventLogService: ChangeRequestEventLogService = new ChangeRequestEventLogServiceImpl(eventLogRepository)
    lazy val secretEventLogService:        SecretEventLogService        = new SecretEventLogServiceImpl(eventLogRepository)

    lazy val xmlSerializer = XmlSerializerImpl(
      ruleSerialisation,
      directiveSerialisation,
      nodeGroupSerialisation,
      globalParameterSerialisation,
      ruleCategorySerialisation
    )

    lazy val xmlUnserializer         = XmlUnserializerImpl(
      ruleUnserialisation,
      directiveUnserialisation,
      nodeGroupUnserialisation,
      globalParameterUnserialisation,
      ruleCategoryUnserialisation
    )
    lazy val workflowEventLogService = new WorkflowEventLogServiceImpl(eventLogRepository, uuidGen)
    lazy val diffService: DiffService = new DiffServiceImpl()
    lazy val diffDisplayer = new DiffDisplayer(linkUtil)
    lazy val commitAndDeployChangeRequest: CommitAndDeployChangeRequestService = {
      new CommitAndDeployChangeRequestServiceImpl(
        uuidGen,
        roDirectiveRepository,
        woDirectiveRepository,
        roNodeGroupRepository,
        woNodeGroupRepository,
        roRuleRepository,
        woRuleRepository,
        roLDAPParameterRepository,
        woLDAPParameterRepository,
        asyncDeploymentAgent,
        dependencyAndDeletionService,
        configService.rudder_workflow_enabled _,
        xmlSerializer,
        xmlUnserializer,
        sectionSpecParser,
        dynGroupUpdaterService
      )
    }

    lazy val roParameterService: RoParameterService = roParameterServiceImpl

    //////////////////////////////////////////////////////////////////////////////////////////
    ///////////////////////////////////////// REST ///////////////////////////////////////////
    //////////////////////////////////////////////////////////////////////////////////////////

    lazy val restExtractorService = {
      RestExtractorService(
        roRuleRepository,
        roDirectiveRepository,
        roNodeGroupRepository,
        techniqueRepository,
        queryParser,
        userPropertyService,
        workflowLevelService,
        stringUuidGenerator,
        typeParameterService
      )
    }

    lazy val zioJsonExtractor = new ZioJsonExtractor(queryParser)

    lazy val tokenGenerator = new TokenGeneratorImpl(32)

    implicit lazy val userService = new UserService {
      def getCurrentUser = CurrentUser
    }

    lazy val ncfTechniqueReader: ncf.TechniqueReader = new ncf.TechniqueReader(
      restExtractorService,
      stringUuidGenerator,
      personIdentService,
      gitConfigRepo,
      prettyPrinter,
      gitModificationRepository,
      RUDDER_CHARSET.name,
      RUDDER_GROUP_OWNER_CONFIG_REPO,
      techniqueSerializer,
      yamlTechniqueSerializer
    )

    lazy val techniqueSerializer = new TechniqueSerializer(typeParameterService)

    lazy val yamlTechniqueSerializer = new YamlTechniqueSerializer(typeParameterService, resourceFileService)

    lazy val linkUtil           = new LinkUtil(roRuleRepository, roNodeGroupRepository, roDirectiveRepository, nodeInfoServiceImpl)
    // REST API
    lazy val restApiAccounts    = new RestApiAccounts(
      roApiAccountRepository,
      woApiAccountRepository,
      restExtractorService,
      tokenGenerator,
      uuidGen,
      userService,
      apiAuthorizationLevelService
    )
    lazy val restDataSerializer = RestDataSerializerImpl(techniqueRepository, diffService)

    lazy val restQuicksearch = new RestQuicksearch(
      new FullQuickSearchService()(
        roLDAPConnectionProvider,
        nodeDit,
        acceptedNodesDit,
        rudderDit,
        roDirectiveRepository,
        nodeInfoService
      ),
      userService,
      linkUtil
    )
    lazy val restCompletion  = new RestCompletion(new RestCompletionService(roDirectiveRepository, roRuleRepository))

    lazy val ruleApiService2 = {
      new RuleApiService2(
        roRuleRepository,
        woRuleRepository,
        uuidGen,
        asyncDeploymentAgent,
        workflowLevelService,
        restExtractorService,
        restDataSerializer
      )
    }

    lazy val ruleApiService6  = {
      new RuleApiService6(
        roRuleCategoryRepository,
        roRuleRepository,
        woRuleCategoryRepository,
        restDataSerializer
      )
    }
    lazy val ruleApiService13 = {
      new RuleApiService14(
        roRuleRepository,
        woRuleRepository,
        configurationRepository,
        uuidGen,
        asyncDeploymentAgent,
        workflowLevelService,
        roRuleCategoryRepository,
        woRuleCategoryRepository,
        roDirectiveRepository,
        roNodeGroupRepository,
        nodeInfoService,
        configService.rudder_global_policy_mode _,
        ruleApplicationStatus
      )
    }

    lazy val directiveApiService2 = {
      new DirectiveApiService2(
        roDirectiveRepository,
        woDirectiveRepository,
        uuidGen,
        asyncDeploymentAgent,
        workflowLevelService,
        restExtractorService,
        directiveEditorService,
        restDataSerializer,
        techniqueRepositoryImpl
      )
    }

    lazy val directiveApiService14 = {
      new DirectiveApiService14(
        roDirectiveRepository,
        configurationRepository,
        woDirectiveRepository,
        uuidGen,
        asyncDeploymentAgent,
        workflowLevelService,
        directiveEditorService,
        restDataSerializer,
        techniqueRepositoryImpl
      )
    }

    lazy val techniqueApiService6 = {
      new TechniqueAPIService6(
        roDirectiveRepository,
        restDataSerializer
      )
    }

    lazy val techniqueApiService14 = {
      new TechniqueAPIService14(
        roDirectiveRepository,
        gitParseTechniqueLibrary,
        ncfTechniqueReader,
        techniqueSerializer,
        restDataSerializer
      )
    }

    lazy val groupApiService2 = {
      new GroupApiService2(
        roNodeGroupRepository,
        woNodeGroupRepository,
        uuidGen,
        asyncDeploymentAgent,
        workflowLevelService,
        restExtractorService,
        queryProcessor,
        restDataSerializer
      )
    }

    lazy val groupApiService6 = {
      new GroupApiService6(
        roNodeGroupRepository,
        woNodeGroupRepository,
        restDataSerializer
      )
    }

    lazy val groupApiService14 = {
      new GroupApiService14(
        roNodeGroupRepository,
        woNodeGroupRepository,
        roLDAPParameterRepository,
        uuidGen,
        asyncDeploymentAgent,
        workflowLevelService,
        restExtractorService,
        queryParser,
        queryProcessor,
        restDataSerializer
      )
    }

    lazy val nodeApiService2 = new NodeApiService2(
      newNodeManager,
      nodeInfoService,
      removeNodeService,
      uuidGen,
      restExtractorService,
      restDataSerializer
    )

    lazy val nodeApiService4 = new NodeApiService4(
      fullInventoryRepository,
      nodeInfoService,
      softwareInventoryDAO,
      uuidGen,
      restExtractorService,
      restDataSerializer,
      roAgentRunsRepository
    )

    lazy val nodeApiService8 = {
      new NodeApiService8(
        woNodeRepository,
        nodeInfoService,
        uuidGen,
        asyncDeploymentAgent,
        RUDDER_RELAY_API,
        userService
      )
    }

    lazy val nodeApiService12 = new NodeApiService12(
      removeNodeService,
      uuidGen,
      restDataSerializer
    )

    lazy val nodeApiService6 = new NodeApiService6(
      nodeInfoService,
      fullInventoryRepository,
      softwareInventoryDAO,
      restExtractorService,
      restDataSerializer,
      queryProcessor,
      inventoryQueryChecker,
      roAgentRunsRepository
    )

    lazy val nodeApiService13 = new NodeApiService13(
      nodeInfoService,
      cachedAgentRunRepository,
      readOnlySoftwareDAO,
      restExtractorService,
      () => configService.rudder_global_policy_mode().toBox,
      reportingServiceImpl,
      roNodeGroupRepository,
      roLDAPParameterRepository
    )

    lazy val nodeApiService16 = new NodeApiService15(
      fullInventoryRepository,
      rwLdap,
      ldapEntityMapper,
      newNodeManager,
      stringUuidGenerator,
      nodeDit,
      pendingNodesDit,
      acceptedNodesDit
    )

    lazy val parameterApiService2  = {
      new ParameterApiService2(
        roLDAPParameterRepository,
        woLDAPParameterRepository,
        uuidGen,
        workflowLevelService,
        restExtractorService,
        restDataSerializer
      )
    }
    lazy val parameterApiService14 = {
      new ParameterApiService14(
        roLDAPParameterRepository,
        woLDAPParameterRepository,
        uuidGen,
        workflowLevelService
      )
    }

    // System API

    lazy val clearCacheService = new ClearCacheServiceImpl(
      nodeConfigurationHashRepo,
      asyncDeploymentAgent,
      eventLogRepository,
      uuidGen,
      clearableCache
    )

    lazy val hookApiService = new HookApiService(HOOKS_D, HOOKS_IGNORE_SUFFIXES)

    lazy val systemApiService11 = new SystemApiService11(
      updateTechniqueLibrary,
      debugScript,
      clearCacheService,
      asyncDeploymentAgent,
      uuidGen,
      updateDynamicGroups,
      itemArchiveManager,
      personIdentService,
      gitConfigRepo
    )

    lazy val systemApiService13 = new SystemApiService13(
      healthcheckService,
      healthcheckNotificationService,
      restDataSerializer,
      softwareService
    )

    lazy val ruleInternalApiService = new RuleInternalApiService(roRuleRepository, roNodeGroupRepository, nodeInfoService)

    lazy val complianceAPIService = new ComplianceAPIService(
      roRuleRepository,
      nodeInfoService,
      roNodeGroupRepository,
      reportingService,
      roDirectiveRepository,
      () => globalComplianceModeService.getGlobalComplianceMode
    )

    lazy val techniqueArchiver = new TechniqueArchiverImpl(
      gitConfigRepo,
      prettyPrinter,
      gitModificationRepository,
      personIdentService,
      techniqueParser,
      RUDDER_GROUP_OWNER_CONFIG_REPO
    )
    lazy val techniqueCompiler:  TechniqueCompiler = new TechniqueCompilerWithFallback(
      interpolationCompiler,
      prettyPrinter,
      typeParameterService,
      new RuddercServiceImpl(RUDDERC_CMD, RUDDERC_FALLBACK_RETURN_CODE, 5.seconds),
      TECHNIQUE_COMPILER_APP,
      _.path,
      RUDDER_GIT_ROOT_CONFIG_REPO
    )
    lazy val ncfTechniqueWriter: TechniqueWriter   = new TechniqueWriterImpl(
      techniqueArchiver,
      updateTechniqueLibrary,
      new DeleteEditorTechniqueImpl(
        techniqueArchiver,
        updateTechniqueLibrary,
        roDirectiveRepository,
        woDirectiveRepository,
        techniqueRepository,
        workflowLevelService,
        RUDDER_GIT_ROOT_CONFIG_REPO
      ),
      yamlTechniqueSerializer,
      techniqueCompiler,
      RUDDER_GIT_ROOT_CONFIG_REPO
    )

    lazy val pipelinedInventoryParser: InventoryParser = {
      val fusionReportParser = {
        new FusionInventoryParser(
          uuidGen,
          rootParsingExtensions = Nil,
          contentParsingExtensions = Nil,
          ignoreProcesses = INVENTORIES_IGNORE_PROCESSES
        )
      }

      new DefaultInventoryParser(
        fusionReportParser,
        Seq(
          new PreInventoryParserCheckConsistency
        )
      )
    }

    lazy val automaticMerger: PreCommit = new UuidMergerPreCommit(
      uuidGen,
      acceptedNodesDit,
      new NodeInventoryDNFinderService(
        Seq(
          // start by trying to use an already given UUID
          NamedNodeInventoryDNFinderAction(
            "use_existing_id",
            new UseExistingNodeIdFinder(inventoryDitService, roLdap, acceptedNodesDit.BASE_DN.getParent)
          )
        )
      ),
      new MachineDNFinderService(
        Seq(
          // start by trying to use an already given UUID
          NamedMachineDNFinderAction(
            "use_existing_id",
            new UseExistingMachineIdFinder(inventoryDitService, roLdap, acceptedNodesDit.BASE_DN.getParent)
          ), // look if it's in the accepted inventories

          NamedMachineDNFinderAction(
            "check_mother_board_uuid_accepted",
            new FromMotherBoardUuidIdFinder(roLdap, acceptedNodesDit, inventoryDitService)
          ), // see if it's in the "pending" branch

          NamedMachineDNFinderAction(
            "check_mother_board_uuid_pending",
            new FromMotherBoardUuidIdFinder(roLdap, pendingNodesDit, inventoryDitService)
          ), // see if it's in the "removed" branch

          NamedMachineDNFinderAction(
            "check_mother_board_uuid_removed",
            new FromMotherBoardUuidIdFinder(roLdap, removedNodesDitImpl, inventoryDitService)
          )
        )
      ),
      new NameAndVersionIdFinder(
        "check_name_and_version",
        roLdap,
        inventoryMapper,
        acceptedNodesDit
      )
    )

    lazy val gitFactRepo     = GitRepositoryProviderImpl
      .make(RUDDER_GIT_ROOT_FACT_REPO)
      .runOrDie(err => new RuntimeException(s"Error when initializing git configuration repository: " + err.fullMsg))
<<<<<<< HEAD
    lazy val gitFactRepoGC   = new GitGC(gitFactRepo, RUDDER_GIT_GC)
    lazy val nodeFactStorage = new GitNodeFactRepositoryImpl(gitFactRepo, RUDDER_GROUP_OWNER_CONFIG_REPO)
    nodeFactStorage.checkInit().runOrDie(err => new RuntimeException(s"Error when checking fact repository init: " + err.fullMsg))
=======
    lazy val gitFactRepoGC = new GitGC(gitFactRepo, RUDDER_GIT_GC)
    lazy val factRepo      = new GitNodeFactRepository(gitFactRepo, RUDDER_GROUP_OWNER_CONFIG_REPO, RUDDER_GIT_FACT_COMMIT_NODES)
    factRepo.checkInit().runOrDie(err => new RuntimeException(s"Error when checking fact repository init: " + err.fullMsg))
>>>>>>> c0dc668a

    lazy val ldifInventoryLogger = new DefaultLDIFInventoryLogger(LDIF_TRACELOG_ROOT_DIR)
    lazy val inventorySaver      = new DefaultInventorySaver(
      rwLdap,
      acceptedNodesDit,
      inventoryMapper,
      (
        CheckOsType
        :: automaticMerger
        :: CheckMachineName
        :: new LastInventoryDate()
        :: AddIpValues
        :: new LogInventoryPreCommit(inventoryMapper, ldifInventoryLogger)
        :: Nil
      ),
      (
        new PendingNodeIfNodeWasRemoved(fullInventoryRepository)
        :: new FactRepositoryPostCommit[Seq[LDIFChangeRecord]](nodeFactStorage, nodeInfoService)
        :: new PostCommitLogger(ldifInventoryLogger)
        :: new PostCommitInventoryHooks[Seq[LDIFChangeRecord]](HOOKS_D, HOOKS_IGNORE_SUFFIXES)
        :: Nil
      )
    )

    lazy val inventoryProcessorInternal = {
      val checkLdapAlive: () => IOResult[Unit] = { () =>
        for {
          con <- rwLdap
          res <- con.get(pendingNodesDit.NODES.dn, "1.1")
        } yield {
          ()
        }
      }
      val maxParallel = {
        try {
          val user = if (MAX_PARSE_PARALLEL.endsWith("x")) {
            val xx = MAX_PARSE_PARALLEL.substring(0, MAX_PARSE_PARALLEL.size - 1)
            java.lang.Double.parseDouble(xx) * java.lang.Runtime.getRuntime.availableProcessors()
          } else {
            java.lang.Double.parseDouble(MAX_PARSE_PARALLEL)
          }
          Math.max(1, user).toLong
        } catch {
          case ex: Exception =>
            // logs are not available here
            println(
              s"ERROR Error when parsing configuration properties for the parallelization of inventory processing. " +
              s"Expecting a positive integer or number of time the available processors. Default to '0.5x': " +
              s"inventory.parse.parallelization=${MAX_PARSE_PARALLEL}"
            )
            Math.max(1, Math.ceil(java.lang.Runtime.getRuntime.availableProcessors().toDouble / 2).toLong)
        }
      }
      new InventoryProcessor(
        pipelinedInventoryParser,
        inventorySaver,
        maxParallel,
        new InventoryDigestServiceV1(fullInventoryRepository.get),
        checkLdapAlive
      )
    }

    lazy val inventoryProcessor = {
      val mover = new InventoryMover(
        INVENTORY_DIR_RECEIVED,
        INVENTORY_DIR_FAILED,
        new InventoryFailedHook(
          HOOKS_D,
          HOOKS_IGNORE_SUFFIXES
        )
      )
      new DefaultProcessInventoryService(inventoryProcessorInternal, mover)
    }

    lazy val inventoryWatcher = {
      val fileProcessor = new ProcessFile(inventoryProcessor, INVENTORY_DIR_INCOMING)

      new InventoryFileWatcher(
        fileProcessor,
        INVENTORY_DIR_INCOMING,
        INVENTORY_DIR_UPDATE,
        WATCHER_DELETE_OLD_INVENTORIES_AGE,
        WATCHER_GARBAGE_OLD_INVENTORIES_PERIOD
      )
    }

    lazy val cleanOldInventoryBatch = {
      new PurgeOldInventoryFiles(
        RUDDER_INVENTORIES_CLEAN_CRON,
        RUDDER_INVENTORIES_CLEAN_AGE,
        List(better.files.File(INVENTORY_DIR_FAILED), better.files.File(INVENTORY_DIR_RECEIVED))
      )
    }

    lazy val archiveApi = {
      val archiveBuilderService =
        new ZipArchiveBuilderService(new FileArchiveNameService(), configurationRepository, gitParseTechniqueLibrary)
      // fixe archive name to make it simple to test
      val rootDirName           = "archive".succeed
      new com.normation.rudder.rest.lift.ArchiveApi(
        archiveBuilderService,
        configService.rudder_featureSwitch_archiveApi(),
        rootDirName,
        new ZipArchiveReaderImpl(queryParser, techniqueParser),
        new SaveArchiveServicebyRepo(
          techniqueArchiver,
          techniqueReader,
          techniqueRepository,
          roDirectiveRepository,
          woDirectiveRepository,
          roNodeGroupRepository,
          woNodeGroupRepository,
          roRuleRepository,
          woRuleRepository,
          updateTechniqueLibrary,
          asyncDeploymentAgent
        ),
        new CheckArchiveServiceImpl(techniqueRepository)
      )
    }

    /*
     * API versions are incremented each time incompatible changes are made (like adding or deleting endpoints - modification
     * of an existing endpoint, if done in a purely compatible way, don't change api version).
     * It may happen that some rudder branches don't have a version bump, and other have several (in case of
     * horrible breaking bugs). We avoid the case where a previous release need a version bump.
     * For ex:
     * - 5.0: 14
     * - 5.1: 14 (no change)
     * - 5.2[.0~.4]: 15
     * - 5.2.5: 16
     */
    lazy val ApiVersions: List[ApiVersion] = {
      ApiVersion(14, true) ::  // rudder 7.0
      ApiVersion(15, true) ::  // rudder 7.1 - system update on node details
      ApiVersion(16, true) ::  // rudder 7.2 - create node api, import/export archive, hooks & campaigns internal API
      ApiVersion(17, true) ::  // rudder 7.3 - directive compliance, campaign API is public
      ApiVersion(18, false) :: // rudder 8.0 - allowed network
      Nil
    }

    lazy val jsonPluginDefinition = new ReadPluginPackageInfo("/var/rudder/packages/index.json")

    lazy val resourceFileService = new GitResourceFileService(gitConfigRepo)
    lazy val apiDispatcher       = new RudderEndpointDispatcher(LiftApiProcessingLogger)
    lazy val rudderApi           = {
      import com.normation.rudder.rest.lift._

      val nodeInheritedProperties  =
        new NodeApiInheritedProperties(nodeInfoService, roNodeGroupRepository, roLDAPParameterRepository)
      val groupInheritedProperties = new GroupApiInheritedProperties(roNodeGroupRepository, roLDAPParameterRepository)

      val campaignApi = new lift.CampaignApi(
        campaignRepo,
        campaignSerializer,
        campaignEventRepo,
        mainCampaignService,
        restExtractorService,
        stringUuidGenerator
      )
      val modules     = List(
        new ComplianceApi(restExtractorService, complianceAPIService, roDirectiveRepository),
        new GroupsApi(
          roLdapNodeGroupRepository,
          restExtractorService,
          zioJsonExtractor,
          stringUuidGenerator,
          groupApiService2,
          groupApiService6,
          groupApiService14,
          groupInheritedProperties
        ),
        new DirectiveApi(
          roDirectiveRepository,
          restExtractorService,
          zioJsonExtractor,
          stringUuidGenerator,
          directiveApiService2,
          directiveApiService14
        ),
        new NodeApi(
          restExtractorService,
          restDataSerializer,
          nodeApiService2,
          nodeApiService4,
          nodeApiService6,
          nodeApiService8,
          nodeApiService12,
          nodeApiService13,
          nodeApiService16,
          nodeInheritedProperties,
          RUDDER_DEFAULT_DELETE_NODE_MODE
        ),
        new ParameterApi(restExtractorService, zioJsonExtractor, parameterApiService2, parameterApiService14),
        new SettingsApi(
          restExtractorService,
          configService,
          asyncDeploymentAgent,
          stringUuidGenerator,
          policyServerManagementService,
          nodeInfoService
        ),
        new TechniqueApi(
          restExtractorService,
          techniqueApiService6,
          techniqueApiService14,
          ncfTechniqueWriter,
          ncfTechniqueReader,
          techniqueRepository,
          techniqueSerializer,
          stringUuidGenerator,
          resourceFileService,
          RUDDER_GIT_ROOT_CONFIG_REPO
        ),
        new RuleApi(
          restExtractorService,
          zioJsonExtractor,
          ruleApiService2,
          ruleApiService6,
          ruleApiService13,
          stringUuidGenerator
        ),
        new SystemApi(
          restExtractorService,
          systemApiService11,
          systemApiService13,
          rudderMajorVersion,
          rudderFullVersion,
          builtTimestamp
        ),
        new InventoryApi(restExtractorService, inventoryWatcher, better.files.File(INVENTORY_DIR_INCOMING)),
        new PluginApi(restExtractorService, pluginSettingsService),
        new RecentChangesAPI(recentChangesService, restExtractorService),
        new RulesInternalApi(restExtractorService, ruleInternalApiService),
        campaignApi,
        new HookApi(hookApiService),
        archiveApi
        // info api must be resolved latter, because else it misses plugin apis !
      )

      val api = new LiftHandler(
        apiDispatcher,
        ApiVersions,
        new AclApiAuthorization(LiftApiProcessingLogger, userService, () => apiAuthorizationLevelService.aclEnabled),
        None
      )
      modules.foreach(module => api.addModules(module.getLiftEndpoints()))
      api
    }

    // Internal APIs
    lazy val sharedFileApi     = new SharedFilesAPI(restExtractorService, RUDDER_DIR_SHARED_FILES_FOLDER, RUDDER_GIT_ROOT_CONFIG_REPO)
    lazy val eventLogApi       = new EventLogAPI(eventLogRepository, restExtractorService, eventLogDetailsGenerator, personIdentService)
    lazy val asyncWorkflowInfo = new AsyncWorkflowInfo
    lazy val configService: ReadConfigService with UpdateConfigService = {
      new GenericConfigService(
        RudderProperties.config,
        new LdapConfigRepository(rudderDit, rwLdap, ldapEntityMapper, eventLogRepository, stringUuidGenerator),
        asyncWorkflowInfo,
        workflowLevelService
      )
    }

    lazy val recentChangesService = new CachedNodeChangesServiceImpl(
      new NodeChangesServiceImpl(reportsRepository),
      () => configService.rudder_compute_changes().toBox
    )

    //////////////////////////////////////////////////////////////////////////////////////////
    //////////////////////////////////////////////////////////////////////////////////////////

    //
    // Concrete implementation.
    // They are private to that object, and they can refer to other
    // private implementation as long as they conform to interface.
    //

    lazy val gitParseTechniqueLibrary = new GitParseTechniqueLibrary(
      techniqueParser,
      gitConfigRepo,
      gitRevisionProvider,
      "techniques",
      "metadata.xml"
    )
    lazy val configurationRepository  = new ConfigurationRepositoryImpl(
      roLdapDirectiveRepository,
      techniqueRepository,
      roLdapRuleRepository,
      roNodeGroupRepository,
      parseActiveTechniqueLibrary,
      gitParseTechniqueLibrary,
      parseRules,
      parseGroupLibrary
    )

    /////////////////////////////////////////////////////////////////////
    //// everything was private[this]
    ////////////////////////////////////////////////////////////////////

    lazy val roLDAPApiAccountRepository = new RoLDAPApiAccountRepository(
      rudderDitImpl,
      roLdap,
      ldapEntityMapper,
      tokenGenerator,
      ApiAuthorization.allAuthz.acl // for system token
    )
    lazy val roApiAccountRepository: RoApiAccountRepository = roLDAPApiAccountRepository

    lazy val woLDAPApiAccountRepository = new WoLDAPApiAccountRepository(
      rudderDitImpl,
      rwLdap,
      ldapEntityMapper,
      ldapDiffMapper,
      logRepository,
      personIdentServiceImpl
    )
    lazy val woApiAccountRepository: WoApiAccountRepository = woLDAPApiAccountRepository

    lazy val ruleApplicationStatusImpl: RuleApplicationStatusService = new RuleApplicationStatusServiceImpl()
    lazy val ruleApplicationStatus = ruleApplicationStatusImpl
    lazy val propertyEngineServiceImpl: PropertyEngineService = new PropertyEngineServiceImpl(
      List.empty
    )
    lazy val propertyEngineService = propertyEngineServiceImpl

    def DN(rdn: String, parent: DN)           = new DN(new RDN(rdn), parent)
    lazy val LDAP_BASEDN                      = new DN("cn=rudder-configuration")
    lazy val LDAP_INVENTORIES_BASEDN          = DN("ou=Inventories", LDAP_BASEDN)
    lazy val LDAP_INVENTORIES_SOFTWARE_BASEDN = LDAP_INVENTORIES_BASEDN

    lazy val acceptedNodesDitImpl: InventoryDit = new InventoryDit(
      DN("ou=Accepted Inventories", LDAP_INVENTORIES_BASEDN),
      LDAP_INVENTORIES_SOFTWARE_BASEDN,
      "Accepted inventories"
    )
    lazy val acceptedNodesDit = acceptedNodesDitImpl
    lazy val pendingNodesDitImpl: InventoryDit = new InventoryDit(
      DN("ou=Pending Inventories", LDAP_INVENTORIES_BASEDN),
      LDAP_INVENTORIES_SOFTWARE_BASEDN,
      "Pending inventories"
    )
    lazy val pendingNodesDit     = pendingNodesDitImpl
    lazy val removedNodesDitImpl =
      new InventoryDit(DN("ou=Removed Inventories", LDAP_INVENTORIES_BASEDN), LDAP_INVENTORIES_SOFTWARE_BASEDN, "Removed Servers")
    lazy val rudderDitImpl: RudderDit = new RudderDit(DN("ou=Rudder", LDAP_BASEDN))
    lazy val rudderDit = rudderDitImpl
    lazy val nodeDitImpl: NodeDit = new NodeDit(LDAP_BASEDN)
    lazy val nodeDit = nodeDitImpl
    lazy val inventoryDitService: InventoryDitService =
      new InventoryDitServiceImpl(pendingNodesDitImpl, acceptedNodesDitImpl, removedNodesDitImpl)
    lazy val stringUuidGenerator: StringUuidGenerator = new StringUuidGeneratorImpl
    lazy val uuidGen                   = stringUuidGenerator
    lazy val systemVariableSpecService = new SystemVariableSpecServiceImpl()
    lazy val ldapEntityMapper: LDAPEntityMapper =
      new LDAPEntityMapper(rudderDitImpl, nodeDitImpl, acceptedNodesDitImpl, queryParser, inventoryMapper)

    ///// items serializer - service that transforms items to XML /////
    lazy val ruleSerialisation:                    RuleSerialisation                    = new RuleSerialisationImpl(
      Constants.XML_CURRENT_FILE_FORMAT.toString
    )
    lazy val ruleCategorySerialisation:            RuleCategorySerialisation            = new RuleCategorySerialisationImpl(
      Constants.XML_CURRENT_FILE_FORMAT.toString
    )
    lazy val rootSectionSerialisation:             SectionSpecWriter                    = new SectionSpecWriterImpl()
    lazy val activeTechniqueCategorySerialisation: ActiveTechniqueCategorySerialisation =
      new ActiveTechniqueCategorySerialisationImpl(Constants.XML_CURRENT_FILE_FORMAT.toString)
    lazy val activeTechniqueSerialisation:         ActiveTechniqueSerialisation         =
      new ActiveTechniqueSerialisationImpl(Constants.XML_CURRENT_FILE_FORMAT.toString)
    lazy val directiveSerialisation:               DirectiveSerialisation               =
      new DirectiveSerialisationImpl(Constants.XML_CURRENT_FILE_FORMAT.toString)
    lazy val nodeGroupCategorySerialisation:       NodeGroupCategorySerialisation       =
      new NodeGroupCategorySerialisationImpl(Constants.XML_CURRENT_FILE_FORMAT.toString)
    lazy val nodeGroupSerialisation:               NodeGroupSerialisation               =
      new NodeGroupSerialisationImpl(Constants.XML_CURRENT_FILE_FORMAT.toString)
    lazy val deploymentStatusSerialisation:        DeploymentStatusSerialisation        =
      new DeploymentStatusSerialisationImpl(Constants.XML_CURRENT_FILE_FORMAT.toString)
    lazy val globalParameterSerialisation:         GlobalParameterSerialisation         =
      new GlobalParameterSerialisationImpl(Constants.XML_CURRENT_FILE_FORMAT.toString)
    lazy val apiAccountSerialisation:              APIAccountSerialisation              =
      new APIAccountSerialisationImpl(Constants.XML_CURRENT_FILE_FORMAT.toString)
    lazy val propertySerialization:                GlobalPropertySerialisation          =
      new GlobalPropertySerialisationImpl(Constants.XML_CURRENT_FILE_FORMAT.toString)
    lazy val changeRequestChangesSerialisation:    ChangeRequestChangesSerialisation    = {
      new ChangeRequestChangesSerialisationImpl(
        Constants.XML_CURRENT_FILE_FORMAT.toString,
        nodeGroupSerialisation,
        directiveSerialisation,
        ruleSerialisation,
        globalParameterSerialisation,
        techniqueRepositoryImpl,
        rootSectionSerialisation
      )
    }

    lazy val eventLogFactory = new EventLogFactoryImpl(
      ruleSerialisation,
      directiveSerialisation,
      nodeGroupSerialisation,
      activeTechniqueSerialisation,
      globalParameterSerialisation,
      apiAccountSerialisation,
      propertySerialization,
      new SecretSerialisationImpl(Constants.XML_CURRENT_FILE_FORMAT.toString)
    )
    lazy val pathComputer    = new PathComputerImpl(
      Constants.NODE_PROMISES_PARENT_DIR_BASE,
      Constants.NODE_PROMISES_PARENT_DIR,
      RUDDER_DIR_BACKUP,
      Constants.CFENGINE_COMMUNITY_PROMISES_PATH,
      Constants.CFENGINE_NOVA_PROMISES_PATH
    )

    /*
     * For now, we don't want to query server other
     * than the accepted ones.
     */
    lazy val getSubGroupChoices = () => roLdapNodeGroupRepository.getAll().map(seq => seq.map(g => SubGroupChoice(g.id, g.name)))
    lazy val ditQueryDataImpl   = new DitQueryData(acceptedNodesDitImpl, nodeDit, rudderDit, getSubGroupChoices)
    lazy val queryParser        = new CmdbQueryParser with DefaultStringQueryParser with JsonQueryLexer {
      override val criterionObjects = Map[String, ObjectCriterion]() ++ ditQueryDataImpl.criteriaMap
    }
    lazy val inventoryMapper: InventoryMapper =
      new InventoryMapper(inventoryDitService, pendingNodesDitImpl, acceptedNodesDitImpl, removedNodesDitImpl)
    lazy val fullInventoryFromLdapEntries: FullInventoryFromLdapEntries =
      new FullInventoryFromLdapEntriesImpl(inventoryDitService, inventoryMapper)
    lazy val ldapDiffMapper = new LDAPDiffMapper(ldapEntityMapper, queryParser)

    lazy val activeTechniqueCategoryUnserialisation = new ActiveTechniqueCategoryUnserialisationImpl
    lazy val activeTechniqueUnserialisation         = new ActiveTechniqueUnserialisationImpl
    lazy val directiveUnserialisation               = new DirectiveUnserialisationImpl
    lazy val nodeGroupCategoryUnserialisation       = new NodeGroupCategoryUnserialisationImpl
    lazy val nodeGroupUnserialisation               = new NodeGroupUnserialisationImpl(queryParser)
    lazy val ruleUnserialisation                    = new RuleUnserialisationImpl
    lazy val ruleCategoryUnserialisation            = new RuleCategoryUnserialisationImpl
    lazy val globalParameterUnserialisation         = new GlobalParameterUnserialisationImpl
    lazy val changeRequestChangesUnserialisation    = new ChangeRequestChangesUnserialisationImpl(
      nodeGroupUnserialisation,
      directiveUnserialisation,
      ruleUnserialisation,
      globalParameterUnserialisation,
      techniqueRepository,
      sectionSpecParser
    )
    lazy val entityMigration                        = DefaultXmlEventLogMigration

    lazy val eventLogDetailsServiceImpl = new EventLogDetailsServiceImpl(
      queryParser,
      new DirectiveUnserialisationImpl,
      new NodeGroupUnserialisationImpl(queryParser),
      new RuleUnserialisationImpl,
      new ActiveTechniqueUnserialisationImpl,
      new DeploymentStatusUnserialisationImpl,
      new GlobalParameterUnserialisationImpl,
      new ApiAccountUnserialisationImpl,
      new SecretUnserialisationImpl
    )

    //////////////////////////////////////////////////////////
    //  non success services that could perhaps be
    //////////////////////////////////////////////////////////

    // => rwLdap is only used to repair an error, that could be repaired elsewhere.

    // => because of systemVariableSpecService
    // metadata.xml parser

    lazy val variableSpecParser = new VariableSpecParser
    lazy val sectionSpecParser  = new SectionSpecParser(variableSpecParser)
    lazy val techniqueParser    = {
      new TechniqueParser(variableSpecParser, sectionSpecParser, systemVariableSpecService)
    }

    lazy val userPropertyServiceImpl = new StatelessUserPropertyService(
      configService.rudder_ui_changeMessage_enabled _,
      configService.rudder_ui_changeMessage_mandatory _,
      configService.rudder_ui_changeMessage_explanation _
    )
    lazy val userPropertyService     = userPropertyServiceImpl

    ////////////////////////////////////
    //  non success services
    ////////////////////////////////////

    ///// end /////

    lazy val logRepository                = {
      val eventLogRepo = new EventLogJdbcRepository(doobie, eventLogFactory)
      techniqueRepositoryImpl.registerCallback(
        new LogEventOnTechniqueReloadCallback(
          "LogEventTechnique",
          100, // must be before most of other

          eventLogRepo
        )
      )
      eventLogRepo
    }
    lazy val eventLogRepository           = logRepository
    lazy val inventoryLogEventServiceImpl = new InventoryEventLogServiceImpl(logRepository)
    lazy val gitConfigRepo                = GitRepositoryProviderImpl
      .make(RUDDER_GIT_ROOT_CONFIG_REPO)
      .runOrDie(err => new RuntimeException(s"Error when creating git configuration repository: " + err.fullMsg))
    lazy val gitConfigRepoGC              = new GitGC(gitConfigRepo, RUDDER_GIT_GC)
    lazy val gitRevisionProviderImpl      = {
      new LDAPGitRevisionProvider(rwLdap, rudderDitImpl, gitConfigRepo, RUDDER_TECHNIQUELIBRARY_GIT_REFS_PATH)
    }
    lazy val gitRevisionProvider: GitRevisionProvider = gitRevisionProviderImpl

    lazy val techniqueReader: TechniqueReader = {
      // find the relative path from gitConfigRepo to the ptlib root
      val gitSlash = new File(RUDDER_GIT_ROOT_CONFIG_REPO).getPath + "/"
      if (!RUDDER_DIR_TECHNIQUES.startsWith(gitSlash)) {
        ApplicationLogger.error(
          "The Technique library root directory must be a sub-directory of '%s', but it is configured to be: '%s'".format(
            RUDDER_GIT_ROOT_CONFIG_REPO,
            RUDDER_DIR_TECHNIQUES
          )
        )
        throw new RuntimeException(
          "The Technique library root directory must be a sub-directory of '%s', but it is configured to be: '%s'".format(
            RUDDER_GIT_ROOT_CONFIG_REPO,
            RUDDER_DIR_TECHNIQUES
          )
        )
      }

      // create a demo default-directive-names.conf if none exists
      val defaultDirectiveNames = new File(RUDDER_DIR_TECHNIQUES, "default-directive-names.conf")
      if (!defaultDirectiveNames.exists) {
        FileUtils.writeStringToFile(
          defaultDirectiveNames,
          """
            |#
            |# This file contains the default name that a directive gets in Rudder UI creation pop-up.
            |# The file format is a simple key=value file, with key being the techniqueName
            |# or techniqueName/version and the value being the name to use.
            |# An empty value will lead to an empty default name.
            |# For a new Directive, we will try to lookup "TechniqueName/version" and if not
            |# available "TechniqueName" from this file. If neither key is available, the
            |# pop-up will use the actual Technique name as default.
            |# Don't forget to commit the file to have modifications seen by Rudder.
            |#
            |
            |# Default pattern for new directive from "userManagement" technique:
            |userManagement=User: <name> Login: <login>
            |# For userManagement version 2.0, prefer that pattern in new Directives:
            |userManagement/2.0: User 2.0 [LOGIN]
            |""".stripMargin,
          RUDDER_CHARSET.value
        )
      }

      val relativePath = RUDDER_DIR_TECHNIQUES.substring(gitSlash.size, RUDDER_DIR_TECHNIQUES.size)
      new GitTechniqueReader(
        techniqueParser,
        gitRevisionProviderImpl,
        gitConfigRepo,
        "metadata.xml",
        "category.xml",
        Some(relativePath),
        "default-directive-names.conf"
      )
    }

    lazy val roLdap                   = {
      new ROPooledSimpleAuthConnectionProvider(
        host = LDAP_HOST,
        port = LDAP_PORT,
        authDn = LDAP_AUTHDN,
        authPw = LDAP_AUTHPW,
        poolSize = LDAP_MAX_POOL_SIZE
      )
    }
    lazy val roLDAPConnectionProvider = roLdap
    lazy val rwLdap                   = {
      new RWPooledSimpleAuthConnectionProvider(
        host = LDAP_HOST,
        port = LDAP_PORT,
        authDn = LDAP_AUTHDN,
        authPw = LDAP_AUTHPW,
        poolSize = LDAP_MAX_POOL_SIZE
      )
    }

    // query processor for accepted nodes
    lazy val queryProcessor = new AcceptedNodesLDAPQueryProcessor(
      nodeDitImpl,
      acceptedNodesDitImpl,
      new InternalLDAPQueryProcessor(roLdap, acceptedNodesDitImpl, nodeDit, ditQueryDataImpl, ldapEntityMapper),
      nodeInfoServiceImpl
    )

    // we need a roLdap query checker for nodes in pending
    lazy val inventoryQueryChecker = new PendingNodesLDAPQueryChecker(
      new InternalLDAPQueryProcessor(
        roLdap,
        pendingNodesDitImpl,
        nodeDit, // here, we don't want to look for subgroups to show them in the form => always return an empty list

        new DitQueryData(pendingNodesDitImpl, nodeDit, rudderDit, () => Nil.succeed),
        ldapEntityMapper
      ),
      nodeInfoServiceImpl
    )
    lazy val dynGroupServiceImpl   = new DynGroupServiceImpl(rudderDitImpl, roLdap, ldapEntityMapper)

    lazy val pendingNodeCheckGroup = new CheckPendingNodeInDynGroups(inventoryQueryChecker)

    lazy val ldapFullInventoryRepository =
      new FullInventoryRepositoryImpl(inventoryDitService, inventoryMapper, rwLdap)
    lazy val fullInventoryRepository     = ldapFullInventoryRepository
    lazy val unitRefuseGroup:              UnitRefuseInventory                          =
      new RefuseGroups("refuse_node:delete_id_in_groups", roLdapNodeGroupRepository, woLdapNodeGroupRepository)
    lazy val acceptInventory:              UnitAcceptInventory with UnitRefuseInventory =
      new AcceptInventory("accept_new_server:inventory", pendingNodesDitImpl, acceptedNodesDitImpl, ldapFullInventoryRepository)
    lazy val acceptNodeAndMachineInNodeOu: UnitAcceptInventory with UnitRefuseInventory = {
      new AcceptFullInventoryInNodeOu(
        "accept_new_server:ou=node",
        nodeDitImpl,
        rwLdap,
        ldapEntityMapper,
        PendingInventory,
        () => configService.rudder_node_onaccept_default_policy_mode().toBox,
        () => configService.rudder_node_onaccept_default_state().toBox
      )
    }

    lazy val acceptHostnameAndIp: UnitAcceptInventory = new AcceptHostnameAndIp(
      "accept_new_server:check_hostname_unicity",
      AcceptedInventory,
      queryProcessor,
      ditQueryDataImpl,
      psMngtService,
      nodeInfoServiceImpl,
      configService.node_accept_duplicated_hostname()
    )

    lazy val historizeNodeStateOnChoice: UnitAcceptInventory with UnitRefuseInventory = {
      new HistorizeNodeStateOnChoice(
        "accept_or_refuse_new_node:historize_inventory",
        ldapFullInventoryRepository,
        inventoryHistoryJdbcRepository,
        PendingInventory
      )
    }
    lazy val updateFactRepoOnChoice:     UnitAcceptInventory with UnitRefuseInventory = new UpdateFactRepoOnChoice(
      "accept_or_refuse_new_node:update_fact_repo",
      PendingInventory,
      nodeFactStorage
    )

    lazy val nodeGridImpl = new NodeGrid(ldapFullInventoryRepository, nodeInfoServiceImpl, configService)

    lazy val modificationService      =
      new ModificationService(logRepository, gitModificationRepository, itemArchiveManagerImpl, uuidGen)
    lazy val eventListDisplayerImpl   = new EventListDisplayer(logRepository)
    lazy val eventLogDetailsGenerator = new EventLogDetailsGenerator(
      eventLogDetailsServiceImpl,
      logRepository,
      roLdapNodeGroupRepository,
      roLdapDirectiveRepository,
      nodeInfoServiceImpl,
      roLDAPRuleCategoryRepository,
      modificationService,
      personIdentServiceImpl,
      linkUtil,
      diffDisplayer
    )
    lazy val databaseManagerImpl      = new DatabaseManagerImpl(reportsRepositoryImpl, updateExpectedRepo)
    lazy val softwareInventoryDAO: ReadOnlySoftwareDAO =
      new ReadOnlySoftwareDAOImpl(inventoryDitService, roLdap, inventoryMapper)
    lazy val readOnlySoftwareDAO = softwareInventoryDAO
    lazy val softwareInventoryRWDAO: WriteOnlySoftwareDAO = new WriteOnlySoftwareDAOImpl(acceptedNodesDitImpl, rwLdap)
    lazy val softwareService:        SoftwareService      =
      new SoftwareServiceImpl(softwareInventoryDAO, softwareInventoryRWDAO, acceptedNodesDit)

    lazy val nodeSummaryServiceImpl         = new NodeSummaryServiceImpl(inventoryDitService, inventoryMapper, roLdap)
    lazy val inventoryHistoryJdbcRepository = new InventoryHistoryJdbcRepository(doobie)
    lazy val inventoryHistoryLogRepository: InventoryHistoryLogRepository = {
      new InventoryHistoryLogRepository(
        HISTORY_INVENTORIES_ROOTDIR,
        new FullInventoryFileParser(fullInventoryFromLdapEntries, inventoryMapper)
      )
    }

    lazy val personIdentServiceImpl: PersonIdentService = new TrivialPersonIdentService
    lazy val personIdentService = personIdentServiceImpl

    lazy val roParameterServiceImpl = new RoParameterServiceImpl(roLDAPParameterRepository)

    ///// items archivers - services that allows to transform items to XML and save then on a Git FS /////
    lazy val gitModificationRepository = new GitModificationRepositoryImpl(doobie)
    lazy val gitRuleArchiver:                    GitRuleArchiver                    = new GitRuleArchiverImpl(
      gitConfigRepo,
      ruleSerialisation,
      rulesDirectoryName,
      prettyPrinter,
      gitModificationRepository,
      RUDDER_CHARSET.name,
      RUDDER_GROUP_OWNER_CONFIG_REPO
    )
    lazy val gitRuleCategoryArchiver:            GitRuleCategoryArchiver            = new GitRuleCategoryArchiverImpl(
      gitConfigRepo,
      ruleCategorySerialisation,
      ruleCategoriesDirectoryName,
      prettyPrinter,
      gitModificationRepository,
      RUDDER_CHARSET.name,
      "category.xml",
      RUDDER_GROUP_OWNER_CONFIG_REPO
    )
    lazy val gitActiveTechniqueCategoryArchiver: GitActiveTechniqueCategoryArchiver = {
      new GitActiveTechniqueCategoryArchiverImpl(
        gitConfigRepo,
        activeTechniqueCategorySerialisation,
        userLibraryDirectoryName,
        prettyPrinter,
        gitModificationRepository,
        RUDDER_CHARSET.name,
        "category.xml",
        RUDDER_GROUP_OWNER_CONFIG_REPO
      )
    }
    lazy val gitActiveTechniqueArchiver:         GitActiveTechniqueArchiverImpl     = new GitActiveTechniqueArchiverImpl(
      gitConfigRepo,
      activeTechniqueSerialisation,
      userLibraryDirectoryName,
      prettyPrinter,
      gitModificationRepository,
      Buffer(),
      RUDDER_CHARSET.name,
      "activeTechniqueSettings.xml",
      RUDDER_GROUP_OWNER_CONFIG_REPO
    )
    lazy val gitDirectiveArchiver:               GitDirectiveArchiver               = new GitDirectiveArchiverImpl(
      gitConfigRepo,
      directiveSerialisation,
      userLibraryDirectoryName,
      prettyPrinter,
      gitModificationRepository,
      RUDDER_CHARSET.name,
      RUDDER_GROUP_OWNER_CONFIG_REPO
    )
    lazy val gitNodeGroupArchiver:               GitNodeGroupArchiver               = new GitNodeGroupArchiverImpl(
      gitConfigRepo,
      nodeGroupSerialisation,
      nodeGroupCategorySerialisation,
      groupLibraryDirectoryName,
      prettyPrinter,
      gitModificationRepository,
      RUDDER_CHARSET.name,
      "category.xml",
      RUDDER_GROUP_OWNER_CONFIG_REPO
    )
    lazy val gitParameterArchiver:               GitParameterArchiver               = new GitParameterArchiverImpl(
      gitConfigRepo,
      globalParameterSerialisation,
      parametersDirectoryName,
      prettyPrinter,
      gitModificationRepository,
      RUDDER_CHARSET.name,
      RUDDER_GROUP_OWNER_CONFIG_REPO
    )
    ////////////// MUTEX FOR rwLdap REPOS //////////////

    lazy val uptLibReadWriteMutex    = new ZioTReentrantLock("directive-lock")
    lazy val groupLibReadWriteMutex  = new ZioTReentrantLock("group-lock")
    lazy val nodeReadWriteMutex      = new ZioTReentrantLock("node-lock")
    lazy val parameterReadWriteMutex = new ZioTReentrantLock("parameter-lock")
    lazy val ruleReadWriteMutex      = new ZioTReentrantLock("rule-lock")
    lazy val ruleCatReadWriteMutex   = new ZioTReentrantLock("rule-cat-lock")

    lazy val roLdapDirectiveRepository =
      new RoLDAPDirectiveRepository(rudderDitImpl, roLdap, ldapEntityMapper, techniqueRepositoryImpl, uptLibReadWriteMutex)
    lazy val roDirectiveRepository: RoDirectiveRepository = roLdapDirectiveRepository
    lazy val woLdapDirectiveRepository = {
      val repo = new WoLDAPDirectiveRepository(
        roLdapDirectiveRepository,
        rwLdap,
        ldapDiffMapper,
        logRepository,
        uuidGen,
        gitDirectiveArchiver,
        gitActiveTechniqueArchiver,
        gitActiveTechniqueCategoryArchiver,
        personIdentServiceImpl,
        RUDDER_AUTOARCHIVEITEMS
      )

      gitActiveTechniqueArchiver.uptModificationCallback += new UpdatePiOnActiveTechniqueEvent(
        gitDirectiveArchiver,
        techniqueRepositoryImpl,
        roLdapDirectiveRepository
      )

      techniqueRepositoryImpl.registerCallback(
        new SaveDirectivesOnTechniqueCallback(
          "SaveDirectivesOnTechniqueCallback",
          100,
          directiveEditorServiceImpl,
          roLdapDirectiveRepository,
          repo
        )
      )

      repo
    }
    lazy val woDirectiveRepository: WoDirectiveRepository = woLdapDirectiveRepository

    lazy val roLdapRuleRepository =
      new RoLDAPRuleRepository(rudderDitImpl, roLdap, ldapEntityMapper, ruleReadWriteMutex)
    lazy val roRuleRepository: RoRuleRepository = roLdapRuleRepository

    lazy val woLdapRuleRepository: WoRuleRepository = new WoLDAPRuleRepository(
      roLdapRuleRepository,
      rwLdap,
      ldapDiffMapper,
      roLdapNodeGroupRepository,
      logRepository,
      gitRuleArchiver,
      personIdentServiceImpl,
      RUDDER_AUTOARCHIVEITEMS
    )
    lazy val woRuleRepository = woLdapRuleRepository

    lazy val woLdapNodeRepository: WoNodeRepository = new WoLDAPNodeRepository(
      nodeDitImpl,
      acceptedNodesDit,
      ldapEntityMapper,
      rwLdap,
      logRepository,
      nodeReadWriteMutex,
      cachedNodeConfigurationService,
      reportingServiceImpl
    )
    lazy val woNodeRepository = woLdapNodeRepository

    lazy val roLdapNodeGroupRepository = new RoLDAPNodeGroupRepository(
      rudderDitImpl,
      roLdap,
      ldapEntityMapper,
      groupLibReadWriteMutex
    )
    lazy val roNodeGroupRepository: RoNodeGroupRepository = roLdapNodeGroupRepository

    lazy val woLdapNodeGroupRepository = new WoLDAPNodeGroupRepository(
      roLdapNodeGroupRepository,
      rwLdap,
      ldapDiffMapper,
      uuidGen,
      logRepository,
      gitNodeGroupArchiver,
      personIdentServiceImpl,
      RUDDER_AUTOARCHIVEITEMS
    )
    lazy val woNodeGroupRepository: WoNodeGroupRepository = woLdapNodeGroupRepository

    lazy val roLDAPRuleCategoryRepository = {
      new RoLDAPRuleCategoryRepository(
        rudderDitImpl,
        roLdap,
        ldapEntityMapper,
        ruleCatReadWriteMutex
      )
    }

    lazy val woLDAPRuleCategoryRepository = {
      new WoLDAPRuleCategoryRepository(
        roLDAPRuleCategoryRepository,
        rwLdap,
        uuidGen,
        gitRuleCategoryArchiver,
        personIdentServiceImpl,
        RUDDER_AUTOARCHIVEITEMS
      )
    }

    lazy val roLDAPParameterRepository = new RoLDAPParameterRepository(
      rudderDitImpl,
      roLdap,
      ldapEntityMapper,
      parameterReadWriteMutex
    )

    lazy val woLDAPParameterRepository = new WoLDAPParameterRepository(
      roLDAPParameterRepository,
      rwLdap,
      ldapDiffMapper,
      logRepository,
      gitParameterArchiver,
      personIdentServiceImpl,
      RUDDER_AUTOARCHIVEITEMS
    )

    lazy val itemArchiveManagerImpl = new ItemArchiveManagerImpl(
      roLdapRuleRepository,
      woLdapRuleRepository,
      roLDAPRuleCategoryRepository,
      roLdapDirectiveRepository,
      roLdapNodeGroupRepository,
      roLDAPParameterRepository,
      woLDAPParameterRepository,
      gitConfigRepo,
      gitRevisionProviderImpl,
      gitRuleArchiver,
      gitRuleCategoryArchiver,
      gitActiveTechniqueCategoryArchiver,
      gitActiveTechniqueArchiver,
      gitNodeGroupArchiver,
      gitParameterArchiver,
      parseRules,
      parseActiveTechniqueLibrary,
      parseGlobalParameter,
      parseRuleCategories,
      importTechniqueLibrary,
      parseGroupLibrary,
      importGroupLibrary,
      importRuleCategoryLibrary,
      logRepository,
      asyncDeploymentAgentImpl,
      gitModificationRepository,
      dynGroupUpdaterService
    )
    lazy val itemArchiveManager: ItemArchiveManager = itemArchiveManagerImpl

    lazy val globalComplianceModeService: ComplianceModeService   = {
      new ComplianceModeServiceImpl(
        () => configService.rudder_compliance_mode_name().toBox,
        () => configService.rudder_compliance_heartbeatPeriod().toBox
      )
    }
    lazy val globalAgentRunService:       AgentRunIntervalService = {
      new AgentRunIntervalServiceImpl(
        nodeInfoServiceImpl,
        () => configService.agent_run_interval().toBox,
        () => configService.agent_run_start_hour().toBox,
        () => configService.agent_run_start_minute().toBox,
        () => configService.agent_run_splaytime().toBox,
        () => configService.rudder_compliance_heartbeatPeriod().toBox
      )
    }

    lazy val systemVariableService: SystemVariableService = new SystemVariableServiceImpl(
      systemVariableSpecService,
      psMngtService,
      RUDDER_DIR_DEPENDENCIES,
      CFENGINE_POLICY_DISTRIBUTION_PORT,
      HTTPS_POLICY_DISTRIBUTION_PORT,
      RUDDER_DIR_SHARED_FILES_FOLDER,
      RUDDER_WEBDAV_USER,
      RUDDER_WEBDAV_PASSWORD,
      RUDDER_JDBC_URL,
      RUDDER_JDBC_USERNAME,
      RUDDER_JDBC_PASSWORD,
      RUDDER_GIT_ROOT_CONFIG_REPO,
      rudderFullVersion,
      () => configService.cfengine_server_denybadclocks().toBox,
      () => configService.relay_server_sync_method().toBox,
      () => configService.relay_server_syncpromises().toBox,
      () => configService.relay_server_syncsharedfiles().toBox,
      () => configService.cfengine_modified_files_ttl().toBox,
      () => configService.cfengine_outputs_ttl().toBox,
      () => configService.send_server_metrics().toBox,
      () => configService.rudder_report_protocol_default().toBox,
      () => configService.rudder_verify_certificates().toBox
    )
    lazy val rudderCf3PromisesFileWriterService = new PolicyWriterServiceImpl(
      techniqueRepositoryImpl,
      pathComputer,
      new NodeConfigurationLoggerImpl(RUDDER_DEBUG_NODE_CONFIGURATION_PATH),
      new PrepareTemplateVariablesImpl(
        techniqueRepositoryImpl,
        systemVariableSpecService,
        new BuildBundleSequence(systemVariableSpecService, writeAllAgentSpecificFiles),
        agentRegister
      ),
      new FillTemplatesService(),
      writeAllAgentSpecificFiles,
      HOOKS_D,
      HOOKS_IGNORE_SUFFIXES,
      RUDDER_CHARSET.value,
      Some(RUDDER_GROUP_OWNER_GENERATED_POLICIES)
    )

    // must be here because of circular dependency if in techniqueRepository
    techniqueRepositoryImpl.registerCallback(
      new TechniqueAcceptationUpdater(
        "UpdatePTAcceptationDatetime",
        50,
        roLdapDirectiveRepository,
        woLdapDirectiveRepository,
        techniqueRepository,
        uuidGen
      )
    )

    lazy val techniqueRepositoryImpl = {
      val service = new TechniqueRepositoryImpl(
        techniqueReader,
        Seq(),
        uuidGen
      )
      service
    }
    lazy val techniqueRepository: TechniqueRepository = techniqueRepositoryImpl
    lazy val updateTechniqueLibrary: UpdateTechniqueLibrary = techniqueRepositoryImpl
    lazy val interpolationCompiler = new InterpolatedValueCompilerImpl(propertyEngineService)
    lazy val typeParameterService: PlugableParameterTypeService = new PlugableParameterTypeService()
    lazy val ruleValService:       RuleValService               = new RuleValServiceImpl(interpolationCompiler)

    lazy val psMngtService: PolicyServerManagementService = new PolicyServerManagementServiceImpl(
      rwLdap,
      rudderDit,
      eventLogRepository
    )
    lazy val policyServerManagementService = psMngtService

    lazy val deploymentService = {
      new PromiseGenerationServiceImpl(
        roLdapRuleRepository,
        woLdapRuleRepository,
        ruleValService,
        systemVariableService,
        nodeConfigurationHashRepo,
        nodeInfoServiceImpl,
        updateExpectedRepo,
        roNodeGroupRepository,
        roDirectiveRepository,
        configurationRepository,
        ruleApplicationStatusImpl,
        roParameterServiceImpl,
        interpolationCompiler,
        ldapFullInventoryRepository,
        globalComplianceModeService,
        globalAgentRunService,
        reportingServiceImpl,
        rudderCf3PromisesFileWriterService,
        new WriteNodeCertificatesPemImpl(Some(RUDDER_RELAY_RELOAD)),
        cachedNodeConfigurationService,
        () => configService.rudder_featureSwitch_directiveScriptEngine().toBox,
        () => configService.rudder_global_policy_mode().toBox,
        () => configService.rudder_generation_compute_dyngroups().toBox,
        () => configService.rudder_generation_max_parallelism().toBox,
        () => configService.rudder_generation_js_timeout().toBox,
        () => configService.rudder_generation_continue_on_error().toBox,
        HOOKS_D,
        HOOKS_IGNORE_SUFFIXES,
        UPDATED_NODE_IDS_PATH,
        UPDATED_NODE_IDS_COMPABILITY,
        GENERATION_FAILURE_MSG_PATH,
        allNodeCertificatesPemFile = better.files.File("/var/rudder/lib/ssl/allnodescerts.pem"),
        POSTGRESQL_IS_LOCAL
      )
    }

    lazy val policyGenerationBootGuard = zio.Promise.make[Nothing, Unit].runNow

    lazy val asyncDeploymentAgentImpl: AsyncDeploymentActor = {
      val agent = new AsyncDeploymentActor(
        deploymentService,
        eventLogDeploymentServiceImpl,
        deploymentStatusSerialisation,
        () => configService.rudder_generation_delay(),
        () => configService.rudder_generation_trigger(),
        policyGenerationBootGuard
      )
      techniqueRepositoryImpl.registerCallback(
        new DeployOnTechniqueCallback("DeployOnPTLibUpdate", 1000, agent)
      )
      agent
    }
    lazy val asyncDeploymentAgent = asyncDeploymentAgentImpl

    lazy val newNodeHookRunner = new NewNodeManagerHooksImpl(
      nodeInfoServiceImpl,
      HOOKS_D,
      HOOKS_IGNORE_SUFFIXES
    )

    lazy val newNodeManagerImpl = {
      // the sequence of unit process to accept a new inventory
      val unitAcceptors = {
        historizeNodeStateOnChoice ::
        updateFactRepoOnChoice ::
        acceptNodeAndMachineInNodeOu ::
        acceptInventory ::
        acceptHostnameAndIp ::
        Nil
      }

      // the sequence of unit process to refuse a new inventory
      val unitRefusors = {
        historizeNodeStateOnChoice ::
        updateFactRepoOnChoice ::
        unitRefuseGroup ::
        acceptInventory ::
        Nil
      }

      val composed = new ComposedNewNodeManager[Seq[LDIFChangeRecord]](
        ldapFullInventoryRepository,
        nodeSummaryServiceImpl,
        unitAcceptors,
        unitRefusors,
        inventoryHistoryJdbcRepository,
        eventLogRepository,
        dyngroupUpdaterBatch,
        cachedNodeConfigurationService,
        reportingServiceImpl,
        List(nodeInfoServiceImpl),
        newNodeHookRunner
      )

      val listNodes = new LdapListNewNode(
        roLdap,
        nodeSummaryServiceImpl,
        pendingNodesDitImpl
      )

      new NewNodeManagerImpl(composed, listNodes)
    }

    lazy val newNodeManager: NewNodeManager = newNodeManagerImpl

    lazy val nodeConfigurationHashRepo: NodeConfigurationHashRepository = {
      val x = new FileBasedNodeConfigurationHashRepository(FileBasedNodeConfigurationHashRepository.defaultHashesPath)
      x.init
      x
    }

    lazy val reportingServiceImpl = {
      val reportingServiceImpl = new CachedReportingServiceImpl(
        new ReportingServiceImpl(
          findExpectedRepo,
          reportsRepositoryImpl,
          roAgentRunsRepository,
          globalAgentRunService,
          nodeInfoServiceImpl,
          roLdapDirectiveRepository,
          roRuleRepository,
          cachedNodeConfigurationService,
          () => globalComplianceModeService.getGlobalComplianceMode,
          configService.rudder_global_policy_mode _,
          () => configService.rudder_compliance_unexpected_report_interpretation().toBox,
          RUDDER_JDBC_BATCH_MAX_SIZE
        ),
        nodeInfoServiceImpl,
        RUDDER_JDBC_BATCH_MAX_SIZE, // use same size as for SQL requests

        complianceRepositoryImpl
      )
      // to avoid a StackOverflowError, we set the compliance cache once it'z ready,
      // and can construct the nodeconfigurationservice without the comlpince cache
      cachedNodeConfigurationService.addHook(reportingServiceImpl)
      reportingServiceImpl
    }
    lazy val reportingService: ReportingService = reportingServiceImpl

    lazy val pgIn                     = new PostgresqlInClause(70)
    lazy val findExpectedRepo         = new FindExpectedReportsJdbcRepository(doobie, pgIn, RUDDER_JDBC_BATCH_MAX_SIZE)
    lazy val updateExpectedRepo       = new UpdateExpectedReportsJdbcRepository(doobie, pgIn, RUDDER_JDBC_BATCH_MAX_SIZE)
    lazy val reportsRepositoryImpl    = new ReportsJdbcRepository(doobie)
    lazy val reportsRepository        = reportsRepositoryImpl
    lazy val complianceRepositoryImpl = new ComplianceJdbcRepository(
      doobie,
      () => configService.rudder_save_db_compliance_details().toBox,
      () => configService.rudder_save_db_compliance_levels().toBox
    )
    lazy val dataSourceProvider       = new RudderDatasourceProvider(
      RUDDER_JDBC_DRIVER,
      RUDDER_JDBC_URL,
      RUDDER_JDBC_USERNAME,
      RUDDER_JDBC_PASSWORD,
      RUDDER_JDBC_MAX_POOL_SIZE
    )
    lazy val doobie                   = new Doobie(dataSourceProvider.datasource)

    lazy val parseRules:                  ParseRules with RuleRevisionRepository         = new GitParseRules(
      ruleUnserialisation,
      gitConfigRepo,
      entityMigration,
      rulesDirectoryName
    )
    lazy val parseActiveTechniqueLibrary: GitParseActiveTechniqueLibrary                 = new GitParseActiveTechniqueLibrary(
      activeTechniqueCategoryUnserialisation,
      activeTechniqueUnserialisation,
      directiveUnserialisation,
      gitConfigRepo,
      gitRevisionProvider,
      entityMigration,
      userLibraryDirectoryName
    )
    lazy val importTechniqueLibrary:      ImportTechniqueLibrary                         = new ImportTechniqueLibraryImpl(
      rudderDitImpl,
      rwLdap,
      ldapEntityMapper,
      uptLibReadWriteMutex
    )
    lazy val parseGroupLibrary:           ParseGroupLibrary with GroupRevisionRepository = new GitParseGroupLibrary(
      nodeGroupCategoryUnserialisation,
      nodeGroupUnserialisation,
      gitConfigRepo,
      entityMigration,
      groupLibraryDirectoryName
    )
    lazy val parseGlobalParameter:        ParseGlobalParameters                          = new GitParseGlobalParameters(
      globalParameterUnserialisation,
      gitConfigRepo,
      entityMigration,
      parametersDirectoryName
    )
    lazy val parseRuleCategories:         ParseRuleCategories                            = new GitParseRuleCategories(
      ruleCategoryUnserialisation,
      gitConfigRepo,
      entityMigration,
      ruleCategoriesDirectoryName
    )
    lazy val importGroupLibrary:          ImportGroupLibrary                             = new ImportGroupLibraryImpl(
      rudderDitImpl,
      rwLdap,
      ldapEntityMapper,
      groupLibReadWriteMutex
    )
    lazy val importRuleCategoryLibrary:   ImportRuleCategoryLibrary                      = new ImportRuleCategoryLibraryImpl(
      rudderDitImpl,
      rwLdap,
      ldapEntityMapper,
      ruleCatReadWriteMutex
    )
    lazy val eventLogDeploymentServiceImpl = new EventLogDeploymentService(logRepository, eventLogDetailsServiceImpl)
    lazy val nodeInfoServiceImpl           = new NodeInfoServiceCachedImpl(
      roLdap,
      nodeDitImpl,
      acceptedNodesDitImpl,
      removedNodesDitImpl,
      pendingNodesDitImpl,
      ldapEntityMapper,
      inventoryMapper,
      FiniteDuration(LDAP_CACHE_NODE_INFO_MIN_INTERVAL.toMillis, "millis")
    )
    lazy val nodeInfoService:              NodeInfoService              = nodeInfoServiceImpl
    lazy val dependencyAndDeletionService: DependencyAndDeletionService = new DependencyAndDeletionServiceImpl(
      new FindDependenciesImpl(roLdap, rudderDitImpl, ldapEntityMapper),
      roLdapDirectiveRepository,
      woLdapDirectiveRepository,
      woLdapRuleRepository,
      woLdapNodeGroupRepository
    )

    lazy val logDisplayerImpl:               LogDisplayer               =
      new LogDisplayer(reportsRepositoryImpl, configurationRepository, roLdapRuleRepository)
    lazy val categoryHierarchyDisplayerImpl: CategoryHierarchyDisplayer = new CategoryHierarchyDisplayer()
    lazy val dyngroupUpdaterBatch:           UpdateDynamicGroups        = new UpdateDynamicGroups(
      dynGroupServiceImpl,
      dynGroupUpdaterService,
      asyncDeploymentAgentImpl,
      uuidGen,
      RUDDER_BATCH_DYNGROUP_UPDATEINTERVAL,
      () => configService.rudder_compute_dyngroups_max_parallelism().toBox
    )
    lazy val updateDynamicGroups = dyngroupUpdaterBatch

    lazy val dynGroupUpdaterService =
      new DynGroupUpdaterServiceImpl(roLdapNodeGroupRepository, woLdapNodeGroupRepository, queryProcessor)

    lazy val dbCleaner: AutomaticReportsCleaning = {
      val cleanFrequency = AutomaticReportsCleaning.buildFrequency(
        RUDDER_BATCH_REPORTSCLEANER_FREQUENCY,
        RUDDER_BATCH_DATABASECLEANER_RUNTIME_MINUTE,
        RUDDER_BATCH_DATABASECLEANER_RUNTIME_HOUR,
        RUDDER_BATCH_DATABASECLEANER_RUNTIME_DAY
      ) match {
        case Full(freq) => freq
        case eb: EmptyBox =>
          val fail         = eb ?~! "automatic reports cleaner is not correct"
          val exceptionMsg =
            "configuration file (/opt/rudder/etc/rudder-webapp.conf) is not correctly set, cause is %s".format(fail.msg)
          throw new RuntimeException(exceptionMsg)
      }

      new AutomaticReportsCleaning(
        databaseManagerImpl,
        roLDAPConnectionProvider,
        RUDDER_BATCH_REPORTSCLEANER_DELETE_TTL,
        RUDDER_BATCH_REPORTSCLEANER_ARCHIVE_TTL,
        RUDDER_BATCH_REPORTSCLEANER_COMPLIANCE_DELETE_TTL,
        RUDDER_BATCH_REPORTSCLEANER_LOG_DELETE_TTL,
        cleanFrequency
      )
    }

    lazy val techniqueLibraryUpdater = new CheckTechniqueLibrary(
      techniqueRepositoryImpl,
      asyncDeploymentAgent,
      uuidGen,
      RUDDER_BATCH_TECHNIQUELIBRARY_UPDATEINTERVAL
    )

    lazy val jsTreeUtilServiceImpl = new JsTreeUtilService(roLdapDirectiveRepository, techniqueRepositoryImpl)

    /*
     * Cleaning action are run for the case where the node was accepted, deleted, and unknown
     * (ie: we want to be able to run cleaning actions even on a node that was deleted in the past, but
     * for some reason the user discover that theres remaining things, and he wants to get rid of them
     * without knowing rudder internal place to look for all possible garbages)
     */

    /*
     * The list of post deletion action to execute in a shared reference, created at class instanciation.
     * External services can update it from removeNodeServiceImpl.
     */
    lazy val postNodeDeleteActions = Ref
      .make(
        new RemoveNodeInfoFromCache(nodeInfoServiceImpl)
        :: new CloseNodeConfiguration(updateExpectedRepo)
        :: new RemoveNodeFromComplianceCache(cachedNodeConfigurationService, reportingServiceImpl)
        :: new DeletePolicyServerPolicies(policyServerManagementService)
        :: new ResetKeyStatus(rwLdap, removedNodesDitImpl)
        :: new CleanUpCFKeys()
        :: new CleanUpNodePolicyFiles("/var/rudder/share")
        :: new DeleteNodeFact(nodeFactStorage)
        :: Nil
      )
      .runNow

    lazy val removeNodeServiceImpl = {
      val backend = new LdapRemoveNodeBackend(
        nodeDitImpl,
        pendingNodesDitImpl,
        acceptedNodesDitImpl,
        removedNodesDitImpl,
        rwLdap,
        ldapFullInventoryRepository,
        nodeReadWriteMutex
      )

      new RemoveNodeServiceImpl(
        backend,
        nodeInfoService,
        pathComputer,
        newNodeManager,
        eventLogRepository,
        postNodeDeleteActions,
        HOOKS_D,
        HOOKS_IGNORE_SUFFIXES
      )
    }
    lazy val removeNodeService: RemoveNodeService = removeNodeServiceImpl
    lazy val purgeDeletedNodes     = new PurgeDeletedNodesImpl(
      rwLdap,
      removedNodesDitImpl,
      ldapFullInventoryRepository
    )

    lazy val healthcheckService = new HealthcheckService(
      List(
        CheckCoreNumber,
        CheckFreeSpace,
        new CheckFileDescriptorLimit(nodeInfoService)
      )
    )

    lazy val healthcheckNotificationService = new HealthcheckNotificationService(healthcheckService, RUDDER_HEALTHCHECK_PERIOD)
    lazy val campaignSerializer             = new CampaignSerializer()
    lazy val campaignEventRepo              = new CampaignEventRepositoryImpl(doobie, campaignSerializer)
    lazy val campaignPath                   = root / "var" / "rudder" / "configuration-repository" / "campaigns"

    lazy val campaignRepo = CampaignRepositoryImpl
      .make(campaignSerializer, campaignPath, campaignEventRepo)
      .runOrDie(err => new RuntimeException(s"Error during initialization of campaign repository: " + err.fullMsg))

    lazy val mainCampaignService = new MainCampaignService(campaignEventRepo, campaignRepo, uuidGen, 1, 1)
    lazy val jsonReportsAnalyzer = JSONReportsAnalyser(reportsRepository, propertyRepository)

    /*
     * *************************************************
     * Bootstrap check actions
     * **************************************************
     */

    lazy val allBootstrapChecks = new SequentialImmediateBootStrapChecks(
      new CheckConnections(dataSourceProvider, rwLdap),
      new CheckTechniqueLibraryReload(
        techniqueRepositoryImpl,
        uuidGen
      ),
      new CheckAddSpecialTargetAllPolicyServers(rwLdap),
      new CheckAddSpecialNodeGroupsDescription(rwLdap),
      new CheckMigratedSystemTechniques(
        policyServerManagementService,
        gitConfigRepo,
        nodeInfoService,
        rwLdap,
        techniqueRepository,
        techniqueRepositoryImpl,
        uuidGen,
        woDirectiveRepository,
        woRuleRepository
      ),
      new CheckRemoveRuddercSetting(rwLdap),
      new CheckDIT(pendingNodesDitImpl, acceptedNodesDitImpl, removedNodesDitImpl, rudderDitImpl, rwLdap),
      new CheckInitUserTemplateLibrary(
        rudderDitImpl,
        rwLdap,
        techniqueRepositoryImpl,
        roLdapDirectiveRepository,
        woLdapDirectiveRepository,
        uuidGen,
        asyncDeploymentAgentImpl
      ), // new CheckDirectiveBusinessRules()

      new CheckRudderGlobalParameter(roLDAPParameterRepository, woLDAPParameterRepository, uuidGen),
      new CheckInitXmlExport(itemArchiveManagerImpl, personIdentServiceImpl, uuidGen),
      new MigrateNodeAcceptationInventories(
        nodeInfoService,
        doobie,
        inventoryHistoryLogRepository,
        inventoryHistoryJdbcRepository,
        KEEP_REFUSED_NODE_FACT_DURATION
      ),
      new MigrateOldTechniques(
        ncfTechniqueWriter,
        roLDAPApiAccountRepository.systemAPIAccount,
        uuidGen,
        updateTechniqueLibrary,
        ncfTechniqueReader
      ),
      new CheckNcfTechniqueUpdate(
        ncfTechniqueWriter,
        roLDAPApiAccountRepository.systemAPIAccount,
        uuidGen,
        updateTechniqueLibrary,
        ncfTechniqueReader,
        resourceFileService
      ),
      new TriggerPolicyUpdate(
        asyncDeploymentAgent,
        uuidGen
      ),
      new RemoveFaultyLdapEntries(
        woDirectiveRepository,
        uuidGen
      ),
      new CreateSystemToken(roLDAPApiAccountRepository.systemAPIAccount),
      new LoadNodeComplianceCache(nodeInfoService, reportingServiceImpl)
    )

    //////////////////////////////////////////////////////////////////////////////////////////
    ////////////////////////////// Directive Editor and web fields //////////////////////////////
    //////////////////////////////////////////////////////////////////////////////////////////

    import com.normation.cfclerk.domain._

    object FieldFactoryImpl extends DirectiveFieldFactory {
      // only one field

      override def forType(v: VariableSpec, id: String): DirectiveField = {
        val prefixSize = "size-"
        v match {
          case selectOne:       SelectOneVariableSpec        => new SelectOneField(id, selectOne.valueslabels)
          case select:          SelectVariableSpec           => new SelectField(id, select.valueslabels)
          case input:           InputVariableSpec            =>
            v.constraint.typeName match {
              case str: SizeVType =>
                new InputSizeField(
                  id,
                  () => configService.rudder_featureSwitch_directiveScriptEngine().toBox,
                  str.name.substring(prefixSize.size)
                )
              case SharedFileVType            => new FileField(id)
              case DestinationPathVType       => default(id)
              case DateVType(r)               => new DateField(Translator.isoDateFormatter)(id)
              case TimeVType(r)               => new TimeField(Translator.isoTimeFormatter)(id)
              case PermVType                  => new FilePermsField(id)
              case BooleanVType               => new CheckboxField(id)
              case TextareaVType(r)           =>
                new TextareaField(id, () => configService.rudder_featureSwitch_directiveScriptEngine().toBox)
              // Same field type for password and MasterPassword, difference is that master will have slave/used derived passwords, and password will not have any slave/used field
              case PasswordVType(algos)       =>
                new PasswordField(
                  id,
                  algos,
                  input.constraint.mayBeEmpty,
                  () => configService.rudder_featureSwitch_directiveScriptEngine().toBox
                )
              case MasterPasswordVType(algos) =>
                new PasswordField(
                  id,
                  algos,
                  input.constraint.mayBeEmpty,
                  () => configService.rudder_featureSwitch_directiveScriptEngine().toBox
                )
              case AixDerivedPasswordVType    => new DerivedPasswordField(id, HashAlgoConstraint.DerivedPasswordType.AIX)
              case LinuxDerivedPasswordVType  => new DerivedPasswordField(id, HashAlgoConstraint.DerivedPasswordType.Linux)
              case _                          => default(id)
            }
          case predefinedField: PredefinedValuesVariableSpec => new ReadOnlyTextField(id)

          case _ =>
            logger.error(
              "Unexpected case : variable %s should not be displayed. Only select1, select or input can be displayed.".format(
                v.name
              )
            )
            default(id)
        }
      }

      override def default(id: String) = new TextField(id, () => configService.rudder_featureSwitch_directiveScriptEngine().toBox)
    }

    lazy val section2FieldService:       Section2FieldService   = {
      new Section2FieldService(FieldFactoryImpl, Translator.defaultTranslators)
    }
    lazy val directiveEditorServiceImpl: DirectiveEditorService =
      new DirectiveEditorServiceImpl(configurationRepository, section2FieldService)
    lazy val directiveEditorService = directiveEditorServiceImpl

    lazy val reportDisplayerImpl = new ReportDisplayer(
      roLdapRuleRepository,
      roLdapDirectiveRepository,
      techniqueRepositoryImpl,
      configService,
      logDisplayerImpl
    )
    lazy val propertyRepository  = new RudderPropertiesRepositoryImpl(doobie)
    lazy val autoReportLogger    = new AutomaticReportLogger(
      propertyRepository,
      reportsRepositoryImpl,
      roLdapRuleRepository,
      roLdapDirectiveRepository,
      nodeInfoServiceImpl,
      RUDDER_BATCH_REPORTS_LOGINTERVAL
    )

    lazy val scriptLauncher = new DebugInfoServiceImpl
    lazy val debugScript    = scriptLauncher

    ////////////////////// Snippet plugins & extension register //////////////////////
    lazy val snippetExtensionRegister: SnippetExtensionRegister = new SnippetExtensionRegisterImpl()

    lazy val cachedNodeConfigurationService: CachedNodeConfigurationService = {
      val cached = new CachedNodeConfigurationService(findExpectedRepo, nodeInfoServiceImpl)
      cached.init().runOrDie(err => new RuntimeException(s"Error when initializing node configuration cache: " + err))
      cached
    }

    /*
     * Agent runs: we use a cache for them.
     */
    lazy val cachedAgentRunRepository = {
      val roRepo = new RoReportsExecutionRepositoryImpl(
        doobie,
        new WoReportsExecutionRepositoryImpl(doobie),
        cachedNodeConfigurationService,
        pgIn,
        RUDDER_JDBC_BATCH_MAX_SIZE
      )
      new CachedReportsExecutionRepository(
        roRepo
      )
    }
    lazy val roAgentRunsRepository: RoReportsExecutionRepository = cachedAgentRunRepository

    lazy val updatesEntryJdbcRepository = new LastProcessedReportRepositoryImpl(doobie)

    lazy val executionService = {
      val maxCatchupTime  = {
        val temp = FiniteDuration(RUDDER_REPORTS_EXECUTION_MAX_DAYS.toLong, "day") + FiniteDuration(
          RUDDER_REPORTS_EXECUTION_MAX_MINUTES.toLong,
          "minutes"
        )
        if (temp.toMillis == 0) {
          logger.error(
            "'rudder.aggregateReports.maxDays' and 'rudder.aggregateReports.maxMinutes' properties are both 0 or empty. Set using 30 minutes as default value, please check /opt/rudder/etc/rudder-web.properties"
          )
          FiniteDuration(30, "minutes")
        } else {
          temp
        }
      }
      val maxCatchupBatch = FiniteDuration(RUDDER_REPORTS_EXECUTION_MAX_SIZE.toLong, "minutes")

      new ReportsExecutionService(
        reportsRepository,
        updatesEntryJdbcRepository,
        recentChangesService,
        reportingServiceImpl,
        complianceRepositoryImpl,
        maxCatchupTime,
        maxCatchupBatch
      )
    }

    lazy val aggregateReportScheduler = new FindNewReportsExecution(executionService, RUDDER_REPORTS_EXECUTION_INTERVAL)

    // This needs to be done at the end, to be sure that all is initialized
    deploymentService.setDynamicsGroupsService(dyngroupUpdaterBatch)

    // aggregate information about node count
    // don't forget to start-it once out of the zone which lead to dead-lock (ie: in Lift boot)
    lazy val historizeNodeCountBatch = for {
      gitLogger <- CommitLogServiceImpl.make(METRICS_NODES_DIRECTORY_GIT_ROOT)
      writer    <- WriteNodeCSV.make(METRICS_NODES_DIRECTORY_GIT_ROOT, ';', "yyyy-MM")
      service    = new HistorizeNodeCountService(
                     new FetchDataServiceImpl(RudderConfig.nodeInfoService, RudderConfig.reportingService),
                     writer,
                     gitLogger,
                     DateTimeZone.UTC // never change log line
                   )
      cron      <- Scheduler.make(
                     METRICS_NODES_MIN_PERIOD,
                     METRICS_NODES_MAX_PERIOD,
                     s => service.scheduledLog(s),
                     "Automatic recording of active nodes".succeed
                   )
      _         <-
        ScheduledJobLoggerPure.metrics.info(
          s"Starting node count historization batch (min:${METRICS_NODES_MIN_PERIOD.render}; max:${METRICS_NODES_MAX_PERIOD.render})"
        )
      _         <- cron.start
    } yield ()

    lazy val checkInventoryUpdate       = new CheckInventoryUpdate(
      nodeInfoServiceImpl,
      asyncDeploymentAgent,
      uuidGen,
      RUDDER_BATCH_CHECK_NODE_CACHE_INTERVAL
    )
    lazy val purgeDeletedInventories    = new PurgeDeletedInventories(
      purgeDeletedNodes,
      FiniteDuration(RUDDER_BATCH_PURGE_DELETED_INVENTORIES_INTERVAL.toLong, "hours"),
      RUDDER_BATCH_PURGE_DELETED_INVENTORIES
    )
    lazy val purgeUnreferencedSoftwares = {
      new PurgeUnreferencedSoftwares(
        softwareService,
        FiniteDuration(RUDDER_BATCH_DELETE_SOFTWARE_INTERVAL.toLong, "hours")
      )
    }
    lazy val asynComplianceService      = new AsyncComplianceService(reportingService)

    // reference services part of the API
    val rci = RudderServiceApi(
      roLdap,
      pendingNodesDitImpl,
      acceptedNodesDitImpl,
      nodeDitImpl,
      rudderDit,
      roLdapRuleRepository,
      woRuleRepository,
      woNodeRepository,
      roLdapNodeGroupRepository,
      woLdapNodeGroupRepository,
      techniqueRepositoryImpl,
      techniqueRepositoryImpl,
      roLdapDirectiveRepository,
      woLdapDirectiveRepository,
      softwareInventoryDAO,
      eventLogRepository,
      eventLogDetailsServiceImpl,
      reportingServiceImpl,
      asynComplianceService,
      scriptLauncher,
      queryParser,
      inventoryHistoryJdbcRepository,
      inventoryLogEventServiceImpl,
      ruleApplicationStatusImpl,
      propertyEngineService,
      newNodeManagerImpl,
      newNodeHookRunner,
      nodeGridImpl,
      nodeSummaryServiceImpl,
      jsTreeUtilServiceImpl,
      directiveEditorService,
      userPropertyService,
      eventListDisplayerImpl,
      asyncDeploymentAgent,
      policyServerManagementService,
      dynGroupUpdaterService,
      dyngroupUpdaterBatch,
      checkInventoryUpdate,
      purgeDeletedInventories,
      purgeUnreferencedSoftwares,
      databaseManagerImpl,
      dbCleaner,
      techniqueLibraryUpdater,
      autoReportLogger,
      removeNodeServiceImpl,
      nodeInfoServiceImpl,
      reportDisplayerImpl,
      dependencyAndDeletionService,
      itemArchiveManagerImpl,
      personIdentServiceImpl,
      gitRevisionProviderImpl,
      logDisplayerImpl,
      ldapFullInventoryRepository,
      queryProcessor,
      categoryHierarchyDisplayerImpl,
      dynGroupServiceImpl,
      ditQueryDataImpl,
      reportsRepository,
      eventLogDeploymentServiceImpl,
      new SrvGrid(roAgentRunsRepository, configService, roLdapRuleRepository, nodeInfoService),
      findExpectedRepo,
      roLDAPApiAccountRepository,
      woLDAPApiAccountRepository,
      cachedAgentRunRepository,
      pendingNodeCheckGroup,
      allBootstrapChecks,
      authenticationProviders,
      rudderUserListProvider,
      restApiAccounts,
      restQuicksearch,
      restCompletion,
      sharedFileApi,
      eventLogApi,
      uuidGen,
      inventoryWatcher,
      configService,
      historizeNodeCountBatch,
      policyGenerationBootGuard,
      healthcheckNotificationService,
      jsonPluginDefinition,
      rudderApi,
      authorizationApiMapping,
      roRuleCategoryRepository,
      woRuleCategoryRepository,
      workflowLevelService,
      ncfTechniqueReader,
      recentChangesService,
      ruleCategoryService,
      restExtractorService,
      snippetExtensionRegister,
      clearCacheService,
      linkUtil,
      userService,
      ApiVersions,
      apiDispatcher,
      configurationRepository,
      roParameterService,
      userAuthorisationLevel,
      agentRegister,
      asyncWorkflowInfo,
      commitAndDeployChangeRequest,
      doobie,
      restDataSerializer,
      workflowEventLogService,
      changeRequestEventLogService,
      changeRequestChangesUnserialisation,
      diffService,
      diffDisplayer,
      rwLdap,
      apiAuthorizationLevelService,
      tokenGenerator,
      roLDAPParameterRepository,
      interpolationCompiler,
      deploymentService,
      campaignEventRepo,
      mainCampaignService,
      campaignSerializer,
      jsonReportsAnalyzer,
      aggregateReportScheduler,
      secretEventLogService,
      changeRequestChangesSerialisation,
      gitConfigRepo,
      gitModificationRepository
    )

    // we need to reference batches not part of the API to start them since
    // they are lazy val
    cleanOldInventoryBatch.start()
    gitFactRepoGC.start()
    gitConfigRepoGC.start()
    // UpdateDynamicGroups is part of rci
    // reportingServiceImpl part of rci
    // checkInventoryUpdate part of rci
    // purgeDeletedInventories paat of rci
    // purgeUnreferencedSoftwares part of rci
    // AutomaticReportLogger part of rci
    // AutomaticReportsCleaning part of rci
    // CheckTechniqueLibrary part of rci
    // AutomaticReportsCleaning part of rci

    // return services part of the API
    rci
  }
}<|MERGE_RESOLUTION|>--- conflicted
+++ resolved
@@ -1885,15 +1885,10 @@
     lazy val gitFactRepo     = GitRepositoryProviderImpl
       .make(RUDDER_GIT_ROOT_FACT_REPO)
       .runOrDie(err => new RuntimeException(s"Error when initializing git configuration repository: " + err.fullMsg))
-<<<<<<< HEAD
     lazy val gitFactRepoGC   = new GitGC(gitFactRepo, RUDDER_GIT_GC)
-    lazy val nodeFactStorage = new GitNodeFactRepositoryImpl(gitFactRepo, RUDDER_GROUP_OWNER_CONFIG_REPO)
+    lazy val nodeFactStorage =
+      new GitNodeFactRepositoryImpl(gitFactRepo, RUDDER_GROUP_OWNER_CONFIG_REPO, RUDDER_GIT_FACT_COMMIT_NODES)
     nodeFactStorage.checkInit().runOrDie(err => new RuntimeException(s"Error when checking fact repository init: " + err.fullMsg))
-=======
-    lazy val gitFactRepoGC = new GitGC(gitFactRepo, RUDDER_GIT_GC)
-    lazy val factRepo      = new GitNodeFactRepository(gitFactRepo, RUDDER_GROUP_OWNER_CONFIG_REPO, RUDDER_GIT_FACT_COMMIT_NODES)
-    factRepo.checkInit().runOrDie(err => new RuntimeException(s"Error when checking fact repository init: " + err.fullMsg))
->>>>>>> c0dc668a
 
     lazy val ldifInventoryLogger = new DefaultLDIFInventoryLogger(LDIF_TRACELOG_ROOT_DIR)
     lazy val inventorySaver      = new DefaultInventorySaver(
