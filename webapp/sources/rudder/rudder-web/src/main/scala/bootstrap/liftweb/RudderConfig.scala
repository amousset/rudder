/*
*************************************************************************************
* Copyright 2011 Normation SAS
*************************************************************************************
*
* This file is part of Rudder.
*
* Rudder is free software: you can redistribute it and/or modify
* it under the terms of the GNU General Public License as published by
* the Free Software Foundation, either version 3 of the License, or
* (at your option) any later version.
*
* In accordance with the terms of section 7 (7. Additional Terms.) of
* the GNU General Public License version 3, the copyright holders add
* the following Additional permissions:
* Notwithstanding to the terms of section 5 (5. Conveying Modified Source
* Versions) and 6 (6. Conveying Non-Source Forms.) of the GNU General
* Public License version 3, when you create a Related Module, this
* Related Module is not considered as a part of the work and may be
* distributed under the license agreement of your choice.
* A "Related Module" means a set of sources files including their
* documentation that, without modification of the Source Code, enables
* supplementary functions or services in addition to those offered by
* the Software.
*
* Rudder is distributed in the hope that it will be useful,
* but WITHOUT ANY WARRANTY; without even the implied warranty of
* MERCHANTABILITY or FITNESS FOR A PARTICULAR PURPOSE.  See the
* GNU General Public License for more details.
*
* You should have received a copy of the GNU General Public License
* along with Rudder.  If not, see <http://www.gnu.org/licenses/>.

*
*************************************************************************************
*/

package bootstrap.liftweb

import java.io.File
import java.nio.charset.StandardCharsets

import bootstrap.liftweb.checks._
import com.normation.appconfig._
import com.normation.box._
import com.normation.cfclerk.services._
import com.normation.cfclerk.services.impl._
import com.normation.cfclerk.xmlparsers._
import com.normation.cfclerk.xmlwriters.SectionSpecWriter
import com.normation.cfclerk.xmlwriters.SectionSpecWriterImpl
import com.normation.inventory.domain._
import com.normation.inventory.ldap.core._
import com.normation.inventory.services.core._
import com.normation.ldap.sdk._
import com.normation.plugins.SnippetExtensionRegister
import com.normation.plugins.SnippetExtensionRegisterImpl
import com.normation.rudder.UserService
import com.normation.rudder.api._
import com.normation.rudder.batch._
import com.normation.rudder.db.Doobie
import com.normation.rudder.domain._
import com.normation.rudder.domain.logger.ApplicationLogger
import com.normation.rudder.domain.queries._
import com.normation.rudder.migration.DefaultXmlEventLogMigration
import com.normation.rudder.migration._
import com.normation.rudder.ncf.TechniqueArchiverImpl
import com.normation.rudder.ncf.TechniqueWriter
import com.normation.rudder.reports.AgentRunIntervalService
import com.normation.rudder.reports.AgentRunIntervalServiceImpl
import com.normation.rudder.reports.ComplianceModeService
import com.normation.rudder.reports.ComplianceModeServiceImpl
import com.normation.rudder.reports.execution._
import com.normation.rudder.repository._
import com.normation.rudder.repository.jdbc._
import com.normation.rudder.repository.ldap._
import com.normation.rudder.repository.xml._
import com.normation.rudder.rest.RestExtractorService
import com.normation.rudder.rest._
import com.normation.rudder.rest.internal._
import com.normation.rudder.rest.lift._
import com.normation.rudder.rest.v1.RestArchiving
import com.normation.rudder.rest.v1.{RestDeploy, RestDyngroupReload, RestGetGitCommitAsZip, RestTechniqueReload}
import com.normation.rudder.rule.category.GitRuleCategoryArchiverImpl
import com.normation.rudder.rule.category._
import com.normation.rudder.services._
import com.normation.rudder.services.eventlog.EventLogFactoryImpl
import com.normation.rudder.services.eventlog.HistorizationServiceImpl
import com.normation.rudder.services.eventlog._
import com.normation.rudder.services.marshalling._
import com.normation.rudder.services.modification.DiffService
import com.normation.rudder.services.modification.DiffServiceImpl
import com.normation.rudder.services.modification.ModificationService
import com.normation.rudder.services.nodes._
import com.normation.rudder.services.policies.DeployOnTechniqueCallback
import com.normation.rudder.services.policies._
import com.normation.rudder.services.policies.nodeconfig._
import com.normation.rudder.services.policies.write.AgentRegister
import com.normation.rudder.services.policies.write.BuildBundleSequence
import com.normation.rudder.services.policies.write.PathComputerImpl
import com.normation.rudder.services.policies.write.PolicyWriterServiceImpl
import com.normation.rudder.services.policies.write.PrepareTemplateVariablesImpl
import com.normation.rudder.services.policies.write.WriteAllAgentSpecificFiles
import com.normation.rudder.services.queries._
import com.normation.rudder.services.quicksearch.FullQuickSearchService
import com.normation.rudder.services.reports._
import com.normation.rudder.services.servers._
import com.normation.rudder.services.system._
import com.normation.rudder.services.user.PersonIdentService
import com.normation.rudder.services.user.TrivialPersonIdentService
import com.normation.rudder.services.workflows._
import com.normation.rudder.web.model._
import com.normation.rudder.web.services.UserPropertyService
import com.normation.rudder.web.services._
import com.normation.templates.FillTemplatesService
import com.normation.utils.StringUuidGenerator
import com.normation.utils.StringUuidGeneratorImpl
import com.normation.zio._
import com.typesafe.config.Config
import com.typesafe.config.ConfigException
import com.typesafe.config.ConfigFactory
import com.unboundid.ldap.sdk.DN
import net.liftweb.common.Loggable
import net.liftweb.common._
import org.apache.commons.io.FileUtils
import scalaz.zio.syntax._
import scalaz.zio.duration._

import scala.concurrent.duration.FiniteDuration

/**
 * Define a resource for configuration.
 * For now, config properties can only be loaded from either
 * a file in the classpath, or a file in the file system.
 */
sealed trait ConfigResource
final case class ClassPathResource(name: String) extends ConfigResource
final case class FileSystemResource(file: File) extends ConfigResource

/**
 * User defined configuration variable
 * (from properties file or alike)
 */
object RudderProperties {

  val JVM_CONFIG_FILE_KEY = "rudder.configFile"
  val DEFAULT_CONFIG_FILE_NAME = "configuration.properties"

  /**
   * Where to go to look for properties
   */
  val configResource = System.getProperty(JVM_CONFIG_FILE_KEY) match {
      case null | "" => //use default location in classpath
        ApplicationLogger.info("JVM property -D%s is not defined, use configuration file in classpath".format(JVM_CONFIG_FILE_KEY))
        ClassPathResource(DEFAULT_CONFIG_FILE_NAME)
      case x => //so, it should be a full path, check it
        val config = new File(x)
        if(config.exists && config.canRead) {
          ApplicationLogger.info("Use configuration file defined by JVM property -D%s : %s".format(JVM_CONFIG_FILE_KEY, config.getPath))
          FileSystemResource(config)
        } else {
          ApplicationLogger.error("Can not find configuration file specified by JVM property %s: %s ; abort".format(JVM_CONFIG_FILE_KEY, config.getPath))
          throw new javax.servlet.UnavailableException("Configuration file not found: %s".format(config.getPath))
        }
    }

  // some value used as defaults for migration
  val migrationConfig =
    s"""rudder.batch.reportscleaner.compliancelevels.delete.TTL=15
    """

  val config : Config = {
    (configResource match {
      case ClassPathResource(name) => ConfigFactory.load(name)
      case FileSystemResource(file) => ConfigFactory.load(ConfigFactory.parseFile(file))
    }).withFallback(ConfigFactory.parseString(migrationConfig))
  }
}

/**
 * Static initialization of Rudder services.
 * This is not a cake-pattern, just a plain object with load of lazy vals.
 */
object RudderConfig extends Loggable {
  import RudderProperties.config

  // set the file location that contains mime info
  System.setProperty("content.types.user.table", this.getClass.getClassLoader.getResource("content-types.properties").getPath)

  //
  // Public properties
  // Here, we define static nouns for all theses properties
  //

  private[this] def splitProperty(s: String): List[String] = {
    s.split(",").toList.flatMap { s =>
      s.trim match {
        case "" => None
        case x  => Some(x)
      }
    }
  }
  private[this] val filteredPasswords = scala.collection.mutable.Buffer[String]()

  //the LDAP password used for authentication is not used here, but should not appear nonetheless
  filteredPasswords += "rudder.auth.ldap.connection.bind.password"
  // filter the fallback admin password
  filteredPasswords += "rudder.auth.admin.password"

  //other values

  val LDAP_HOST = config.getString("ldap.host")
  val LDAP_PORT = config.getInt("ldap.port")
  val LDAP_AUTHDN = config.getString("ldap.authdn")
  val LDAP_AUTHPW = config.getString("ldap.authpw") ; filteredPasswords += "ldap.authpw"
  val LDAP_MAX_POOL_SIZE = {
    try {
      config.getInt("ldap.maxPoolSize")
    } catch {
      case ex: ConfigException =>
        ApplicationLogger.info("Property 'ldap.maxPoolSize' is missing or empty in rudder.configFile. Default to 2 connections.")
        2
    }
  }
  val LDAP_CACHE_NODE_INFO_MIN_INTERVAL = {
    val x = try {
      config.getInt("ldap.nodeinfo.cache.min.interval")
    } catch {
      case ex: ConfigException =>
        ApplicationLogger.debug("Property 'ldap.nodeinfo.cache.min.interval' is missing or empty in rudder.configFile. Default to 100 ms.")
        100
    }
    if(x < 0) { // 0 is ok, it means "always check"
      100.millis
    } else {
      x.millis
    }
  }
  val LDAP_INVENTORIES_ACCEPTED_BASEDN = config.getString("ldap.inventories.accepted.basedn")
  val LDAP_INVENTORIES_PENDING_BASEDN = config.getString("ldap.inventories.pending.basedn")
  val LDAP_INVENTORIES_REMOVED_BASEDN = config.getString("ldap.inventories.removed.basedn")
  val LDAP_INVENTORIES_SOFTWARE_BASEDN = config.getString("ldap.inventories.software.basedn")
  val LDAP_RUDDER_BASE = config.getString("ldap.rudder.base")
  val LDAP_NODE_BASE = config.getString("ldap.node.base")
  val RUDDER_DIR_BACKUP = config.getString("rudder.dir.backup")
  val RUDDER_DIR_DEPENDENCIES = config.getString("rudder.dir.dependencies")
  val RUDDER_DIR_UPLOADED_FILE_SHARING = config.getString("rudder.dir.uploaded.file.sharing")
  val RUDDER_DIR_LOCK = config.getString("rudder.dir.lock") //TODO no more used ?
  val RUDDER_DIR_SHARED_FILES_FOLDER = config.getString("rudder.dir.shared.files.folder")
  val RUDDER_DIR_LICENSESFOLDER = config.getString("rudder.dir.licensesFolder")
  val RUDDER_ENDPOINT_CMDB = config.getString("rudder.endpoint.cmdb")
  val RUDDER_WEBDAV_USER = config.getString("rudder.webdav.user")
  val RUDDER_WEBDAV_PASSWORD = config.getString("rudder.webdav.password") ; filteredPasswords += "rudder.webdav.password"
  val RUDDER_COMMUNITY_PORT = config.getInt("rudder.community.port")
  val RUDDER_JDBC_DRIVER = config.getString("rudder.jdbc.driver")
  val RUDDER_JDBC_URL = config.getString("rudder.jdbc.url")
  val RUDDER_JDBC_USERNAME = config.getString("rudder.jdbc.username")
  val RUDDER_JDBC_PASSWORD = config.getString("rudder.jdbc.password") ; filteredPasswords += "rudder.jdbc.password"
  val RUDDER_JDBC_MAX_POOL_SIZE = config.getInt("rudder.jdbc.maxPoolSize")
  val RUDDER_DIR_GITROOT = config.getString("rudder.dir.gitRoot")
  val RUDDER_DIR_TECHNIQUES = config.getString("rudder.dir.techniques")
  val RUDDER_BATCH_DYNGROUP_UPDATEINTERVAL = config.getInt("rudder.batch.dyngroup.updateInterval") //60 //one hour
  val RUDDER_BATCH_TECHNIQUELIBRARY_UPDATEINTERVAL = config.getInt("rudder.batch.techniqueLibrary.updateInterval") //60 * 5 //five minutes
  val RUDDER_BATCH_REPORTSCLEANER_ARCHIVE_TTL = config.getInt("rudder.batch.reportscleaner.archive.TTL") //AutomaticReportsCleaning.defaultArchiveTTL
  val RUDDER_BATCH_REPORTSCLEANER_DELETE_TTL = config.getInt("rudder.batch.reportscleaner.delete.TTL") //AutomaticReportsCleaning.defaultDeleteTTL
  val RUDDER_BATCH_REPORTSCLEANER_COMPLIANCE_DELETE_TTL = config.getInt("rudder.batch.reportscleaner.compliancelevels.delete.TTL") //AutomaticReportsCleaning.defaultDeleteTTL
  val RUDDER_BATCH_REPORTSCLEANER_FREQUENCY = config.getString("rudder.batch.reportscleaner.frequency") //AutomaticReportsCleaning.defaultDay
  val RUDDER_BATCH_DATABASECLEANER_RUNTIME_HOUR = config.getInt("rudder.batch.databasecleaner.runtime.hour") //AutomaticReportsCleaning.defaultHour
  val RUDDER_BATCH_DATABASECLEANER_RUNTIME_MINUTE = config.getInt("rudder.batch.databasecleaner.runtime.minute") //AutomaticReportsCleaning.defaultMinute
  val RUDDER_BATCH_DATABASECLEANER_RUNTIME_DAY = config.getString("rudder.batch.databasecleaner.runtime.day") //"sunday"
  val RUDDER_BATCH_REPORTS_LOGINTERVAL = config.getInt("rudder.batch.reports.logInterval") //1 //one minute
  val RUDDER_TECHNIQUELIBRARY_GIT_REFS_PATH = config.getString("rudder.techniqueLibrary.git.refs.path")
  val RUDDER_AUTOARCHIVEITEMS = config.getBoolean("rudder.autoArchiveItems") //true
  val RUDDER_SYSLOG_PORT = config.getInt("rudder.syslog.port") //514
  val RUDDER_REPORTS_EXECUTION_MAX_DAYS = config.getInt("rudder.batch.storeAgentRunTimes.maxDays") // In days : 0
  val RUDDER_REPORTS_EXECUTION_MAX_MINUTES = { // Tis is handled at the object creation, days and minutes = 0 => 30 minutes
    try {
      config.getInt("rudder.batch.storeAgentRunTimes.maxMinutes")
    } catch {
      case ex: ConfigException =>
        ApplicationLogger.info("Property 'rudder.batch.storeAgentRunTimes.maxMinutes' is missing or empty in rudder.configFile. Default to 0 minutes.")
        0
    }
  }
  val RUDDER_REPORTS_EXECUTION_MAX_SIZE = { // In minutes: 5
    try {
      config.getInt("rudder.batch.storeAgentRunTimes.maxBatchSize")
    } catch {
      case ex: ConfigException =>
        ApplicationLogger.info("Property 'rudder.batch.storeAgentRunTimes.maxBatchSize' is missing or empty in rudder.configFile. Default to 5 minutes.")
        5
    }
  }

  val RUDDER_REPORTS_EXECUTION_INTERVAL = config.getInt("rudder.batch.storeAgentRunTimes.updateInterval") // In seconds : 5

  val HISTORY_INVENTORIES_ROOTDIR = config.getString("history.inventories.rootdir")
  val UPLOAD_ROOT_DIRECTORY = config.getString("upload.root.directory")

  //used in spring security "applicationContext-security.xml", be careful if you change its name
  val RUDDER_REST_ALLOWNONAUTHENTICATEDUSER = config.getBoolean("rudder.rest.allowNonAuthenticatedUser")

  val RUDDER_DEBUG_NODE_CONFIGURATION_PATH = config.getString("rudder.debug.nodeconfiguration.path")

  val RUDDER_BATCH_PURGE_DELETED_INVENTORIES = {
    try {
      config.getInt("rudder.batch.purge.inventories.delete.TTL")
    } catch {
      case ex: ConfigException =>
        ApplicationLogger.info("Property 'rudder.batch.purge.inventories.delete.TTL' is missing or empty in rudder.configFile. Default to 7 days.")
        7
    }
  }

  val RUDDER_BATCH_PURGE_DELETED_INVENTORIES_INTERVAL = {
    try {
      config.getInt("rudder.batch.purge.inventories.delete.interval")
    } catch {
      case ex: ConfigException =>
        ApplicationLogger.info("Property 'rudder.batch.purge.inventories.delete.interval' is missing or empty in rudder.configFile. Default to 24 hours.")
        24
    }
  }

  val RUDDER_BATCH_DELETE_SOFTWARE_INTERVAL = {
    try {
      config.getInt("rudder.batch.delete.software.interval")
    } catch {
      case ex: ConfigException =>
        ApplicationLogger.info("Property 'rudder.batch.delete.software.interval' is missing or empty in rudder.configFile. Default to 24 hours.")
        24
    }
  }

  // Roles definitions
  val RUDDER_SERVER_ROLES = Seq(
      //each time, it's (role name, key in the config file)
      RudderServerRole("rudder-ldap", config.getString("rudder.server-roles.ldap"))
    , RudderServerRole("rudder-inventory-endpoint", config.getString("rudder.server-roles.inventory-endpoint"))
    , RudderServerRole("rudder-db", config.getString("rudder.server-roles.db"))
    , RudderServerRole("rudder-relay-top", config.getString("rudder.server-roles.relay-top"))
    , RudderServerRole("rudder-web", config.getString("rudder.server-roles.web"))
    , RudderServerRole("rudder-relay-promises-only", config.getString("rudder.server-roles.relay-promises-only"))
    , RudderServerRole("rudder-cfengine-mission-portal", config.getString("rudder.server-roles.cfengine-mission-portal"))
  )
  val RUDDER_RELAY_API = config.getString("rudder.server.relay.api")

  // The base directory for hooks. I'm not sure it needs to be configurable
  // as we only use it in generation.
  val HOOKS_D = "/opt/rudder/etc/hooks.d"
  val HOOKS_IGNORE_SUFFIXES = splitProperty(config.getString("rudder.hooks.ignore-suffixes"))

  val RUDDER_FATAL_EXCEPTIONS = {
    try {
      splitProperty(config.getString("rudder.jvm.fatal.exceptions")).toSet
    } catch {
      case ex:ConfigException =>
        ApplicationLogger.info("Property 'rudder.jvm.fatal.exceptions' is missing or empty in rudder.configFile. Only java.lang.Error will be fatal.")
        Set[String]()
    }
  }

  val licensesConfiguration = "licenses.xml"
  val logentries = "logentries.xml"
  val prettyPrinter = new RudderPrettyPrinter(Int.MaxValue, 2)
  val userLibraryDirectoryName = "directives"
  val groupLibraryDirectoryName = "groups"
  val rulesDirectoryName = "rules"
  val ruleCategoriesDirectoryName = "ruleCategories"
  val parametersDirectoryName = "parameters"

  // properties from version.properties file,
  val (
      rudderMajorVersion
    , rudderFullVersion
    , currentYear
    , builtTimestamp
  ) = {
    val p = new java.util.Properties
    p.load(this.getClass.getClassLoader.getResourceAsStream("version.properties"))
    (
      p.getProperty("rudder-major-version")
    , p.getProperty("rudder-full-version")
    , p.getProperty("current-year")
    , p.getProperty("build-timestamp")
    )
  }

  ApplicationLogger.info(s"Starting Rudder ${rudderFullVersion} web application [build timestamp: ${builtTimestamp}]")

  //
  // Theses services can be called from the outer world
  // They must be typed with there abstract interface, as
  // such service must not expose implementation details
  //

  val pendingNodesDit: InventoryDit = pendingNodesDitImpl
  val acceptedNodesDit: InventoryDit = acceptedNodesDitImpl
  val nodeDit: NodeDit = nodeDitImpl
  val rudderDit: RudderDit = rudderDitImpl
  val roLDAPConnectionProvider: LDAPConnectionProvider[RoLDAPConnection] = roLdap
  val roRuleRepository: RoRuleRepository = roLdapRuleRepository
  val woRuleRepository: WoRuleRepository = woLdapRuleRepository
  val woNodeRepository: WoNodeRepository = woLdapNodeRepository
  val roNodeGroupRepository: RoNodeGroupRepository = roLdapNodeGroupRepository
  val woNodeGroupRepository: WoNodeGroupRepository = woLdapNodeGroupRepository
  val techniqueRepository: TechniqueRepository = techniqueRepositoryImpl
  val updateTechniqueLibrary: UpdateTechniqueLibrary = techniqueRepositoryImpl
  val roDirectiveRepository: RoDirectiveRepository = roLdapDirectiveRepository
  val woDirectiveRepository: WoDirectiveRepository = woLdapDirectiveRepository
  val readOnlySoftwareDAO: ReadOnlySoftwareDAO = softwareInventoryDAO
  val eventLogRepository: EventLogRepository = logRepository
  val eventLogDetailsService: EventLogDetailsService = eventLogDetailsServiceImpl
  val reportingService: ReportingService = reportingServiceImpl
  lazy val asyncComplianceService : AsyncComplianceService = new AsyncComplianceService(reportingService)
  val debugScript : DebugInfoService = scriptLauncher
  val stringUuidGenerator: StringUuidGenerator = uuidGen
  val cmdbQueryParser: CmdbQueryParser = queryParser
  val fileManager: FileManager = fileManagerImpl
  val inventoryHistoryLogRepository: InventoryHistoryLogRepository = diffRepos
  val inventoryEventLogService: InventoryEventLogService = inventoryLogEventServiceImpl
  val ruleApplicationStatus: RuleApplicationStatusService = ruleApplicationStatusImpl
  val newNodeManager: NewNodeManager = newNodeManagerImpl
  val nodeGrid: NodeGrid = nodeGridImpl
  val nodeSummaryService: NodeSummaryService = nodeSummaryServiceImpl
  val jsTreeUtilService: JsTreeUtilService = jsTreeUtilServiceImpl
  val directiveEditorService: DirectiveEditorService = directiveEditorServiceImpl
  val userPropertyService: UserPropertyService = userPropertyServiceImpl
  val eventListDisplayer: EventListDisplayer = eventListDisplayerImpl
  lazy val asyncDeploymentAgent: AsyncDeploymentActor = asyncDeploymentAgentImpl
  val policyServerManagementService: PolicyServerManagementService = psMngtService
  //val updateDynamicGroupsService : DynGroupUpdaterService = dynGroupUpdaterService
  val updateDynamicGroups: UpdateDynamicGroups = dyngroupUpdaterBatch
  val checkInventoryUpdate = new CheckInventoryUpdate(nodeInfoServiceImpl, asyncDeploymentAgent, stringUuidGenerator, 15.seconds)
  val purgeDeletedInventories = new PurgeDeletedInventories(removeNodeServiceImpl, FiniteDuration(RUDDER_BATCH_PURGE_DELETED_INVENTORIES_INTERVAL.toLong, "hours"), RUDDER_BATCH_PURGE_DELETED_INVENTORIES)
  val purgeUnreferencedSoftwares = new PurgeUnreferencedSoftwares(softwareService, FiniteDuration(RUDDER_BATCH_DELETE_SOFTWARE_INTERVAL.toLong, "hours"))
  val databaseManager: DatabaseManager = databaseManagerImpl
  val automaticReportsCleaning: AutomaticReportsCleaning = dbCleaner
  val checkTechniqueLibrary: CheckTechniqueLibrary = techniqueLibraryUpdater
  val automaticReportLogger: AutomaticReportLogger = autoReportLogger
  val removeNodeService: RemoveNodeService = removeNodeServiceImpl
  val nodeInfoService: NodeInfoService = nodeInfoServiceImpl
  val reportDisplayer: ReportDisplayer = reportDisplayerImpl
  lazy val dependencyAndDeletionService: DependencyAndDeletionService =  dependencyAndDeletionServiceImpl
  val itemArchiveManager: ItemArchiveManager = itemArchiveManagerImpl
  val personIdentService: PersonIdentService = personIdentServiceImpl
  val gitRevisionProvider: GitRevisionProvider = gitRevisionProviderImpl
  val logDisplayer: LogDisplayer  = logDisplayerImpl
  val fullInventoryRepository: LDAPFullInventoryRepository = ldapFullInventoryRepository
  val acceptedNodeQueryProcessor: QueryProcessor = queryProcessor
  val categoryHierarchyDisplayer: CategoryHierarchyDisplayer = categoryHierarchyDisplayerImpl
  val dynGroupService: DynGroupService = dynGroupServiceImpl
  val ditQueryData: DitQueryData = ditQueryDataImpl
  val reportsRepository : ReportsRepository = reportsRepositoryImpl
  val eventLogDeploymentService: EventLogDeploymentService = eventLogDeploymentServiceImpl
  lazy val srvGrid = new SrvGrid(roAgentRunsRepository, asyncComplianceService, configService)
  val findExpectedReportRepository : FindExpectedReportRepository = findExpectedRepo
  val historizationRepository : HistorizationRepository =  historizationJdbcRepository
  val roApiAccountRepository : RoApiAccountRepository = roLDAPApiAccountRepository
  val woApiAccountRepository : WoApiAccountRepository = woLDAPApiAccountRepository

  lazy val roAgentRunsRepository : RoReportsExecutionRepository = cachedAgentRunRepository
  lazy val woAgentRunsRepository : WoReportsExecutionRepository = cachedAgentRunRepository


  lazy val writeAllAgentSpecificFiles = new WriteAllAgentSpecificFiles(agentRegister)

  //all cache that need to be cleared are stored here
  lazy val clearableCache: Seq[CachedRepository] = Seq(
      cachedAgentRunRepository
    , recentChangesService
    , reportingServiceImpl
    , nodeInfoServiceImpl
  )

  val ldapInventoryMapper = inventoryMapper

  ////////////////////////////////////////////////
  ////////// plugable service providers //////////
  ////////////////////////////////////////////////

  /*
   * Plugable service:
   * - Rudder Agent (agent type, agent os)
   * - API ACL
   * - Change Validation workflow
   * - User authentication backends
   * - User authorization capabilities
   */
  // Plugable agent register
  lazy val agentRegister = new AgentRegister()

  // Plugin input interface to
  lazy val apiAuthorizationLevelService = new DefaultApiAuthorizationLevel(LiftApiProcessingLogger)

  // Plugin input interface for alternative workflow
  lazy val workflowLevelService = new DefaultWorkflowLevel(new NoWorkflowServiceImpl(
      commitAndDeployChangeRequest
  ))

  // Plugin input interface for alternative authentication providers
  lazy val authenticationProviders = new AuthBackendProvidersManager()

  // Plugin input interface for user management plugin
  lazy val userAuthorisationLevel = new DefaultUserAuthorisationLevel()

  // Plugin input interface for Authorization for API
  lazy val authorizationApiMapping = new ExtensibleAuthorizationApiMapping(AuthorizationApiMapping.Core :: Nil)

  ////////// end plugable service providers //////////

  lazy val roleApiMapping = new RoleApiMapping(authorizationApiMapping)

  // rudder user list
  lazy val rudderUserListProvider : FileUserDetailListProvider = {
    (for {
      resource <- UserFileProcessing.getUserResourceFile()
    } yield {
      resource
    }) match {
        case Right(resource) =>
          new FileUserDetailListProvider(roleApiMapping, userAuthorisationLevel, resource)
        case Left(UserConfigFileError(msg, exception)) =>
          ApplicationLogger.error(msg, Box(exception))
          //make the application not available
          throw new javax.servlet.UnavailableException(s"Error when triyng to parse Rudder users file, aborting.")
      }
  }


  val roRuleCategoryRepository : RoRuleCategoryRepository = roLDAPRuleCategoryRepository
  val ruleCategoryService      : RuleCategoryService = new RuleCategoryService()
  val woRuleCategoryRepository : WoRuleCategoryRepository = woLDAPRuleCategoryRepository

  val changeRequestEventLogService : ChangeRequestEventLogService = new ChangeRequestEventLogServiceImpl(eventLogRepository)

  lazy val xmlSerializer = XmlSerializerImpl(
      ruleSerialisation
    , directiveSerialisation
    , nodeGroupSerialisation
    , globalParameterSerialisation
    , ruleCategorySerialisation
  )

  lazy val xmlUnserializer = XmlUnserializerImpl(
      ruleUnserialisation
    , directiveUnserialisation
    , nodeGroupUnserialisation
    , globalParameterUnserialisation
    , ruleCategoryUnserialisation
  )
  val workflowEventLogService = new WorkflowEventLogServiceImpl(eventLogRepository,uuidGen)
  val diffService: DiffService = new DiffServiceImpl()
  lazy val commitAndDeployChangeRequest : CommitAndDeployChangeRequestService =
    new CommitAndDeployChangeRequestServiceImpl(
        uuidGen
      , roDirectiveRepository
      , woDirectiveRepository
      , roNodeGroupRepository
      , woNodeGroupRepository
      , roRuleRepository
      , woRuleRepository
      , roLDAPParameterRepository
      , woLDAPParameterRepository
      , asyncDeploymentAgent
      , dependencyAndDeletionService
      , configService.rudder_workflow_enabled _
      , xmlSerializer
      , xmlUnserializer
      , sectionSpecParser
      , dynGroupUpdaterService
    )

  val roParameterService : RoParameterService = roParameterServiceImpl
  val woParameterService : WoParameterService = woParameterServiceImpl


  //////////////////////////////////////////////////////////////////////////////////////////
  ///////////////////////////////////////// REST ///////////////////////////////////////////
  //////////////////////////////////////////////////////////////////////////////////////////

  val restExtractorService =
    RestExtractorService (
        roRuleRepository
      , roDirectiveRepository
      , roNodeGroupRepository
      , techniqueRepository
      , queryParser
      , userPropertyService
      , workflowLevelService
    )

  val tokenGenerator = new TokenGeneratorImpl(32)

  implicit val userService = new UserService {
    def getCurrentUser = CurrentUser
  }

  lazy val linkUtil = new LinkUtil(roRuleRepository, roNodeGroupRepository, roDirectiveRepository, nodeInfoServiceImpl)
  // REST API
  val restAuthentication    = new RestAuthentication(userService)
  val restDeploy            = new RestDeploy(asyncDeploymentAgentImpl, uuidGen)
  val restDyngroupReload    = new RestDyngroupReload(dyngroupUpdaterBatch)
  val restTechniqueReload   = new RestTechniqueReload(techniqueRepositoryImpl, uuidGen)
  val restArchiving         = new RestArchiving(itemArchiveManagerImpl, personIdentServiceImpl, uuidGen)
  val restGetGitCommitAsZip = new RestGetGitCommitAsZip(gitRepo)
  val restApiAccounts       = new RestApiAccounts(roApiAccountRepository,woApiAccountRepository,restExtractorService,tokenGenerator, uuidGen, userService, apiAuthorizationLevelService)
  val restDataSerializer    = RestDataSerializerImpl(techniqueRepository,diffService)
  val restQuicksearch       = new RestQuicksearch(new FullQuickSearchService()(roLDAPConnectionProvider, nodeDit, acceptedNodesDit, rudderDit, roDirectiveRepository), userService, linkUtil)
  val restCompletion        = new RestCompletion(new RestCompletionService(roDirectiveRepository, roRuleRepository))

  val ruleApiService2 =
    new RuleApiService2(
        roRuleRepository
      , woRuleRepository
      , uuidGen
      , asyncDeploymentAgent
      , workflowLevelService
      , restExtractorService
      , restDataSerializer
    )

  val ruleApiService6 =
    new RuleApiService6 (
        roRuleCategoryRepository
      , roRuleRepository
      , woRuleCategoryRepository
      , ruleCategoryService
      , restDataSerializer
    )

  val directiveApiService2 =
    new DirectiveAPIService2 (
        roDirectiveRepository
      , woDirectiveRepository
      , uuidGen
      , asyncDeploymentAgent
      , workflowLevelService
      , restExtractorService
      , directiveEditorService
      , restDataSerializer
      , techniqueRepositoryImpl
    )

  val techniqueApiService6 =
    new TechniqueAPIService6 (
        roDirectiveRepository
      , restDataSerializer
      , techniqueRepositoryImpl
    )

  val groupApiService2 =
    new GroupApiService2 (
        roNodeGroupRepository
      , woNodeGroupRepository
      , uuidGen
      , asyncDeploymentAgent
      , workflowLevelService
      , restExtractorService
      , queryProcessor
      , restDataSerializer
    )

  val groupApiService5 = new GroupApiService5 (groupApiService2)

  val groupApiService6 =
    new GroupApiService6 (
      roNodeGroupRepository
    , woNodeGroupRepository
    , restDataSerializer
  )

  val nodeApiService2 = new NodeApiService2 (
      newNodeManager
    , nodeInfoService
    , removeNodeService
    , uuidGen
    , restExtractorService
    , restDataSerializer
  )

  val nodeApiService4 = new NodeApiService4 (
      fullInventoryRepository
    , nodeInfoService
    , softwareInventoryDAO
    , uuidGen
    , restExtractorService
    , restDataSerializer
    , roAgentRunsRepository
  )

  val nodeApiService8 = {
    new NodeApiService8(
        woNodeRepository
      , nodeInfoService
      , uuidGen
      , asyncDeploymentAgent
      , RUDDER_RELAY_API
      , userService
    )
  }

  val nodeApiService6 = new NodeApiService6(
      nodeInfoService
    , fullInventoryRepository
    , softwareInventoryDAO
    , restExtractorService
    , restDataSerializer
    , queryProcessor
    , roAgentRunsRepository
  )

  val parameterApiService2 =
    new ParameterApiService2 (
        roLDAPParameterRepository
      , woLDAPParameterRepository
      , uuidGen
      , workflowLevelService
      , restExtractorService
      , restDataSerializer
    )

  // System API

  val clearCacheService = new ClearCacheServiceImpl(
      nodeConfigurationHashRepo
    , asyncDeploymentAgent
    , eventLogRepository
    , uuidGen
    , clearableCache
  )


  val systemApiService11 = new SystemApiService11(
      updateTechniqueLibrary
    , debugScript
    , clearCacheService
    , asyncDeploymentAgent
    , uuidGen
    , updateDynamicGroups
    , itemArchiveManager
    , personIdentService
    , gitRepo
  )

  private[this] val complianceAPIService = new ComplianceAPIService(
          roRuleRepository
        , nodeInfoService
        , roNodeGroupRepository
        , reportingService
        , roDirectiveRepository
        , globalComplianceModeService.getGlobalComplianceMode _
      )

  val techniqueArchiver = new TechniqueArchiverImpl(gitRepo,   new File(RUDDER_DIR_GITROOT) , prettyPrinter, "/", gitModificationRepository, personIdentService)
  val ncfTechniqueWriter = new TechniqueWriter(techniqueArchiver, updateTechniqueLibrary, interpolationCompiler, prettyPrinter, RUDDER_DIR_GITROOT)

  val ApiVersions =
    ApiVersion(7  , true ) ::
    ApiVersion(8  , false) ::
    ApiVersion(9  , false) ::
    ApiVersion(10 , false) ::
    ApiVersion(11 , false) ::
    Nil

  lazy val apiDispatcher = new RudderEndpointDispatcher(LiftApiProcessingLogger)
  lazy val rudderApi = {
    import com.normation.rudder.rest.lift._

    val modules = List(
        new ComplianceApi(restExtractorService, complianceAPIService)
      , new GroupsApi(roLdapNodeGroupRepository, restExtractorService, stringUuidGenerator, groupApiService2, groupApiService5, groupApiService6)
      , new DirectiveApi(roDirectiveRepository, restExtractorService, directiveApiService2, stringUuidGenerator)
      , new NcfApi(ncfTechniqueWriter, restExtractorService, stringUuidGenerator)
      , new NodeApi(restExtractorService, restDataSerializer, nodeApiService2, nodeApiService4, nodeApiService6, nodeApiService8)
      , new ParameterApi(restExtractorService, parameterApiService2)
      , new SettingsApi(restExtractorService, configService, asyncDeploymentAgent, stringUuidGenerator)
      , new TechniqueApi(restExtractorService, techniqueApiService6)
      , new RuleApi(restExtractorService, ruleApiService2, ruleApiService6, stringUuidGenerator)
      , new SystemApi(restExtractorService, systemApiService11, rudderMajorVersion, rudderFullVersion, builtTimestamp)
        // info api must be resolved latter, because else it misses plugin apis !
    )

    val api = new LiftHandler(apiDispatcher, ApiVersions, new AclApiAuthorization(LiftApiProcessingLogger, userService, apiAuthorizationLevelService.aclEnabled _), None)
    modules.foreach { module =>
      api.addModules(module.getLiftEndpoints)
    }
    api
  }

  // Internal APIs
  val sharedFileApi = new SharedFilesAPI(restExtractorService,RUDDER_DIR_SHARED_FILES_FOLDER)

  lazy val asyncWorkflowInfo = new AsyncWorkflowInfo
  lazy val configService: ReadConfigService with UpdateConfigService = {
    new LDAPBasedConfigService(
        config
      , new LdapConfigRepository(rudderDit, rwLdap, ldapEntityMapper, eventLogRepository, stringUuidGenerator)
      , asyncWorkflowInfo
      , workflowLevelService
    )
  }

  lazy val recentChangesService = new CachedNodeChangesServiceImpl(new NodeChangesServiceImpl(reportsRepository), configService.rudder_compute_changes _)

  //////////////////////////////////////////////////////////////////////////////////////////
  //////////////////////////////////////////////////////////////////////////////////////////

  /**
   * A method to call to force initialisation of all object and services.
   * This is a good place to check boottime things, and throws
   * "application broken - can not start" exception
   *
   * Important: if that method is not called, RudderConfig will be
   * lazy and will only be initialised on the first call to one
   * of its (public) methods.
   */
  def init() : Unit = {
    import scala.collection.JavaConverters._
    val config = RudderProperties.config
    if(ApplicationLogger.isInfoEnabled) {
      //sort properties by key name
      val properties = config.entrySet.asScala.toSeq.sortBy( _.getKey ).map{ x =>
        //the log line: registered property: property_name=property_value
        s"registered property: ${x.getKey}=${if(filteredPasswords.contains(x.getKey)) "**********" else x.getValue.render}"
      }
      ApplicationLogger.info("List of registered properties:")
      properties.foreach { p =>
        ApplicationLogger.info(p)
      }
    }

    ////////// bootstraps checks //////////
    // they must be out of Lift boot() because that method
    // is encapsulated in a try/catch ( see net.liftweb.http.provider.HTTPProvider.bootLift )
    val checks = RudderConfig.allBootstrapChecks
    checks.checks()
  }

  //
  // Concrete implementation.
  // They are private to that object, and they can refer to other
  // private implementation as long as they conform to interface.
  //

  private[this] lazy val roLDAPApiAccountRepository = new RoLDAPApiAccountRepository(
      rudderDitImpl
    , roLdap
    , ldapEntityMapper
    , stringUuidGenerator
    , ApiAuthorization.allAuthz.acl // for system token
  )

  private[this] lazy val woLDAPApiAccountRepository = new WoLDAPApiAccountRepository(
      rudderDitImpl
    , rwLdap
    , ldapEntityMapper
    , ldapDiffMapper
    , logRepository
    , personIdentServiceImpl
  )

  private[this] lazy val ruleApplicationStatusImpl: RuleApplicationStatusService = new RuleApplicationStatusServiceImpl()
  private[this] lazy val acceptedNodesDitImpl: InventoryDit = new InventoryDit(new DN(LDAP_INVENTORIES_ACCEPTED_BASEDN), new DN(LDAP_INVENTORIES_SOFTWARE_BASEDN), "Accepted inventories")
  private[this] lazy val pendingNodesDitImpl: InventoryDit = new InventoryDit(new DN(LDAP_INVENTORIES_PENDING_BASEDN), new DN(LDAP_INVENTORIES_SOFTWARE_BASEDN), "Pending inventories")
  private[this] lazy val removedNodesDitImpl = new InventoryDit(new DN(LDAP_INVENTORIES_REMOVED_BASEDN), new DN(LDAP_INVENTORIES_SOFTWARE_BASEDN),"Removed Servers")
  private[this] lazy val rudderDitImpl: RudderDit = new RudderDit(new DN(LDAP_RUDDER_BASE))
  private[this] lazy val nodeDitImpl: NodeDit = new NodeDit(new DN(LDAP_NODE_BASE))
  private[this] lazy val inventoryDitService: InventoryDitService = new InventoryDitServiceImpl(pendingNodesDitImpl, acceptedNodesDitImpl,removedNodesDitImpl)
  private[this] lazy val uuidGen: StringUuidGenerator = new StringUuidGeneratorImpl
  private[this] lazy val systemVariableSpecService = new SystemVariableSpecServiceImpl()
  private[this] lazy val ldapEntityMapper: LDAPEntityMapper = new LDAPEntityMapper(rudderDitImpl, nodeDitImpl, acceptedNodesDitImpl, queryParser, inventoryMapper)

  ///// items serializer - service that transforms items to XML /////
  private[this] lazy val ruleSerialisation: RuleSerialisation = new RuleSerialisationImpl(Constants.XML_CURRENT_FILE_FORMAT.toString)
  private[this] lazy val ruleCategorySerialisation: RuleCategorySerialisation = new RuleCategorySerialisationImpl(Constants.XML_CURRENT_FILE_FORMAT.toString)
  private[this] lazy val rootSectionSerialisation : SectionSpecWriter = new SectionSpecWriterImpl()
  private[this] lazy val activeTechniqueCategorySerialisation: ActiveTechniqueCategorySerialisation =
    new ActiveTechniqueCategorySerialisationImpl(Constants.XML_CURRENT_FILE_FORMAT.toString)
  private[this] lazy val activeTechniqueSerialisation: ActiveTechniqueSerialisation =
    new ActiveTechniqueSerialisationImpl(Constants.XML_CURRENT_FILE_FORMAT.toString)
  private[this] lazy val directiveSerialisation: DirectiveSerialisation =
    new DirectiveSerialisationImpl(Constants.XML_CURRENT_FILE_FORMAT.toString)
  private[this] lazy val nodeGroupCategorySerialisation: NodeGroupCategorySerialisation =
    new NodeGroupCategorySerialisationImpl(Constants.XML_CURRENT_FILE_FORMAT.toString)
  private[this] lazy val nodeGroupSerialisation: NodeGroupSerialisation =
    new NodeGroupSerialisationImpl(Constants.XML_CURRENT_FILE_FORMAT.toString)
  private[this] lazy val deploymentStatusSerialisation : DeploymentStatusSerialisation =
    new DeploymentStatusSerialisationImpl(Constants.XML_CURRENT_FILE_FORMAT.toString)
  private[this] lazy val globalParameterSerialisation: GlobalParameterSerialisation =
    new GlobalParameterSerialisationImpl(Constants.XML_CURRENT_FILE_FORMAT.toString)
  private[this] lazy val apiAccountSerialisation: APIAccountSerialisation =
    new APIAccountSerialisationImpl(Constants.XML_CURRENT_FILE_FORMAT.toString)
  private[this] lazy val propertySerialization: GlobalPropertySerialisation =
    new GlobalPropertySerialisationImpl(Constants.XML_CURRENT_FILE_FORMAT.toString)
  lazy val changeRequestChangesSerialisation : ChangeRequestChangesSerialisation =
    new ChangeRequestChangesSerialisationImpl(
        Constants.XML_CURRENT_FILE_FORMAT.toString
      , nodeGroupSerialisation
      , directiveSerialisation
      , ruleSerialisation
      , globalParameterSerialisation
      , techniqueRepositoryImpl
      , rootSectionSerialisation
    )
  private[this] lazy val eventLogFactory = new EventLogFactoryImpl(
      ruleSerialisation
    , directiveSerialisation
    , nodeGroupSerialisation
    , activeTechniqueSerialisation
    , globalParameterSerialisation
    , apiAccountSerialisation
    , propertySerialization
  )
  private[this] lazy val pathComputer = new PathComputerImpl(
      Constants.NODE_PROMISES_PARENT_DIR_BASE
    , Constants.NODE_PROMISES_PARENT_DIR
    , RUDDER_DIR_BACKUP
    , Constants.CFENGINE_COMMUNITY_PROMISES_PATH
    , Constants.CFENGINE_NOVA_PROMISES_PATH
  )

  /*
   * For now, we don't want to query server other
   * than the accepted ones.
   */
  private[this] lazy val getSubGroupChoices = () => roLdapNodeGroupRepository.getAll.map( seq => seq.map(g => SubGroupChoice(g.id, g.name)))
  private[this] lazy val ditQueryDataImpl = new DitQueryData(acceptedNodesDitImpl, nodeDit, rudderDit, getSubGroupChoices)
  private[this] lazy val queryParser = new CmdbQueryParser with DefaultStringQueryParser with JsonQueryLexer {
    override val criterionObjects = Map[String, ObjectCriterion]() ++ ditQueryDataImpl.criteriaMap
  }
  private[this] lazy val inventoryMapper: InventoryMapper = new InventoryMapper(inventoryDitService, pendingNodesDitImpl, acceptedNodesDitImpl, removedNodesDitImpl)
  private[this] lazy val fullInventoryFromLdapEntries: FullInventoryFromLdapEntries = new FullInventoryFromLdapEntriesImpl(inventoryDitService, inventoryMapper)
  private[this] lazy val ldapDiffMapper = new LDAPDiffMapper(ldapEntityMapper, queryParser)

  private[this] lazy val activeTechniqueCategoryUnserialisation = new ActiveTechniqueCategoryUnserialisationImpl
  private[this] lazy val activeTechniqueUnserialisation = new ActiveTechniqueUnserialisationImpl
  private[this] lazy val directiveUnserialisation = new DirectiveUnserialisationImpl
  private[this] lazy val nodeGroupCategoryUnserialisation = new NodeGroupCategoryUnserialisationImpl
  private[this] lazy val nodeGroupUnserialisation = new NodeGroupUnserialisationImpl(queryParser)
  private[this] lazy val ruleUnserialisation = new RuleUnserialisationImpl
  private[this] lazy val ruleCategoryUnserialisation = new RuleCategoryUnserialisationImpl
  private[this] lazy val globalParameterUnserialisation = new GlobalParameterUnserialisationImpl
  lazy val changeRequestChangesUnserialisation = new ChangeRequestChangesUnserialisationImpl(
      nodeGroupUnserialisation
    , directiveUnserialisation
    , ruleUnserialisation
    , globalParameterUnserialisation
    , techniqueRepository
    , sectionSpecParser
  )

  private[this] lazy val entityMigration = DefaultXmlEventLogMigration

  private[this] lazy val eventLogDetailsServiceImpl = new EventLogDetailsServiceImpl(
      queryParser
    , new DirectiveUnserialisationImpl
    , new NodeGroupUnserialisationImpl(queryParser)
    , new RuleUnserialisationImpl
    , new ActiveTechniqueUnserialisationImpl
    , new DeploymentStatusUnserialisationImpl
    , new GlobalParameterUnserialisationImpl
    , new ApiAccountUnserialisationImpl
  )

  //////////////////////////////////////////////////////////
  //  non success services that could perhaps be
  //////////////////////////////////////////////////////////

  // => rwLdap is only used to repair an error, that could be repaired elsewhere.

  // => because of systemVariableSpecService
  // metadata.xml parser

  private[this] lazy val variableSpecParser = new VariableSpecParser
  private[this] lazy val sectionSpecParser = new SectionSpecParser(variableSpecParser)
  private[this] lazy val techniqueParser = {
    new TechniqueParser(variableSpecParser,sectionSpecParser,systemVariableSpecService)
  }

  private[this] lazy val userPropertyServiceImpl = new StatelessUserPropertyService(
      configService.rudder_ui_changeMessage_enabled _
    , configService.rudder_ui_changeMessage_mandatory _
    , configService.rudder_ui_changeMessage_explanation _
  )

  ////////////////////////////////////
  //  non success services
  ////////////////////////////////////

  ///// end /////

  private[this] lazy val logRepository = {
    val eventLogRepo = new EventLogJdbcRepository(doobie, eventLogFactory)
    techniqueRepositoryImpl.registerCallback(new LogEventOnTechniqueReloadCallback(
        "LogEventTechnique"
      , 100 // must be before most of other
      , eventLogRepo
    ))
    eventLogRepo
  }
  private[this] lazy val inventoryLogEventServiceImpl = new InventoryEventLogServiceImpl(logRepository)
  private[this] lazy val licenseRepository = new LicenseRepositoryXML(RUDDER_DIR_LICENSESFOLDER + "/" + licensesConfiguration)
  private[this] lazy val gitRepo = new GitRepositoryProviderImpl(RUDDER_DIR_GITROOT)
  private[this] lazy val gitRevisionProviderImpl = new LDAPGitRevisionProvider(rwLdap, rudderDitImpl, gitRepo, RUDDER_TECHNIQUELIBRARY_GIT_REFS_PATH)
  private[this] lazy val techniqueReader: TechniqueReader = {
    //find the relative path from gitRepo to the ptlib root
    val gitSlash = new File(RUDDER_DIR_GITROOT).getPath + "/"
    if(!RUDDER_DIR_TECHNIQUES.startsWith(gitSlash)) {
      ApplicationLogger.error("The Technique library root directory must be a sub-directory of '%s', but it is configured to be: '%s'".format(RUDDER_DIR_GITROOT, RUDDER_DIR_TECHNIQUES))
      throw new RuntimeException("The Technique library root directory must be a sub-directory of '%s', but it is configured to be: '%s'".format(RUDDER_DIR_GITROOT, RUDDER_DIR_TECHNIQUES))
    }

    //create a demo default-directive-names.conf if none exists
    val defaultDirectiveNames = new File(RUDDER_DIR_TECHNIQUES, "default-directive-names.conf")
    if(!defaultDirectiveNames.exists) {
      FileUtils.writeStringToFile(defaultDirectiveNames, """
        |#
        |# This file contains the default name that a directive gets in Rudder UI creation pop-up.
        |# The file format is a simple key=value file, with key being the techniqueName
        |# or techniqueName/version and the value being the name to use.
        |# An empty value will lead to an empty default name.
        |# For a new Directive, we will try to lookup "TechniqueName/version" and if not
        |# available "TechniqueName" from this file. If neither key is available, the
        |# pop-up will use the actual Technique name as default.
        |# Don't forget to commit the file to have modifications seen by Rudder.
        |#
        |
        |# Default pattern for new directive from "userManagement" technique:
        |userManagement=User: <name> Login: <login>
        |# For userManagement version 2.0, prefer that pattern in new Directives:
        |userManagement/2.0: User 2.0 [LOGIN]
        |""".stripMargin, StandardCharsets.UTF_8)
    }

    val relativePath = RUDDER_DIR_TECHNIQUES.substring(gitSlash.size, RUDDER_DIR_TECHNIQUES.size)
    new GitTechniqueReader(
        techniqueParser
      , gitRevisionProviderImpl
      , gitRepo
      , "metadata.xml"
      , "category.xml"
      , Some(relativePath)
      , "default-directive-names.conf"
    )
  }
  private[this] lazy val historizationJdbcRepository = new HistorizationJdbcRepository(doobie)

  private[this] lazy val roLdap =
    new ROPooledSimpleAuthConnectionProvider(
        host = LDAP_HOST
      , port = LDAP_PORT
      , authDn = LDAP_AUTHDN
      , authPw = LDAP_AUTHPW
      , poolSize = LDAP_MAX_POOL_SIZE
      , blockingModule = ZioRuntime.Environment
    )
  lazy val rwLdap =
    new RWPooledSimpleAuthConnectionProvider(
        host = LDAP_HOST
      , port = LDAP_PORT
      , authDn = LDAP_AUTHDN
      , authPw = LDAP_AUTHPW
      , poolSize = LDAP_MAX_POOL_SIZE
      , blockingModule = ZioRuntime.Environment
    )

  //query processor for accepted nodes
  private[this] lazy val queryProcessor = new AcceptedNodesLDAPQueryProcessor(
    nodeDitImpl,
    acceptedNodesDitImpl,
    new InternalLDAPQueryProcessor(roLdap, acceptedNodesDitImpl, nodeDit, ditQueryDataImpl, ldapEntityMapper),
    nodeInfoServiceImpl
  )

  //we need a roLdap query checker for nodes in pending
  private[this] lazy val inventoryQueryChecker = new PendingNodesLDAPQueryChecker(
    new InternalLDAPQueryProcessor(
        roLdap
      , pendingNodesDitImpl
      , nodeDit
        // here, we don't want to look for subgroups to show them in the form => always return an empty list
      , new DitQueryData(pendingNodesDitImpl, nodeDit, rudderDit, () => Nil.succeed)
      , ldapEntityMapper
    )
  )
  private[this] lazy val dynGroupServiceImpl = new DynGroupServiceImpl(rudderDitImpl, roLdap, ldapEntityMapper)

  lazy val pendingNodeCheckGroup = new CheckPendingNodeInDynGroups(inventoryQueryChecker)

  private[this] lazy val ldapFullInventoryRepository = new FullInventoryRepositoryImpl(inventoryDitService, inventoryMapper, rwLdap)
  private[this] lazy val unitRefuseGroup: UnitRefuseInventory = new RefuseGroups(
    "refuse_node:delete_id_in_groups",
    roLdapNodeGroupRepository, woLdapNodeGroupRepository)
  private[this] lazy val acceptInventory: UnitAcceptInventory with UnitRefuseInventory = new AcceptInventory(
    "accept_new_server:inventory",
    pendingNodesDitImpl,
    acceptedNodesDitImpl,
    ldapFullInventoryRepository)
  private[this] lazy val acceptNodeAndMachineInNodeOu: UnitAcceptInventory with UnitRefuseInventory = new AcceptFullInventoryInNodeOu(
      "accept_new_server:ou=node"
    , nodeDitImpl
    , rwLdap
    , ldapEntityMapper
    , PendingInventory
    , () => configService.rudder_node_onaccept_default_policy_mode().toBox
    , () => configService.rudder_node_onaccept_default_state().toBox
  )

  private[this] lazy val acceptHostnameAndIp: UnitAcceptInventory = new AcceptHostnameAndIp(
      "accept_new_server:check_hostname_unicity"
    , AcceptedInventory
    , queryProcessor
    , ditQueryDataImpl
    , psMngtService
  )

  private[this] lazy val historizeNodeStateOnChoice: UnitAcceptInventory with UnitRefuseInventory = new HistorizeNodeStateOnChoice(
      "accept_or_refuse_new_node:historize_inventory"
    , ldapFullInventoryRepository
    , diffRepos
    , PendingInventory
  )
  private[this] lazy val nodeGridImpl = new NodeGrid(ldapFullInventoryRepository, nodeInfoServiceImpl, configService)

  private[this] lazy val modificationService = new ModificationService(logRepository,gitModificationRepository,itemArchiveManagerImpl,uuidGen)
  private[this] lazy val eventListDisplayerImpl = new EventListDisplayer(
      eventLogDetailsServiceImpl
    , logRepository
    , roLdapNodeGroupRepository
    , roLdapDirectiveRepository
    , nodeInfoServiceImpl
    , roLDAPRuleCategoryRepository
    , modificationService
    , personIdentServiceImpl
    , linkUtil
  )
  private[this] lazy val fileManagerImpl = new FileManager(UPLOAD_ROOT_DIRECTORY)
  private[this] lazy val databaseManagerImpl = new DatabaseManagerImpl(reportsRepositoryImpl, updateExpectedRepo)
  private[this] lazy val softwareInventoryDAO: ReadOnlySoftwareDAO = new ReadOnlySoftwareDAOImpl(inventoryDitService, roLdap, inventoryMapper)
  private[this] lazy val softwareInventoryRWDAO: WriteOnlySoftwareDAO = new WriteOnlySoftwareDAOImpl(acceptedNodesDitImpl, rwLdap)
  private[this] lazy val softwareService: SoftwareService = new SoftwareServiceImpl(softwareInventoryDAO, softwareInventoryRWDAO)

  private[this] lazy val nodeSummaryServiceImpl = new NodeSummaryServiceImpl(inventoryDitService, inventoryMapper, roLdap)
  private[this] lazy val diffRepos: InventoryHistoryLogRepository =
    new InventoryHistoryLogRepository(HISTORY_INVENTORIES_ROOTDIR, new FullInventoryFileMarshalling(fullInventoryFromLdapEntries, inventoryMapper))

  private[this] lazy val personIdentServiceImpl = new TrivialPersonIdentService

  private[this] lazy val roParameterServiceImpl = new RoParameterServiceImpl(roLDAPParameterRepository)
  private[this] lazy val woParameterServiceImpl = new WoParameterServiceImpl(roParameterServiceImpl, woLDAPParameterRepository, asyncDeploymentAgentImpl)

  ///// items archivers - services that allows to transform items to XML and save then on a Git FS /////
  private[this] lazy val gitModificationRepository = new GitModificationRepositoryImpl(doobie)
  private[this] lazy val gitRuleArchiver: GitRuleArchiver = new GitRuleArchiverImpl(
      gitRepo
    , new File(RUDDER_DIR_GITROOT)
    , ruleSerialisation
    , rulesDirectoryName
    , prettyPrinter
    , gitModificationRepository
  )
  private[this] lazy val gitRuleCategoryArchiver: GitRuleCategoryArchiver = new GitRuleCategoryArchiverImpl(
      gitRepo
    , new File(RUDDER_DIR_GITROOT)
    , ruleCategorySerialisation
    , ruleCategoriesDirectoryName
    , prettyPrinter
    , gitModificationRepository
  )
  private[this] lazy val gitActiveTechniqueCategoryArchiver: GitActiveTechniqueCategoryArchiver = new GitActiveTechniqueCategoryArchiverImpl(
      gitRepo
    , new File(RUDDER_DIR_GITROOT)
    , activeTechniqueCategorySerialisation
    , userLibraryDirectoryName
    , prettyPrinter
    , gitModificationRepository
  )
  private[this] lazy val gitActiveTechniqueArchiver: GitActiveTechniqueArchiverImpl = new GitActiveTechniqueArchiverImpl(
      gitRepo
    , new File(RUDDER_DIR_GITROOT)
    , activeTechniqueSerialisation
    , userLibraryDirectoryName
    , prettyPrinter
    , gitModificationRepository
  )
  private[this] lazy val gitDirectiveArchiver: GitDirectiveArchiver = new GitDirectiveArchiverImpl(
      gitRepo
    , new File(RUDDER_DIR_GITROOT)
    , directiveSerialisation
    , userLibraryDirectoryName
    , prettyPrinter
    , gitModificationRepository
  )
  private[this] lazy val gitNodeGroupArchiver: GitNodeGroupArchiver = new GitNodeGroupArchiverImpl(
      gitRepo
    , new File(RUDDER_DIR_GITROOT)
    , nodeGroupSerialisation
    , nodeGroupCategorySerialisation
    , groupLibraryDirectoryName
    , prettyPrinter
    , gitModificationRepository
  )
  private[this] lazy val gitParameterArchiver: GitParameterArchiver = new GitParameterArchiverImpl(
      gitRepo
    , new File(RUDDER_DIR_GITROOT)
    , globalParameterSerialisation
    , parametersDirectoryName
    , prettyPrinter
    , gitModificationRepository
  )
  ////////////// MUTEX FOR rwLdap REPOS //////////////

  private[this] lazy val uptLibReadWriteMutex = ScalaLock.java2ScalaRWLock("directive-lock", new java.util.concurrent.locks.ReentrantReadWriteLock(true))
  private[this] lazy val groupLibReadWriteMutex = ScalaLock.java2ScalaRWLock("group-lock", new java.util.concurrent.locks.ReentrantReadWriteLock(true))
  private[this] lazy val nodeReadWriteMutex = ScalaLock.java2ScalaRWLock("node-lock", new java.util.concurrent.locks.ReentrantReadWriteLock(true))
  private[this] lazy val parameterReadWriteMutex = ScalaLock.java2ScalaRWLock("parameter-lock", new java.util.concurrent.locks.ReentrantReadWriteLock(true))

  private[this] lazy val roLdapDirectiveRepository = new RoLDAPDirectiveRepository(
        rudderDitImpl, roLdap, ldapEntityMapper, techniqueRepositoryImpl, uptLibReadWriteMutex)
  private[this] lazy val woLdapDirectiveRepository = {{
      val repo = new WoLDAPDirectiveRepository(
          roLdapDirectiveRepository,
        rwLdap,
        ldapDiffMapper,
        logRepository,
        uuidGen,
        gitDirectiveArchiver,
        gitActiveTechniqueArchiver,
        gitActiveTechniqueCategoryArchiver,
        personIdentServiceImpl,
        RUDDER_AUTOARCHIVEITEMS
      )

      gitActiveTechniqueArchiver.uptModificationCallback += new UpdatePiOnActiveTechniqueEvent(
          gitDirectiveArchiver,
        techniqueRepositoryImpl,
        roLdapDirectiveRepository
      )

      techniqueRepositoryImpl.registerCallback(new SaveDirectivesOnTechniqueCallback("SaveDirectivesOnTechniqueCallback", 100, directiveEditorServiceImpl, roLdapDirectiveRepository, repo))

      repo
    }
  }
  private[this] lazy val roLdapRuleRepository = new RoLDAPRuleRepository(rudderDitImpl, roLdap, ldapEntityMapper)

  private[this] lazy val woLdapRuleRepository: WoRuleRepository = new WoLDAPRuleRepository(
      roLdapRuleRepository
    , rwLdap
    , ldapDiffMapper
    , roLdapNodeGroupRepository
    , logRepository
    , gitRuleArchiver
    , personIdentServiceImpl
    , RUDDER_AUTOARCHIVEITEMS
  )

  private[this] lazy val woLdapNodeRepository: WoNodeRepository = new WoLDAPNodeRepository(
      nodeDitImpl
    , ldapEntityMapper
    , rwLdap
    , logRepository
  )

  private[this] lazy val roLdapNodeGroupRepository = new RoLDAPNodeGroupRepository(
      rudderDitImpl, roLdap, ldapEntityMapper, groupLibReadWriteMutex
  )
  private[this] lazy val woLdapNodeGroupRepository = new WoLDAPNodeGroupRepository(
      roLdapNodeGroupRepository
    , rwLdap
    , ldapDiffMapper
    , uuidGen
    , logRepository
    , gitNodeGroupArchiver
    , personIdentServiceImpl
    , RUDDER_AUTOARCHIVEITEMS
  )

  private[this] lazy val roLDAPRuleCategoryRepository = {
    new RoLDAPRuleCategoryRepository(
        rudderDitImpl
      , roLdap
      , ldapEntityMapper
      , groupLibReadWriteMutex
    )
  }
  private[this] lazy val woLDAPRuleCategoryRepository = {
    new WoLDAPRuleCategoryRepository(
        roLDAPRuleCategoryRepository
      , rwLdap
      , uuidGen
      , gitRuleCategoryArchiver
      , personIdentServiceImpl
      , RUDDER_AUTOARCHIVEITEMS
    )
  }

  lazy val roLDAPParameterRepository = new RoLDAPParameterRepository(
      rudderDitImpl, roLdap, ldapEntityMapper, parameterReadWriteMutex
  )
  private[this] lazy val woLDAPParameterRepository = new WoLDAPParameterRepository(
      roLDAPParameterRepository
    , rwLdap
    , ldapDiffMapper
    , logRepository
    , gitParameterArchiver
    , personIdentServiceImpl
    , RUDDER_AUTOARCHIVEITEMS
  )

  private[this] lazy val itemArchiveManagerImpl = new ItemArchiveManagerImpl(
      roLdapRuleRepository
    , woLdapRuleRepository
    , roLDAPRuleCategoryRepository
    , roLdapDirectiveRepository
    , roLdapNodeGroupRepository
    , roLDAPParameterRepository
    , woLDAPParameterRepository
    , gitRepo
    , gitRevisionProviderImpl
    , gitRuleArchiver
    , gitRuleCategoryArchiver
    , gitActiveTechniqueCategoryArchiver
    , gitActiveTechniqueArchiver
    , gitNodeGroupArchiver
    , gitParameterArchiver
    , parseRules
    , ParseActiveTechniqueLibrary
    , parseGlobalParameter
    , parseRuleCategories
    , importTechniqueLibrary
    , parseGroupLibrary
    , importGroupLibrary
    , importRuleCategoryLibrary
    , logRepository
    , asyncDeploymentAgentImpl
    , gitModificationRepository
    , dynGroupUpdaterService
  )

  private[this] lazy val globalComplianceModeService : ComplianceModeService =
    new ComplianceModeServiceImpl(
      () => configService.rudder_compliance_mode_name().toBox
      , () => configService.rudder_compliance_heartbeatPeriod().toBox
    )
  private[this] lazy val globalAgentRunService : AgentRunIntervalService =
    new AgentRunIntervalServiceImpl(
        nodeInfoServiceImpl
      , () => configService.agent_run_interval().toBox
      , () => configService.agent_run_start_hour().toBox
      , () => configService.agent_run_start_minute().toBox
      , () => configService.agent_run_splaytime().toBox
      , () => configService.rudder_compliance_heartbeatPeriod().toBox
    )

  private[this] lazy val systemVariableService: SystemVariableService = new SystemVariableServiceImpl(
      systemVariableSpecService
    , psMngtService
    , RUDDER_DIR_DEPENDENCIES
    , RUDDER_ENDPOINT_CMDB
    , RUDDER_COMMUNITY_PORT
    , RUDDER_DIR_SHARED_FILES_FOLDER
    , RUDDER_WEBDAV_USER
    , RUDDER_WEBDAV_PASSWORD
    , RUDDER_JDBC_URL
    , RUDDER_JDBC_USERNAME
    , RUDDER_SYSLOG_PORT
    , RUDDER_DIR_GITROOT
    , RUDDER_SERVER_ROLES
    , () => configService.cfengine_server_denybadclocks().toBox
    , () => configService.relay_server_sync_method().toBox
    , () => configService.relay_server_syncpromises().toBox
    , () => configService.relay_server_syncsharedfiles().toBox
    , () => configService.cfengine_modified_files_ttl().toBox
    , () => configService.cfengine_outputs_ttl().toBox
    , () => configService.rudder_store_all_centralized_logs_in_file().toBox
    , () => configService.send_server_metrics().toBox
    , () => configService.rudder_syslog_protocol().toBox
  )
  private[this] lazy val rudderCf3PromisesFileWriterService = new PolicyWriterServiceImpl(
      techniqueRepositoryImpl
    , pathComputer
    , new NodeConfigurationLoggerImpl(RUDDER_DEBUG_NODE_CONFIGURATION_PATH)
    , new PrepareTemplateVariablesImpl(techniqueRepositoryImpl, systemVariableSpecService, new BuildBundleSequence(systemVariableSpecService, writeAllAgentSpecificFiles), agentRegister)
    , new FillTemplatesService()
    , writeAllAgentSpecificFiles
    , HOOKS_D
    , HOOKS_IGNORE_SUFFIXES
  )

  //must be here because of circular dependency if in techniqueRepository
  techniqueRepositoryImpl.registerCallback(new TechniqueAcceptationUpdater(
      "UpdatePTAcceptationDatetime"
    , 50
    , roLdapDirectiveRepository
    , woLdapDirectiveRepository
    , techniqueRepository
    , uuidGen
  ))

  private[this] lazy val techniqueRepositoryImpl = {
    val service = new TechniqueRepositoryImpl(
        techniqueReader,
      Seq(),
      uuidGen
    )
    service
  }
  lazy val interpolationCompiler = new InterpolatedValueCompilerImpl()
  private[this] lazy val ruleValService: RuleValService = new RuleValServiceImpl(interpolationCompiler)

  private[this] lazy val psMngtService: PolicyServerManagementService = new PolicyServerManagementServiceImpl(
    roLdapDirectiveRepository, woLdapDirectiveRepository)
  private[this] lazy val historizationService = new HistorizationServiceImpl(historizationJdbcRepository)

  lazy val deploymentService = {
    new PromiseGenerationServiceImpl(
        roLdapRuleRepository
      , woLdapRuleRepository
      , ruleValService
      , systemVariableService
      , nodeConfigurationHashRepo
      , nodeInfoServiceImpl
      , licenseRepository
      , updateExpectedRepo
      , historizationService
      , roNodeGroupRepository
      , roDirectiveRepository
      , ruleApplicationStatusImpl
      , roParameterServiceImpl
      , interpolationCompiler
      , ldapFullInventoryRepository
      , globalComplianceModeService
      , globalAgentRunService
      , reportingServiceImpl
      , rudderCf3PromisesFileWriterService
<<<<<<< HEAD
      , () => configService.agent_run_interval().toBox
      , () => configService.agent_run_splaytime().toBox
      , () => configService.agent_run_start_hour().toBox
      , () => configService.agent_run_start_minute().toBox
      , () => configService.rudder_featureSwitch_directiveScriptEngine().toBox
      , () => configService.rudder_global_policy_mode().toBox
=======
      , configService.agent_run_interval _
      , configService.agent_run_splaytime _
      , configService.agent_run_start_hour _
      , configService.agent_run_start_minute _
      , configService.rudder_featureSwitch_directiveScriptEngine _
      , configService.rudder_global_policy_mode _
      , configService.rudder_generation_compute_dyngroups _
      , configService.rudder_generation_max_parallelism _
      , configService.rudder_generation_js_timeout _
>>>>>>> aaa1d104
      , HOOKS_D
      , HOOKS_IGNORE_SUFFIXES
  )}

  private[this] lazy val asyncDeploymentAgentImpl: AsyncDeploymentActor = {
    val agent = new AsyncDeploymentActor(
        deploymentService
      , eventLogDeploymentServiceImpl
      , deploymentStatusSerialisation
    )
    techniqueRepositoryImpl.registerCallback(
        new DeployOnTechniqueCallback("DeployOnPTLibUpdate", 1000, agent)
    )
    agent
  }

  private[this] lazy val newNodeManagerImpl = {
    //the sequence of unit process to accept a new inventory
    val unitAcceptors =
      historizeNodeStateOnChoice ::
      acceptNodeAndMachineInNodeOu ::
      acceptInventory ::
      acceptHostnameAndIp ::
      Nil

    //the sequence of unit process to refuse a new inventory
    val unitRefusors =
      historizeNodeStateOnChoice ::
      unitRefuseGroup ::
      acceptNodeAndMachineInNodeOu ::
      acceptInventory ::
      Nil

    new NewNodeManagerImpl(
        roLdap
      , pendingNodesDitImpl
      , acceptedNodesDitImpl
      , nodeSummaryServiceImpl
      , ldapFullInventoryRepository
      , unitAcceptors
      , unitRefusors
      , inventoryHistoryLogRepository
      , eventLogRepository
      , dyngroupUpdaterBatch
      , List(nodeInfoServiceImpl)
      , nodeInfoServiceImpl
      , HOOKS_D
      , HOOKS_IGNORE_SUFFIXES
    )
  }

  lazy val nodeConfigurationHashRepo: NodeConfigurationHashRepository = new LdapNodeConfigurationHashRepository(rudderDit, rwLdap)

  private[this] lazy val reportingServiceImpl = new CachedReportingServiceImpl(
      new ReportingServiceImpl(
          findExpectedRepo
        , reportsRepositoryImpl
        , roAgentRunsRepository
        , globalAgentRunService
        , nodeInfoServiceImpl
        , roDirectiveRepository
        , globalComplianceModeService.getGlobalComplianceMode _
        , configService.rudder_global_policy_mode _
        , () => configService.rudder_compliance_unexpected_report_interpretation().toBox
      )
    , nodeInfoServiceImpl
  )

  private[this] lazy val pgIn = new PostgresqlInClause(70)
  private[this] lazy val findExpectedRepo = new FindExpectedReportsJdbcRepository(doobie, pgIn)
  private[this] lazy val updateExpectedRepo = new UpdateExpectedReportsJdbcRepository(doobie, pgIn)
  private[this] lazy val reportsRepositoryImpl = new ReportsJdbcRepository(doobie)
  private[this] lazy val complianceRepositoryImpl = new ComplianceJdbcRepository(
      doobie
    , configService.rudder_save_db_compliance_details _
    , configService.rudder_save_db_compliance_levels _
  )
  private[this] lazy val dataSourceProvider = new RudderDatasourceProvider(RUDDER_JDBC_DRIVER, RUDDER_JDBC_URL, RUDDER_JDBC_USERNAME, RUDDER_JDBC_PASSWORD, RUDDER_JDBC_MAX_POOL_SIZE)
  lazy val doobie = new Doobie(dataSourceProvider.datasource)

  private[this] lazy val parseRules : ParseRules = new GitParseRules(
      ruleUnserialisation
    , gitRepo
    , entityMigration
    , rulesDirectoryName
  )
  private[this] lazy val ParseActiveTechniqueLibrary : ParseActiveTechniqueLibrary = new GitParseActiveTechniqueLibrary(
      activeTechniqueCategoryUnserialisation
    , activeTechniqueUnserialisation
    , directiveUnserialisation
    , gitRepo
    , entityMigration
    , userLibraryDirectoryName
  )
  private[this] lazy val importTechniqueLibrary : ImportTechniqueLibrary = new ImportTechniqueLibraryImpl(
     rudderDitImpl
   , rwLdap
   , ldapEntityMapper
   , uptLibReadWriteMutex
  )
  private[this] lazy val parseGroupLibrary : ParseGroupLibrary = new GitParseGroupLibrary(
      nodeGroupCategoryUnserialisation
    , nodeGroupUnserialisation
    , gitRepo
    , entityMigration
    , groupLibraryDirectoryName
  )
  private[this] lazy val parseGlobalParameter : ParseGlobalParameters = new GitParseGlobalParameters(
      globalParameterUnserialisation
    , gitRepo
    , entityMigration
    , parametersDirectoryName
  )
  private[this] lazy val parseRuleCategories : ParseRuleCategories = new GitParseRuleCategories(
      ruleCategoryUnserialisation
    , gitRepo
    , entityMigration
    , ruleCategoriesDirectoryName
  )
  private[this] lazy val importGroupLibrary : ImportGroupLibrary = new ImportGroupLibraryImpl(
     rudderDitImpl
   , rwLdap
   , ldapEntityMapper
   , groupLibReadWriteMutex
  )
  private[this] lazy val importRuleCategoryLibrary : ImportRuleCategoryLibrary = new ImportRuleCategoryLibraryImpl(
     rudderDitImpl
   , rwLdap
   , ldapEntityMapper
   , groupLibReadWriteMutex
  )
  private[this] lazy val eventLogDeploymentServiceImpl = new EventLogDeploymentService(logRepository, eventLogDetailsServiceImpl)
  private[this] lazy val nodeInfoServiceImpl = new NodeInfoServiceCachedImpl(
      roLdap
    , nodeDitImpl
    , acceptedNodesDitImpl
    , removedNodesDitImpl
    , pendingNodesDitImpl
    , ldapEntityMapper
    , inventoryMapper
    , LDAP_CACHE_NODE_INFO_MIN_INTERVAL
  )
  private[this] lazy val dependencyAndDeletionServiceImpl: DependencyAndDeletionService = new DependencyAndDeletionServiceImpl(
        roLdap
      , rudderDitImpl
      , roLdapDirectiveRepository
      , woLdapDirectiveRepository
      , woLdapRuleRepository
      , woLdapNodeGroupRepository
      , ldapEntityMapper
  )

  private[this] lazy val logDisplayerImpl: LogDisplayer = new LogDisplayer(reportsRepositoryImpl, roLdapDirectiveRepository, roLdapRuleRepository)
  private[this] lazy val categoryHierarchyDisplayerImpl: CategoryHierarchyDisplayer = new CategoryHierarchyDisplayer()
  private[this] lazy val dyngroupUpdaterBatch: UpdateDynamicGroups = new UpdateDynamicGroups(
      dynGroupServiceImpl
    , dynGroupUpdaterService
    , asyncDeploymentAgentImpl
    , uuidGen
    , RUDDER_BATCH_DYNGROUP_UPDATEINTERVAL
  )

  private[this] lazy val dynGroupUpdaterService = new DynGroupUpdaterServiceImpl(roLdapNodeGroupRepository, woLdapNodeGroupRepository, queryProcessor)

  private[this] lazy val dbCleaner: AutomaticReportsCleaning = {
    val cleanFrequency = AutomaticReportsCleaning.buildFrequency(
        RUDDER_BATCH_REPORTSCLEANER_FREQUENCY
      , RUDDER_BATCH_DATABASECLEANER_RUNTIME_MINUTE
      , RUDDER_BATCH_DATABASECLEANER_RUNTIME_HOUR
      , RUDDER_BATCH_DATABASECLEANER_RUNTIME_DAY) match {
      case Full(freq) => freq
      case eb:EmptyBox => val fail = eb ?~! "automatic reports cleaner is not correct"
        val exceptionMsg = "configuration file (/opt/rudder/etc/rudder-webapp.conf) is not correctly set, cause is %s".format(fail.msg)
        throw new RuntimeException(exceptionMsg)
    }

    new AutomaticReportsCleaning(
      databaseManagerImpl
    , RUDDER_BATCH_REPORTSCLEANER_DELETE_TTL
    , RUDDER_BATCH_REPORTSCLEANER_ARCHIVE_TTL
    , RUDDER_BATCH_REPORTSCLEANER_COMPLIANCE_DELETE_TTL
    , cleanFrequency
  )}

  private[this] lazy val techniqueLibraryUpdater = new CheckTechniqueLibrary(
      techniqueRepositoryImpl
    , asyncDeploymentAgent
    , uuidGen
    , RUDDER_BATCH_TECHNIQUELIBRARY_UPDATEINTERVAL
  )

  private[this] lazy val jsTreeUtilServiceImpl = new JsTreeUtilService(roLdapDirectiveRepository, techniqueRepositoryImpl)
  private[this] lazy val removeNodeServiceImpl = new RemoveNodeServiceImpl(
        nodeDitImpl
      , rudderDitImpl
      , removedNodesDitImpl
      , rwLdap
      , ldapEntityMapper
      , roLdapNodeGroupRepository
      , woLdapNodeGroupRepository
      , nodeInfoServiceImpl
      , ldapFullInventoryRepository
      , logRepository
      , nodeReadWriteMutex
      , nodeInfoServiceImpl
      , updateExpectedRepo
      , pathComputer
      , HOOKS_D
      , HOOKS_IGNORE_SUFFIXES
  )

  /**
   * Event log migration
   */

  private[this] lazy val migrationRepository = new MigrationEventLogRepository(doobie)

  private[this] lazy val controlXmlFileFormatMigration_5_6 = new ControlXmlFileFormatMigration_5_6(
      migrationEventLogRepository = migrationRepository
    , doobie
    , previousMigrationController = None
  )

  /**
   * *************************************************
   * Bootstrap check actions
   * **************************************************
   */

  private[this] lazy val ruleCategoriesDirectory = new File(new File(RUDDER_DIR_GITROOT),ruleCategoriesDirectoryName)

  lazy val allBootstrapChecks = new SequentialImmediateBootStrapChecks(
      new CheckConnections(dataSourceProvider, rwLdap)
    , new CheckDIT(pendingNodesDitImpl, acceptedNodesDitImpl, removedNodesDitImpl, rudderDitImpl, rwLdap)
    , new CheckInitUserTemplateLibrary(
        rudderDitImpl, rwLdap, techniqueRepositoryImpl,
        roLdapDirectiveRepository, woLdapDirectiveRepository, uuidGen, asyncDeploymentAgentImpl) //new CheckDirectiveBusinessRules()
    , new CheckMigrationXmlFileFormat5_6(controlXmlFileFormatMigration_5_6)
    , new CheckInitXmlExport(itemArchiveManagerImpl, personIdentServiceImpl, uuidGen)
    , new CheckRootRuleCategoryExport (itemArchiveManager, ruleCategoriesDirectory,  personIdentServiceImpl, uuidGen)
    // Check technique library reload needs to be achieved after modification in configuration (like migration of CFEngine variables)
    , new CheckTechniqueLibraryReload(
          techniqueRepositoryImpl
        , asyncDeploymentAgent
        , uuidGen
      )
    , new CheckCfengineSystemRuleTargets(rwLdap)
    , new CheckNcfTechniqueUpdate(
          restExtractorService
        , ncfTechniqueWriter
        , roLDAPApiAccountRepository.systemAPIAccount
        , uuidGen
      )
    , new ResumePolicyUpdateRunning(
          asyncDeploymentAgent
        , uuidGen
    )
    , new TriggerPolicyUpdate(
          asyncDeploymentAgent
        , uuidGen
    )
    , new CreateSystemToken(roLDAPApiAccountRepository.systemAPIAccount)
    , new CheckApiTokenAutorizationKind(rudderDit, rwLdap)
  )

  //////////////////////////////////////////////////////////////////////////////////////////
  ////////////////////////////// Directive Editor and web fields //////////////////////////////
  //////////////////////////////////////////////////////////////////////////////////////////

  import java.util.Locale

  import com.normation.cfclerk.domain._
  import org.joda.time.format.DateTimeFormat

  lazy val frenchDateFormatter = DateTimeFormat.forPattern("dd/MM/yyyy").withLocale(Locale.FRANCE)
  lazy val frenchTimeFormatter = DateTimeFormat.forPattern("kk:mm:ss").withLocale(Locale.FRANCE)

  object FieldFactoryImpl extends DirectiveFieldFactory {
    //only one field

    override def forType(v: VariableSpec, id: String): DirectiveField = {
      val prefixSize = "size-"
      v match {
        case selectOne: SelectOneVariableSpec => new SelectOneField(id, selectOne.valueslabels)
        case select: SelectVariableSpec => new SelectField(id, select.valueslabels)
        case input: InputVariableSpec => v.constraint.typeName match {
          case str: SizeVType => new InputSizeField(id, () => configService.rudder_featureSwitch_directiveScriptEngine().toBox, str.name.substring(prefixSize.size))
          case UploadedFileVType => new UploadedFileField(UPLOAD_ROOT_DIRECTORY)(id)
          case SharedFileVType => new FileField(id)
          case DestinationPathVType => default(id)
          case DateVType(r) => new DateField(frenchDateFormatter)(id)
          case TimeVType(r) => new TimeField(frenchTimeFormatter)(id)
          case PermVType => new FilePermsField(id)
          case BooleanVType => new CheckboxField(id)
          case TextareaVType(r) => new TextareaField(id, () => configService.rudder_featureSwitch_directiveScriptEngine().toBox)
          // Same field type for password and MasterPassword, difference is that master will have slave/used derived passwords, and password will not have any slave/used field
          case PasswordVType(algos) => new PasswordField(id, algos, input.constraint.mayBeEmpty, () => configService.rudder_featureSwitch_directiveScriptEngine().toBox)
          case MasterPasswordVType(algos) => new PasswordField(id, algos, input.constraint.mayBeEmpty, () => configService.rudder_featureSwitch_directiveScriptEngine().toBox)
          case AixDerivedPasswordVType => new DerivedPasswordField(id, HashAlgoConstraint.DerivedPasswordType.AIX)
          case LinuxDerivedPasswordVType => new DerivedPasswordField(id, HashAlgoConstraint.DerivedPasswordType.Linux)
          case _ => default(id)
        }
        case predefinedField: PredefinedValuesVariableSpec => new ReadOnlyTextField(id)

        case _ =>
          logger.error("Unexpected case : variable %s should not be displayed. Only select1, select or input can be displayed.".format(v.name))
          default(id)
      }
    }

    override def default(id: String) = new TextField(id, () => configService.rudder_featureSwitch_directiveScriptEngine().toBox)
  }

  private[this] lazy val section2FieldService: Section2FieldService = {
      def translators = {
        val t = new Translators()
        t.add(StringTranslator)
        t.add(new DateTimeTranslator(frenchDateFormatter, frenchTimeFormatter)) //TODO: how that can be session dependent ?
        t.add(FilePermsTranslator)
        t.add(FileTranslator)
        t.add(DestinationFileTranslator)
        t.add(SelectFieldTranslator)
        t
      }
    new Section2FieldService(FieldFactoryImpl, translators)
  }
  private[this] lazy val directiveEditorServiceImpl: DirectiveEditorService =
    new DirectiveEditorServiceImpl(techniqueRepositoryImpl, section2FieldService)
  private[this] lazy val reportDisplayerImpl = new ReportDisplayer(
      roLdapRuleRepository
    , roLdapDirectiveRepository
    , reportingServiceImpl
    , techniqueRepositoryImpl
    , configService
  )
  private[this] lazy val propertyRepository = new RudderPropertiesRepositoryImpl(doobie)
  private[this] lazy val autoReportLogger = new AutomaticReportLogger(
      propertyRepository
    , reportsRepositoryImpl
    , roLdapRuleRepository
    , roLdapDirectiveRepository
    , nodeInfoServiceImpl
    , RUDDER_BATCH_REPORTS_LOGINTERVAL )

  private[this] lazy val scriptLauncher = new DebugInfoServiceImpl

  ////////////////////// Snippet plugins & extension register //////////////////////
  lazy val snippetExtensionRegister: SnippetExtensionRegister = new SnippetExtensionRegisterImpl()

  /*
   * Agent runs: we use a cache for them.
   */
  private[this] lazy val cachedAgentRunRepository = {
    val roRepo = new RoReportsExecutionRepositoryImpl(doobie, pgIn)
    new CachedReportsExecutionRepository(
        roRepo
      , new WoReportsExecutionRepositoryImpl(doobie, roRepo )
      , findExpectedRepo
    )
  }

  val updatesEntryJdbcRepository = new LastProcessedReportRepositoryImpl(doobie)

  val executionService = {
    val maxCatchupTime = {
      val temp = FiniteDuration(RUDDER_REPORTS_EXECUTION_MAX_DAYS.toLong, "day") + FiniteDuration(RUDDER_REPORTS_EXECUTION_MAX_MINUTES.toLong, "minutes")
        if (temp.toMillis == 0) {
          logger.error("'rudder.aggregateReports.maxDays' and 'rudder.aggregateReports.maxMinutes' properties are both 0 or empty. Set using 30 minutes as default value, please check /opt/rudder/etc/rudder-web.properties")
          FiniteDuration(30, "minutes")
        } else {
          temp
        }
    }
    val maxCatchupBatch = FiniteDuration(RUDDER_REPORTS_EXECUTION_MAX_SIZE.toLong, "minutes")


    new ReportsExecutionService(
      reportsRepository
    , woAgentRunsRepository
    , updatesEntryJdbcRepository
    , recentChangesService
    , reportingServiceImpl
    , complianceRepositoryImpl
    , maxCatchupTime
    , maxCatchupBatch
    , configService.rudder_compute_changes _
    )
  }

  val aggregateReportScheduler = new FindNewReportsExecution(executionService,RUDDER_REPORTS_EXECUTION_INTERVAL)

  // This needs to be done at the end, to be sure that all is initialized
  deploymentService.setDynamicsGroupsService(dyngroupUpdaterBatch)

}<|MERGE_RESOLUTION|>--- conflicted
+++ resolved
@@ -800,7 +800,7 @@
     )
   }
 
-  lazy val recentChangesService = new CachedNodeChangesServiceImpl(new NodeChangesServiceImpl(reportsRepository), configService.rudder_compute_changes _)
+  lazy val recentChangesService = new CachedNodeChangesServiceImpl(new NodeChangesServiceImpl(reportsRepository), () => configService.rudder_compute_changes().toBox)
 
   //////////////////////////////////////////////////////////////////////////////////////////
   //////////////////////////////////////////////////////////////////////////////////////////
@@ -1434,24 +1434,15 @@
       , globalAgentRunService
       , reportingServiceImpl
       , rudderCf3PromisesFileWriterService
-<<<<<<< HEAD
       , () => configService.agent_run_interval().toBox
       , () => configService.agent_run_splaytime().toBox
       , () => configService.agent_run_start_hour().toBox
       , () => configService.agent_run_start_minute().toBox
       , () => configService.rudder_featureSwitch_directiveScriptEngine().toBox
       , () => configService.rudder_global_policy_mode().toBox
-=======
-      , configService.agent_run_interval _
-      , configService.agent_run_splaytime _
-      , configService.agent_run_start_hour _
-      , configService.agent_run_start_minute _
-      , configService.rudder_featureSwitch_directiveScriptEngine _
-      , configService.rudder_global_policy_mode _
-      , configService.rudder_generation_compute_dyngroups _
-      , configService.rudder_generation_max_parallelism _
-      , configService.rudder_generation_js_timeout _
->>>>>>> aaa1d104
+      , () => configService.rudder_generation_compute_dyngroups().toBox
+      , () => configService.rudder_generation_max_parallelism().toBox
+      , () => configService.rudder_generation_js_timeout().toBox
       , HOOKS_D
       , HOOKS_IGNORE_SUFFIXES
   )}
@@ -1526,8 +1517,8 @@
   private[this] lazy val reportsRepositoryImpl = new ReportsJdbcRepository(doobie)
   private[this] lazy val complianceRepositoryImpl = new ComplianceJdbcRepository(
       doobie
-    , configService.rudder_save_db_compliance_details _
-    , configService.rudder_save_db_compliance_levels _
+    , () => configService.rudder_save_db_compliance_details().toBox
+    , () => configService.rudder_save_db_compliance_levels().toBox
   )
   private[this] lazy val dataSourceProvider = new RudderDatasourceProvider(RUDDER_JDBC_DRIVER, RUDDER_JDBC_URL, RUDDER_JDBC_USERNAME, RUDDER_JDBC_PASSWORD, RUDDER_JDBC_MAX_POOL_SIZE)
   lazy val doobie = new Doobie(dataSourceProvider.datasource)
@@ -1592,7 +1583,7 @@
     , pendingNodesDitImpl
     , ldapEntityMapper
     , inventoryMapper
-    , LDAP_CACHE_NODE_INFO_MIN_INTERVAL
+    , FiniteDuration(LDAP_CACHE_NODE_INFO_MIN_INTERVAL.toMillis, "millis")
   )
   private[this] lazy val dependencyAndDeletionServiceImpl: DependencyAndDeletionService = new DependencyAndDeletionServiceImpl(
         roLdap
@@ -1837,7 +1828,7 @@
     , complianceRepositoryImpl
     , maxCatchupTime
     , maxCatchupBatch
-    , configService.rudder_compute_changes _
+    , () => configService.rudder_compute_changes().toBox
     )
   }
 
