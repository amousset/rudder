/*
*************************************************************************************
* Copyright 2011 Normation SAS
*************************************************************************************
*
* This file is part of Rudder.
*
* Rudder is free software: you can redistribute it and/or modify
* it under the terms of the GNU General Public License as published by
* the Free Software Foundation, either version 3 of the License, or
* (at your option) any later version.
*
* In accordance with the terms of section 7 (7. Additional Terms.) of
* the GNU General Public License version 3, the copyright holders add
* the following Additional permissions:
* Notwithstanding to the terms of section 5 (5. Conveying Modified Source
* Versions) and 6 (6. Conveying Non-Source Forms.) of the GNU General
* Public License version 3, when you create a Related Module, this
* Related Module is not considered as a part of the work and may be
* distributed under the license agreement of your choice.
* A "Related Module" means a set of sources files including their
* documentation that, without modification of the Source Code, enables
* supplementary functions or services in addition to those offered by
* the Software.
*
* Rudder is distributed in the hope that it will be useful,
* but WITHOUT ANY WARRANTY; without even the implied warranty of
* MERCHANTABILITY or FITNESS FOR A PARTICULAR PURPOSE.  See the
* GNU General Public License for more details.
*
* You should have received a copy of the GNU General Public License
* along with Rudder.  If not, see <http://www.gnu.org/licenses/>.

*
*************************************************************************************
*/


/* Global variables */

var isLoggedIn = true;

/* Event handler function */

var entityMap = {
  '&': '&amp;',
  '<': '&lt;',
  '>': '&gt;',
  '"': '&quot;',
  "'": '&#39;',
  '/': '&#x2F;',
  '`': '&#x60;',
  '=': '&#x3D;'
};

function escapeHTML (string) {
  return String(string).replace(/[&<>"'`=\/]/g, function (s) {
    return entityMap[s];
  });
}

var bootstrapButton = $.fn.button.noConflict();
var bootstrapAlert = $.fn.alert.noConflict();
var bootstrapCarousel = $.fn.carousel.noConflict();
var bootstrapCollapse = $.fn.collapse.noConflict();
var bootstrapTooltip = $.fn.tooltip.noConflict();
var bootstrapPopover = $.fn.popover.noConflict();
var bootstrapScrollspy = $.fn.scrollspy.noConflict();
var bootstrapTab = $.fn.tab.noConflict();
var bootstrapAffix = $.fn.affix.noConflict();
var bootstrapModal = $.fn.modal.noConflict();

$.fn.bsModal = bootstrapModal;
$.fn.bsTooltip = bootstrapTooltip;
$.fn.bsPopover = bootstrapPopover;
$.fn.bsTab = bootstrapTab;
$.fn.bsScrollSpy = bootstrapScrollspy;
/**
 * Instanciate the tooltip
 * For each element having the "tooltipable" class, when hovering it will look for it's
 * tooltipid attribute, and display in the tooltip the content of the div with the id
 * tooltipid
 */
$.widget("ui.tooltip", $.ui.tooltip, {
  options: {
    content: function () {return $(this).prop('title');},
    show: { duration: 200, delay:0, effect: "none" },
    hide: { duration: 200, delay:0, effect: "none" }
  }
});
function createTooltip() {

  $(".tooltipable").tooltip({
    content: function() {
      return $("#"+$(this).attr("tooltipid")).html();
    },
    position: {
      my: "left top+15",
      at: "right top",
      collision: "flipfit"
    }
  });
  createTooltiptr();
}
function createTooltiptr() {
    $(".tooltipabletr").tooltip({
      content: function() {
        return $("#"+$(this).attr("tooltipid")).html();
      },
      track : true
    });
  }


function callPopupWithTimeout(timeout, popupName){
  setTimeout("createPopup('"+popupName+"')", timeout);
}

function createPopup(popupName){
  $('#'+popupName).bsModal('show');
}

function reverseErrorDetails(){
    $('#showTechnicalErrorDetails .panel-title span').toggleClass('up');
}
/* ignore event propagation (IE compliant) */

function noBubble(event){
    if(event.stopPropagation){
      event.stopPropagation();
    };
    event.cancelBubble=true;
}

/* ignore enter in a field */

function refuseEnter(event)
{
    // IE / Firefox
    if(!event && window.event) {
        event = window.event;
    }
    // IE
    if(event.keyCode == 13) {
        event.returnValue = false;
        event.cancelBubble = true;
    }
    // DOM
    if(event.which == 13) {
        event.preventDefault();
        event.stopPropagation();
    }
}

/* portlet */

$(function() {

    $(".portlet").addClass("ui-widget ui-widget-content ui-helper-clearfix arrondis")
      .find(".portlet-header")
        .addClass("ui-widget-header")
        .end()
      .find(".portlet-content");

    $(".portlet-header .ui-icon").click(function() {
      $(this).toggleClass("ui-icon-minusthick").toggleClass("ui-icon-plusthick");
      $(this).parents(".portlet:first").find(".portlet-content").toggle();
    });

  });


/**
 * Check all checkbox named name according to the status of the checkbox with id id
 * @param id
 * @param name
 * @return
 */
function jqCheckAll( id, name )
{
   $("input[name=" + name + "][type='checkbox']").prop('checked', $('#' + id).is(':checked'));
}

/* popin */

// increase the default animation speed to exaggerate the effect
  $.fx.speeds._default = 1000;
  $(function() {
    $('#dialog').dialog({
      autoOpen: false,
      position: [250,100],
      width: 535,
      show: '',
      hide: ''
    });
    $('#openerAccount').click(function() {
      $('#dialog').dialog('open');
      return false;
    });
  });

  // Logout
  $(function() {
    $('#logout').click(function() {
      $('#ModalLogOut').bsModal('show');
      return false;
    });
  });

function processKey(e , buttonId){
    if (null == e)
        e = window.event ;
    if (e.keyCode == 13)  {
        e.preventDefault();
        document.getElementById(buttonId).click();
        return false;
    }
}


/**
 * Move the filter and paginate zones in the location described by tableId_paginate_area and tableId_filter_area
 * @param tableId
 * @return
 */
function moveFilterAndPaginateArea(tableId) {
  $(tableId+"_paginate_area").append($(tableId+"_next")).append($(tableId+"_info")).append($(tableId+"_previous"));

  if ($(tableId+"_filter_area")) {
    $(tableId+"_filter_area").append($(tableId+"_filter"));
  }
}

function dropFilterArea(tableId) {
  $(tableId+"_info").remove();
  $(tableId+"_filter").remove();
  $(tableId+"_length");
}

function activateButtonOnFormChange(containerDivId, buttonId, status) {
  $('#'+buttonId).removeProp("disabled")

  if ("false"==status) {
    disableButton(buttonId)
  } else {  $('#'+buttonId).removeProp("disabled")
  }

  // all change on the form
  $('#'+containerDivId+' > form').change(function() { $('#'+buttonId).removeProp("disabled")});
  // This one is for all input (text, textarea, password... and yes, button)
  $('#'+containerDivId+' :input').change(function() { $('#'+buttonId).removeProp("disabled")});

  // all change on not the form
  $('#'+containerDivId+' :radio').change(function() { $('#'+buttonId).removeProp("disabled")});
  // This one is for all input (text, textarea, password... and yes, button)
  $('#'+containerDivId+' :input').keyup(function() { $('#'+buttonId).removeProp("disabled")});

  $('#'+containerDivId+' :checkbox').bind('propertychange', function(e) {if (e.type == "change" || (e.type == "propertychange" && window.event.propertyName == "checked")) {  $('#'+buttonId).removeProp("disabled")}});

}

/**
 *
 */
function activateButtonDeactivateGridOnFormChange(containerDivId, buttonId, gridId, saveButton) {
  $('#'+buttonId).removeProp("disabled")

  // all change on the form
  $('#'+containerDivId+' > form').change(function() { disableButton(saveButton);});
  // This one is for all input (text, textarea, password... and yes, button)
  $('#'+containerDivId+' :input').change(function() { disableButton(saveButton);});

  // all change on not the form
  $('#'+containerDivId+' :radio').change(function() { disableButton(saveButton);});
  // This one is for all input (text, textarea, password... and yes, button)
  $('#'+containerDivId+' :input').keyup(function() { disableButton(saveButton);});

  $('#'+containerDivId+' :checkbox').bind('propertychange', function(e) {
    if (e.type == "change" || (e.type == "propertychange" && window.event.propertyName == "checked")) {
      disableButton(saveButton);
    }
  });
}

/**
 * Disable button with id buttonId
 * @param buttonId
*/
function disableButton(buttonId) {
  $('#'+buttonId).prop("disabled", true );
}

function scrollToElement(elementId, containerSelector) {
  var container = $(containerSelector);
  // We need to remove the container offset from the elem offset so we scroll the correct amount in scroll function
  var offset = $("#"+ elementId).offset()
  if(offset){
    var offsetTop = offset.top - container.offset().top - 60;
    container.animate({ scrollTop: offsetTop }, 500);
  }
}

function scrollToElementPopup(elementSelector, popupId){
    //get the top offset of the target anchor
    var target_offset = $("#"+ popupId +" .modal-body "+elementSelector).offset();
    var container = $("#"+popupId+" .modal-body");
    var target_top = target_offset.top-container.offset().top;
    //goto that anchor by setting the body scroll top to anchor top
    container.animate({scrollTop:target_top}, 500, 'easeInSine');
};

function showParameters(e, s){
  var btn = $(e.target)
  var txt = btn.find(".action").text();
  btn.find(".action").text(txt=="Show" ? "Hide" : "Show");
  $("#showParametersInfo" + s).toggle();

}

function redirectTo(url,event) {
  // If using middle button, open the link in a new tab
  if( event.which == 2 ) {
    window.open(url, '_blank');
  } else {
    // On left button button, open the link the same tab
    if ( event.which == 1 ) {
      location.href=url;
    }
  }
}

/*
 * This function takes the content of 2 elements (represented by their ids)
 * , produce a diff beetween them and add the result in third element
 */
function makeDiff(beforeId,afterId,resultId) {
  function appendLines(c, s) {
    var res = s.replace(/\n/g, "\n" + c);
    res = c+res;
    if(res.charAt(res.length -1) == c)
      res = res.substring(0, res.length - 1);
    if(res.charAt(res.length -1) == "\n")
      return res;
    else
      return res+"\n"
  }
  var before = $('#'+beforeId);
  var after  = $('#'+afterId);
  var result = $('#'+resultId);
  var diff = Diff.diffLines(before.text(), after.text());
  var fragment = document.createDocumentFragment();
  for (var i=0; i < diff.length; i++) {
    if (diff[i].added && diff[i + 1] && diff[i + 1].removed) {
      var swap = diff[i];
      diff[i] = diff[i + 1];
      diff[i + 1] = swap;
    }

    var node;
    if (diff[i].removed) {
      node = document.createElement('del');
      node.appendChild(document.createTextNode(appendLines('-', diff[i].value)));
    }
    else
      if (diff[i].added) {
        node = document.createElement('ins');
        node.appendChild(document.createTextNode(appendLines('+', diff[i].value)));
      }
      else
        node = document.createTextNode(appendLines(" ", diff[i].value));

    fragment.appendChild(node);
  }
  result.css({
    "white-space": "pre-line",
    "word-break": "break-word",
    "overflow": "auto"
  });
  result.text('');
  result.append(fragment);
}

function filterTableInclude(tableId, filter, include) {
  var finalFilter = "^"+filter+"$";
  var includeFilter;
  // No filter defined or table is not initialized
  if (filter === undefined || ! $.fn.dataTable.isDataTable( tableId )) {
    return;
  }


  if (filter === "") {
    includeFilter = filter;
  } else {
    includeFilter = finalFilter +"|^"+filter+" »";
  }

  var table = $(tableId).DataTable({"retrieve": true});
  if (include === undefined || include) {
    table.column(column).search(includeFilter,true,false,true ).draw();
  } else {
    table.column(column).search(finalFilter,true,false,true ).draw();
  }
}

var openAllNodes = function(treeId)  { $(treeId).jstree('open_all' ); return false; }
function toggleTree(treeId, toggleButton) {
  var tree = $(treeId).jstree()
  var isOpen = $(treeId).find(".jstree-open").length > 0
  if (isOpen) {
    tree.close_all()
  } else {
    tree.open_all()
  }
  $(toggleButton).children().toggleClass('fa-folder-open');
}

var searchTree = function(inputId, treeId) {

  if($(inputId).val() && $(inputId).val().length >= 3) {
      $(treeId).jstree('search', $(inputId).val());
  } else {
      $(treeId).jstree('clear_search');
  }
  enableSubtree($(".jstree-search"));
  return false;
}

var clearSearchFieldTree = function(inputId, treeId) {
  $(inputId).val('');
  $(treeId).jstree('clear_search');
  return false;
}

$(document).ready(function() {
  $.extend( $.fn.dataTable.ext.oSort, {
    "percent-pre": function ( a ) {
      var x = (a == "-") ? 0 : a.replace( /%/, "" );
      return parseFloat( x );
    }
  , "percent-asc": function ( a, b ) {
      return ((a < b) ? -1 : ((a > b) ? 1 : 0));
    }
  , "percent-desc": function ( a, b ) {
      return ((a < b) ? 1 : ((a > b) ? -1 : 0));
    }
  , "num-html-pre": function ( a ) {
      var x = String(a).replace( /<[\s\S]*?>/g, "" );
      return parseFloat( x );
    }
  , "num-html-asc": function ( a, b ) {
      return ((a < b) ? -1 : ((a > b) ? 1 : 0));
    }
  , "num-html-desc": function ( a, b ) {
      return ((a < b) ? 1 : ((a > b) ? -1 : 0));
    }
  } );
  $('[data-toggle="tooltip"]').bsTooltip();
  sidebarControl(".sidebar");
});

function checkMigrationButton(currentVersion,selectId) {
  var selectedVersion = $("#"+selectId+" option:selected" ).text()
  if (currentVersion === selectedVersion) {
    $('#migrationButton').prop("disabled", true );
  } else {
    $('#migrationButton').prop("disabled", false );
  }
}


/*
 * a function that allows to set the height of a div to roughtly
 * the height of the content of a Rudder page (i.e: without
 * the header/footer and the place for a title).
 */
function correctContentHeight(selector) {
  $(selector).height(Math.max(400, $(document).height() - 200));
}



/**
 * A pair of function that allows to parse and set the # part of
 * the url to some value for node/query
 */
function parseURLHash() {
  try {
    return JSON.parse(decodeURI(window.location.hash.substring(1)));
  } catch(e) {
    return {};
  }
}

function parseSearchHash(queryCallback) {
  var hash = parseURLHash();
  if( hash.query != null && JSON.stringify(hash.query).length > 0) {
    queryCallback(JSON.stringify(hash.query));
  } else {
    queryCallback("");
  }
}

function updateHashString(key, value) {
  var hash = parseURLHash();
  hash[key] = value;
  var baseUrl = window.location.href.split('#')[0];
  window.location.replace(baseUrl + '#' + JSON.stringify(hash));
}

function directiveOverridenTooltip(explanation){
  var tooltip = "" +
    "<h4>Directive Skipped</h4>" +
    "<div class='tooltip-content policy-mode overriden'>"+
    "<p>This directive is skipped because it is overriden by an other one here.</p>"+
    "<p>"+ explanation +"</p>"+
    "</div>";
  return tooltip;
}

function policyModeTooltip(kind, policyName, explanation){
  var tooltip = "" +
    "<h4>Policy mode </h4>" +
    "<div class='tooltip-content policy-mode "+policyName+"'>"+
    "<p>This "+ kind +" is in <b>"+ policyName +"</b> mode.</p>"+
    "<p>"+ explanation +"</p>"+
    "</div>";
  return tooltip;
}

function createTextAgentPolicyMode(isNode, currentPolicyMode, explanation){
  var policyMode = currentPolicyMode.toLowerCase();
  var nodeOrDirective = isNode ? "node" : "directive";
  var labelType = "label-"+policyMode;
  var span = "<span class='label-text " + labelType + " glyphicon glyphicon-question-sign' data-toggle='tooltip' data-placement='top' data-html='true' title='' data-container='body'></span>"
  var badge = $(span).get(0);
  var tooltip = policyModeTooltip(nodeOrDirective, policyMode, explanation);
  badge.setAttribute("title", tooltip);
  return badge;
}

function createBadgeAgentPolicyMode(elmnt, currentPolicyMode, explanation, container){
  var policyMode = currentPolicyMode.toLowerCase();
  var labelType  = "label-"+policyMode;
  var dataContainer;
  if(container && $(container).length){
    dataContainer = "data-container='" + container + "'";
  }else{
    dataContainer = "data-container='body'";
  }
  var span = "<span class='rudder-label label-sm "+ labelType +"' data-toggle='tooltip' data-placement='top' data-html='true' "+ dataContainer +" title=''></span>";
  var badge = $(span).get(0);
  var tooltip = null;
  if(currentPolicyMode == "overriden") {
    tooltip = directiveOverridenTooltip(explanation);
  } else {
    tooltip = policyModeTooltip(elmnt, policyMode, explanation);
  }
  badge.setAttribute("title", tooltip);
  return badge;
}

function getBadgePolicyMode(data){
  var enforce = audit = false;
  for (rule in data){
    if((data[rule].policyMode=="audit")&&(!audit)){
      audit = true;
    }else if((data[rule].policyMode=="enforce")&&(!enforce)){
      enforce = true;
    }
  }
  if(enforce && audit){
    return "mixed";
  }else if(enforce){
    return "enforce";
  }else if(audit){
    return "audit";
  }
  return "error";
}
function createBadgeAgentPolicyModeMixed(data){
  var rules = data.details;
  var badgePolicyMode = getBadgePolicyMode(rules);
  var labelType = "label-"+badgePolicyMode;
  var span = "<span class='rudder-label "+ labelType +" label-sm' data-toggle='tooltip' data-placement='top' data-html='true' title=''></span>"
  var badge = $(span).get(0);
  var tooltip = policyModeTooltip('policy', badgePolicyMode, '');
  badge.setAttribute("title", tooltip);
  return badge;
}

function showFileManager(idField){

  console.log(idField)
  fm.ports.onOpen.send(null);

  fm.ports.close.subscribe(function(files) {
    console.log(files)

    if(files.length > 0){
      var inputField = $("#" + idField + "-fileInput")
      inputField.val(files[0].substring(1));
      }

  });
}

//Adjust tree height
function adjustHeight(treeId, toolbar){
  var tree = $(treeId);
  var maxHeight = "none";
  if(window.innerWidth>=992){
    var treeOffset = tree.offset();
    if(treeOffset){
      var toolbarHeight;
      if(toolbar && $(toolbar).offset()){
        toolbarHeight = parseFloat($(toolbar).css('height'));
      }else{
        toolbarHeight = 0;
      }
      var offsetTop = treeOffset.top + 15 + toolbarHeight;
      maxHeight = 'calc(100vh - '+ offsetTop + 'px)';
    }
  }
  tree.css('height',maxHeight);
}

function graphTooltip (tooltip, displayColor) {
  // Tooltip Element
  var tooltipEl = document.getElementById('chartjs-tooltip');
  if (!tooltipEl) {
    tooltipEl = document.createElement('div');
    tooltipEl.id = 'chartjs-tooltip';
    tooltipEl.innerHTML = "<ul></ul>"
    document.body.appendChild(tooltipEl);
  }

  // Hide if no tooltip
  if (tooltip.opacity === 0) {
    tooltipEl.style.opacity = 0;
    return;
  }
  function getBody(bodyItem) {
    return bodyItem.lines;
  }
  // Set Text
  if (tooltip.body) {
    var titleLines = tooltip.title || [];
    var bodyLines = tooltip.body.map(getBody);
    var innerHtml = ""
    if (titleLines.length > 0) {
      innerHtml += '<li><h4>' + titleLines.join(" ") + '</h4></li>';
    }
    bodyLines.forEach(function(body, i) {
      var span = "";
      if (displayColor) {
        var colors = tooltip.labelColors[i];
        var style = 'background:' + colors.backgroundColor;
        style += '; border-color:' + colors.borderColor;
        style += '; border-width: 2px';
        var span = '<span class="legend-square" style="' + style + '"></span>'
      }
      innerHtml += '<li>'+ span + body + '</li>';
    });
    var tableRoot = tooltipEl.querySelector('ul');
    tableRoot.innerHTML = innerHtml;
  }
  var position = this._chart.canvas.getBoundingClientRect();
  // Display, position, and set styles for font
  tooltipEl.style.opacity = 1;
  tooltipEl.style.left = position.left + tooltip.caretX + 'px';
  tooltipEl.style.top = position.top + tooltip.caretY + 10 + 'px';
  tooltipEl.style.fontFamily = tooltip._bodyFontFamily;
  tooltipEl.style.fontSize = tooltip.bodyfontSize;
  tooltipEl.style.fontWeight = tooltip._bodyFontStyle;
  tooltipEl.style.padding = tooltip.yPadding + 'px ' + tooltip.xPadding + 'px';
};
function checkIPaddress(address) {
  return (/^((((25[0-5]|2[0-4][0-9]|[01]?[0-9][0-9]?)\.){3}(25[0-5]|2[0-4][0-9]|[01]?[0-9][0-9]?)(\/([1-9]|(0|([1-2][0-9]))|(3[0-2])))?)|(([0-9a-f]|:){1,4}(:([0-9a-f]{0,4})*){1,7}(\/([0-9]{1,2}|1[01][0-9]|12[0-8]))?)|(0.0.0.0))$/i).test(address);
}

function callRemoteRun(nodeId, refreshCompliance) {
  var $textAction = $( "#triggerBtn" ).find("span").first();
  var $iconButton = $( "#triggerBtn" ).find("i");
  var $panelContent = $("#report").find("pre");
  var spinner = '<img class="svg-loading" src="'+resourcesPath+'/images/ajax-loader-white.svg"/>';

  function showOrHideBtn() {
    $(".collapse").on('show.bs.collapse', function(){
      $("#visibilityOutput").html($("#visibilityOutput").html().replace("Show", "Hide"));
    }).on('hide.bs.collapse', function(){
      $("#visibilityOutput").html($("#visibilityOutput").html().replace("Hide", "Show"));
    });
  }

  function showTriggerBtn() {
    $iconButton.children().remove(".svg-loading");
    $iconButton.addClass("fa fa-play");
    $( "#triggerBtn" ).prop('disabled', null).blur();
    $textAction.html("Trigger agent")
  }

  $iconButton.removeClass("fa fa-play").append(spinner)
  $( "#triggerBtn" ).attr('disabled', 'disabled')
  $textAction.html("Loading")
  $("#report").removeClass("in");
  $("#visibilityOutput").removeClass("btn-success");
  $("#visibilityOutput").removeClass("btn-danger");
  $("#visibilityOutput").hide();
  $("#report").removeClass("border-success");
  $("#report").removeClass("border-fail");
  $("pre").remove();
  $(".alert-danger").remove();
  $("#countDown").find("span").empty();

  $.ajax({
    type: "POST",
    url: contextPath + "/secure/api/nodes/" + nodeId + "/applyPolicy" ,
    contentType: "application/json; charset=utf-8",
    success: function (response, status, jqXHR) {
        $("#visibilityOutput").addClass("btn-default").html("Show output").append('&nbsp;<i class="fa fa-check fa-lg fa-check-custom"></i>');
        $("#report").html('<pre>' + escapeHTML(response) + '</pre>');
        $("#report").addClass("border-success");
        $("#visibilityOutput").show();
        showOrHideBtn();
        var counter = 5;
        var interval = setInterval(function() {
          $('#countDown').find("span").show()
          counter--;
          $("#countDown").find("span").html("Refresh table in " + counter);
          if (counter == 0) {
            $("#countDown").find("span").html("Table of compliance has been refreshed");
            refreshCompliance();
            clearInterval(interval);
            setTimeout(function() {
              $('#countDown').find("span").fadeOut();
              showTriggerBtn();
            }, 3000);
              }
        }, 1000);
    },
    error: function (jqXHR, textStatus, errorThrown) {
        $iconButton.children().remove(".svg-loading");
        $iconButton.addClass("fa fa-play");
        $( "#triggerBtn" ).prop('disabled', null).blur();
        $textAction.html("Trigger agent");
        $("#visibilityOutput").addClass("btn-default").html("Show error").append('&nbsp;<i class="fa fa-times fa-lg fa-times-custom"></i>');
        $("#report").remove("pre").html('<div class="alert alert-danger error-trigger" role="alert">' + '<b>' +jqXHR.status + ' - ' + errorThrown +'</b>' +'<br>' + jqXHR.responseText  + '</div>');
        $("#report").addClass("border-fail");
        $("#visibilityOutput").show();
        showOrHideBtn();
        showTriggerBtn();
    }
  });
}

function showHideRunLogs(scrollTarget, init, refresh) {
  $("#AllLogButton").toggle()
  $("#logRun").toggle()
  if ( ! $.fn.DataTable.isDataTable( '#complianceLogsGrid' ) ) {
    init()
  }
  if (refresh !== undefined) {
    refresh()
  }
  $([document.documentElement, document.body]).animate({
          scrollTop: $(scrollTarget).offset().top
      }, 400);
}

function initDatePickers(id, action) {
  $(id + ' .pickStartInput, ' + id + ' .pickEndInput').datetimepicker({dateFormat:'yy-mm-dd', timeFormat: 'HH:mm:ss', timeInput: true});
  $(id+"Button").click(function () {
    var param = '{"start":"'+$(id +" .pickStartInput").val()+'", "end":"'+$(id +" .pickEndInput").val()+'"}'
    action(param)
  });
}

function updateNodeIdAndReload(nodeId) {
  try {
    var json = JSON.parse(location.hash);
    if ('nodeId' in json) {
      json['nodeId'] = nodeId
    }
  } catch (e) {
    var json = {"nodeId" : nodeId}
  }
  location.hash = JSON.stringify(json)

  location.reload()
}

var converter = new showdown.Converter({ extensions: ['xssfilter'] });

function generateMarkdown(text, container) {
  var html = converter.makeHtml(text)
  $(container).html(html)
}

function setupMarkdown(initialValue, id) {
  $("#" + id + " textarea").keyup(function() {
    var value = $(this).val()
    generateMarkdown(value,"#" + id + "Markdown")
    generateMarkdown(value,"#" + id + "PreviewMarkdown")

    if (value.length === 0) {
      $("#" + id + "MarkdownEmpty").show();
    } else {
      $("#" + id + "MarkdownEmpty").hide();
    }
  } )

  if (initialValue.length === 0) {
    $("#" + id + "MarkdownEmpty").show();
  }
  generateMarkdown(initialValue,"#" + id + "Markdown")
  generateMarkdown(initialValue,"#" + id + "PreviewMarkdown")

}

function togglePreview(target, id) {
  $("#"+ id + "MarkdownPreviewContainer").toggle();
  $(target).toggleClass('fa-eye-slash fa-eye');
  $('#'+ id).toggleClass('col-xs-6 col-xs-12');
}

function toggleMarkdownEditor(id) {
  $("#"+ id + "Container").toggle();
  $("#"+ id + "MarkdownContainer").toggle();
}

function toggleOpacity(target) {
  $(target).toggleClass("half-opacity")
}

function navScroll(event, target, container){
  if(event) event.preventDefault();
  var container       = $(container);
  var target          = $(target);
  var paddingTop      = 10; // Substract padding-top of the container
  var anchorDiff      = 20; // Used to trigger the scrollSpy feature
  var containerOffset = container.offset().top;
  var targetOffset    = target.offset().top - paddingTop;
  var offsetDiff      = targetOffset - containerOffset;
  var scrollTop       = container.scrollTop()
  if(Math.abs(offsetDiff) > anchorDiff){
    container.animate({ scrollTop: scrollTop + offsetDiff + anchorDiff }, 200);
  }
  return false;
}

function buildScrollSpyNav(){
    $("#navbar-scrollspy > ul").html("");
    var linkText, tmp, link, listItem;
    var regex = /[^a-z0-9]/gmi
    $(".page-title, .page-subtitle").each(function(){
      linkText = $(this).text();
      tmp      = linkText.replace(regex, "-");
      $(this).attr('id', tmp);
      link     = $("<a>");
      listItem = $("<li>");
      var targetLink = '#'+tmp;
      var subClass = $(this).hasClass("page-subtitle") ? "subtitle" : ""
      link.attr("href","#"+tmp).text(linkText).addClass(subClass).on('click',function(event){navScroll(event, targetLink, '.main-details')});
      listItem.addClass("ui-tabs-tab").append(link);
      $("#navbar-scrollspy > ul").append(listItem);
    });
}

function sidebarControl(a){
  var b = this
    , c = 400;
  $(document).on("click", a + " li a", function(a) {
    var d = $(this)
      , e = d.next();
    if (e.is(".treeview-menu") && e.is(":visible"))
      e.slideUp(c, function() {
        e.removeClass("menu-open")
      }),
      e.parent("li").removeClass("active");
    else if (e.is(".treeview-menu") && !e.is(":visible")) {
      var f = d.parents("ul").first()
        , g = f.find("ul:visible").slideUp(c);
      g.removeClass("menu-open");
      var h = d.parent("li");
      e.slideDown(c, function() {
        e.addClass("menu-open"),
        f.find("li.active").removeClass("active"),
        h.addClass("active")
      })
    }
    e.is(".treeview-menu") && a.preventDefault()
  })
}

<<<<<<< HEAD
// Update the height of a input/textarea according to its content
function autoResize(e) {
  elem = e.target ? e.target : e;
  if(elem !== undefined && elem !== null){
    elem.style.height = 'auto';
    elem.style.height = elem.scrollHeight + 'px';
  }
=======
function logout(cb){
    if (isLoggedIn) cb();
    else window.location.replace(contextPath);
>>>>>>> 2f49ce8d
}<|MERGE_RESOLUTION|>--- conflicted
+++ resolved
@@ -893,7 +893,6 @@
   })
 }
 
-<<<<<<< HEAD
 // Update the height of a input/textarea according to its content
 function autoResize(e) {
   elem = e.target ? e.target : e;
@@ -901,9 +900,9 @@
     elem.style.height = 'auto';
     elem.style.height = elem.scrollHeight + 'px';
   }
-=======
+}
+
 function logout(cb){
     if (isLoggedIn) cb();
     else window.location.replace(contextPath);
->>>>>>> 2f49ce8d
 }