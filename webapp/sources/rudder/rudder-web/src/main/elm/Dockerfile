FROM node:16-bullseye
ENV NODE_ENV=production

ARG USER_ID=1000
COPY ci/user.sh .
RUN ./user.sh $USER_ID

<<<<<<< HEAD
RUN npm install --global elm elm-test terser
=======
RUN npm install --global elm@0.19.1-5 elm-test@0.19.1-revision9
>>>>>>> 521e81ec
RUN ln -s /usr/local/bin/elm /usr/local/bin/elm-0.19.1<|MERGE_RESOLUTION|>--- conflicted
+++ resolved
@@ -5,9 +5,5 @@
 COPY ci/user.sh .
 RUN ./user.sh $USER_ID
 
-<<<<<<< HEAD
-RUN npm install --global elm elm-test terser
-=======
-RUN npm install --global elm@0.19.1-5 elm-test@0.19.1-revision9
->>>>>>> 521e81ec
+RUN npm install --global elm@0.19.1-5 elm-test@0.19.1-revision9 terser
 RUN ln -s /usr/local/bin/elm /usr/local/bin/elm-0.19.1