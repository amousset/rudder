--- conflicted
+++ resolved
@@ -19,16 +19,10 @@
 ELM_DIR="$( cd "$( dirname "$0" )" && pwd )"
 PROJECTS=("Notifications" "Healthcheck" "Editor" "Onboarding" "Rules")
 for PROJECT in ${PROJECTS[*]}; do
-<<<<<<< HEAD
   lower=$(echo "${PROJECT}" | tr '[:upper:]' '[:lower:]')
   cd ${ELM_DIR}/${lower}
+  # To make sure we build up-to-date stuff and avoid corruption
+  rm -rf elm-stuff
   elm-0.19.1 make --optimize sources/${PROJECT}.elm --output=generated/rudder-${lower}.js
   cp generated/rudder-${lower}.js ${ELM_DIR}/../webapp/javascript/rudder/elm/
-=======
-  cd ${ELM_DIR}/${PROJECT}
-  # To make sure we build up-to-date stuff and avoid corruption
-  rm -rf elm-stuff
-  elm make --optimize sources/rudder-${PROJECT}.elm --output=generated/rudder-${PROJECT}.js
-  cp generated/rudder-${PROJECT}.js ${ELM_DIR}/../webapp/javascript/rudder/elm/
->>>>>>> fc775d39
 done