module Editor.ViewTechnique exposing (..)

import Dict exposing (Dict)
import Http exposing (Metadata)
import Html exposing (..)
import Html.Attributes exposing (..)
import Html.Events exposing (..)
import Dom exposing (..)
import Dom.DragDrop as DragDrop

import Editor.ApiCalls exposing (..)
import Editor.DataTypes exposing (..)
import Editor.MethodElemUtils exposing (..)
import Editor.ViewBlock exposing (..)
import Editor.ViewMethod exposing (..)
import Editor.ViewMethodsList exposing (..)
import Editor.ViewTechniqueTabs exposing (..)
import Editor.ViewTechniqueList exposing (..)
import Maybe.Extra
import Json.Decode
import Regex
import String.Extra


--
-- This file deals with the UI of one technique
--

checkTechniqueId origin technique model =
  case origin of
    Edit _ -> ValidState
    _ -> if (List.any (.id >> (==) technique.id) model.techniques) then
           InvalidState [ AlreadyTakenId ]
         else if String.length technique.id.value > 255 then
           InvalidState [ TooLongId ]
         else if String.startsWith "_" technique.id.value then
           InvalidState [ InvalidStartId ]
         else
           ValidState

checkTechniqueName technique model =
  if String.isEmpty technique.name then
   InvalidState [ EmptyName ]
  else
   if List.any (.name >> (==) technique.name) (List.filter (.id >> (/=) technique.id ) model.techniques) then
     InvalidState [ AlreadyTakenName ]
   else
     ValidState

isValidState state =
  case state of
    Unchanged -> True
    ValidState -> True
    InvalidState _ -> False

checkParameter param = (not (String.isEmpty param.description)) && (not (Regex.contains ((Regex.fromString >> Maybe.withDefault Regex.never) "[^_a-zA-Z\\d]") param.name))
isValid: Technique -> TechniqueUiInfo -> Bool
isValid t ui =
  (isValidState ui.idState )  && ( isValidState ui.nameState ) && (List.all (isValidState) (List.map .validation (Dict.values ui.callsUI)))
  && (List.all (isValidState) (List.map (.validation) (Dict.values ui.blockUI))) && (List.all (checkParameter) t.parameters)

{- Contains methods with parameters error

   For example :
      In technique "foo" there is three methods
       * "command_execution" with id "e8a8d662-9d2d-44b4-87f8-591fb6f4db1b"
         - [Mandatory] with parameter "Command"      -> "touch file"
       * "package_present" with id "6394770e-a9c2-4e67-8569-d21560a07dc2
         - [Mandatory] with parameter "Name"         -> empty
         - [Optional] with parameter  "Version"      -> "latest"
         - [Optional] with parameter  "Architecture" -> empty
         - [Optional] with parameter  "Provider"     -> "unknown_provider"

   the result will be :
   Dict {
     "6394770e-a9c2-4e67-8569-d21560a07dc2" -> [
       InvalidState [ConstraintError { id = { value = "name" }, message = "Parameter 'name' is empty" }]
     , InvalidState [
         ConstraintError {
           id = { value = "provider" }
         , message = "Parameter 'provider'  should be one of the value from the following list: , default, yum, apt, zypper, zypper_pattern, slackpkg, pkg"
         }
       ]
     ]
   }
-}
listAllMethodWithErrorOnParameters: List MethodCall -> Dict String Method -> Dict String (List (ValidationState MethodCallParamError))
listAllMethodWithErrorOnParameters methodCallList libMethods =
  let
    errorsOnParamByCallId =
      List.map ( \mCall ->
        case (Dict.get mCall.methodName.value libMethods) of
          Just method ->
            let
              -- all the parameters errors found on a method
              paramErrors =
                List.map (\param ->
                  let
                    paramConstraints = case (List.head (List.filter (\p -> param.id.value == p.name.value) method.parameters)) of
                      Just paramWithConstraints -> paramWithConstraints.constraints
                      _                         -> defaultConstraint
                    state = accumulateErrorConstraint param paramConstraints ValidState
                  in
                  state
                ) mCall.parameters
            in
            ( mCall.id.value
            , List.filter (\state ->
                case state of
                  InvalidState _ -> True
                  _              -> False
              ) paramErrors
            )
          _      -> (mCall.methodName.value, [ValidState])
      ) methodCallList
  in
  Dict.fromList (List.filter (\(_, errors) -> if (List.isEmpty errors) then False else True) errorsOnParamByCallId)

listAllMethodWithErrorOnCondition: List MethodCall -> Dict String Method -> Dict String (ValidationState MethodCallConditionError)
listAllMethodWithErrorOnCondition methodCallList libMethods =
  let
    errorsOnParamByCallId =
      List.map ( \mCall ->
        case (Dict.get mCall.methodName.value libMethods) of
          Just method ->
            let
              conditionErrors = checkConstraintOnCondition mCall.condition
            in
            ( mCall.id.value
            , conditionErrors
            )
          _      -> (mCall.methodName.value, ValidState)
      ) methodCallList
  in
  Dict.fromList (List.filter ( \(_, error) ->
    case error of
      InvalidState err -> True
      _ -> False
  ) errorsOnParamByCallId)

checkBlocksOnError: List MethodElem -> Dict String (ValidationState BlockError)
checkBlocksOnError methodElems =
  let
    methodsBlocks = List.concatMap getAllBlocks methodElems
    methodBlockOnError = List.map (\b -> (b.id.value, checkBlockConstraint b)) methodsBlocks
  in
  Dict.fromList (
    List.filter ( \(_, error) ->
      case error of
        InvalidState _ -> True
        _              -> False
  ) methodBlockOnError)

showTechnique : Model -> Technique ->  TechniqueState -> TechniqueUiInfo -> TechniqueEditInfo -> Html Msg
showTechnique model technique origin ui editInfo =
  let
    fakeMetadata = Http.Metadata "internal-elm-call" 200 "call from elm app" Dict.empty
    blocksOnError = checkBlocksOnError technique.elems
    areBlockOnError = Dict.isEmpty blocksOnError
    activeTabClass = (\tab -> if ui.tab == tab then " active" else "")
    creation = case origin of
                 Creation _ -> True
                 Clone _ _ -> True
                 Edit _ -> False
    methodCallList = List.concatMap getAllCalls technique.elems
    statesByMethodIdParameter = listAllMethodWithErrorOnParameters methodCallList model.methods
    statesByMethodIdCondition = listAllMethodWithErrorOnCondition methodCallList model.methods
    -- Keep the ID of the method in the UI if it contains invalid parameters value
    areErrorOnMethodParameters = List.isEmpty (Dict.keys statesByMethodIdParameter)
    areErrorOnMethodCondition = List.isEmpty (Dict.keys statesByMethodIdCondition)
    isMethodListEmpty = List.isEmpty (technique.elems)
    isUnchanged = case origin of
                    Edit t -> t == technique
                    Creation _ -> False
                    Clone t _ -> t == technique
    deleteAction = case origin of
                     Creation id -> DeleteTechnique (Ok (fakeMetadata, id))
                     Clone _ id -> DeleteTechnique (Ok (fakeMetadata, id))
                     Edit _ -> OpenDeletionPopup technique
    topButtons =  [ li [] [
                      a [ class "dropdown-item", disabled creation , onClick (GenerateId (\s -> CloneTechnique technique (TechniqueId s))) ] [
                        text "Clone "
                      , i [ class "fa fa-clone"] []
                      ]
                    ]
                  , li [] [
                      a [ class "dropdown-item", onClick Export] [
                        text "Export "
                      , i [ class "fa fa-download"] []
                      ]
                    ]
                  , li [] [
                      a [ class "dropdown-item action-danger", onClick deleteAction ] [
                        text "Delete "
                      , i [ class "fa fa-times-circle"] []
                      ]
                    ]
                  ]
    title = if creation then
              [ i [] [ text "New Technique" ] ]
            else
              [ span [class "technique-version" ] [ text technique.version ] , text (" - " ++ technique.name) ]

    methodsList =
      element "ul"
      |> addAttributeList [ id "methods", class "list-unstyled" ]
      |> appendChild
           ( element "li"
             |> addAttribute (id "no-methods")
             |> appendChildList
                [ element "i"
                  |> addClass "fas fa-sign-in-alt"
                  |> addStyle ("transform", "rotate(90deg)")
                , element "span"
                  |> appendText " Drag and drop generic methods here from the list on the right to build target configuration for this technique."
                ]
             |> DragDrop.makeDroppable model.dnd StartList dragDropMessages
             |> addAttribute (hidden (not (List.isEmpty technique.elems)))
           )
      |> appendChildConditional
           ( element "li"
             |> addAttribute (id "no-methods")
             |> addStyle ("text-align", "center")
             |> addClass (if (DragDrop.isCurrentDropTarget model.dnd StartList) then " drop-target" else "")
             |> appendChild
                ( element "i"
                  |> addClass "fas fa-sign-in-alt"
                  |> addStyle ("transform", "rotate(90deg)")
                )
             |> addStyle ("padding", "3px 15px")
             |> DragDrop.makeDroppable model.dnd StartList dragDropMessages

           ) ( case DragDrop.currentlyDraggedObject model.dnd of
                 Nothing -> False
                 Just _ -> not (List.isEmpty technique.elems)
             )
      |> appendChildList
           ( List.concatMap
             ( \ call ->
                let
                  currentDrag = case DragDrop.currentlyDraggedObject model.dnd of
                                                       Nothing -> True
                                                       Just (Move x) ->(getId x) == (getId call)
                                                       Just _ -> False
                  dropElem = AfterElem Nothing call
                  dropTarget =  element "li"
                                   |> addAttribute (id "no-methods")
                                   |> addStyle ("padding", "3px 15px")
                                   |> addStyle ("text-align", "center")
                                   |> addClass (if (DragDrop.isCurrentDropTarget model.dnd dropElem) then " drop-target" else  "")
                                   |> DragDrop.makeDroppable model.dnd dropElem dragDropMessages
                                   |> appendChild
                                      ( element "i"
                                        |> addClass "fas fa-sign-in-alt"
                                        |> addStyle ("transform", "rotate(90deg)")
                                      )
                  base = if currentDrag then [] else [dropTarget]
                  elem =
                      case call of
                       Call parentId c ->
                         let
                           methodUi = Maybe.withDefault (MethodCallUiInfo Closed CallParameters Unchanged) (Dict.get c.id.value ui.callsUI    )
                         in
                           showMethodCall model methodUi ui parentId c
                       Block parentId b ->
                         let
                           methodUi = Maybe.withDefault (MethodBlockUiInfo Closed Children ValidState True) (Dict.get b.id.value ui.blockUI)
                         in
                           showMethodBlock model ui methodUi parentId b
                in
                  elem :: base
             ) technique.elems
           )
    btnSave : Bool -> Bool -> Msg -> Html Msg
    btnSave saving disable action =
      let
        icon = if saving then i [ class "fa fa-spinner fa-pulse"] [] else i [ class "fa fa-download"] []
      in
        button [class ("btn btn-success btn-save" ++ (if saving then " saving" else "")), type_ "button", disabled (saving || disable), onClick action]
        [ icon ]
  in
    div [ class "main-container" ] [
      div [ class "main-header" ] [
        div [ class "header-title" ] [
          h1 [] title
        , div [ class "header-buttons btn-technique", hidden (not model.hasWriteRights) ] [
            div [ class "btn-group" ] [
              button [ class "btn btn-default dropdown-toggle" , attribute "data-bs-toggle" "dropdown" ] [
                text "Actions "
              , i [ class "caret" ] []
              ]
            , ul [ class "dropdown-menu" ] topButtons
            ]
          , button [ class "btn btn-primary", disabled (isUnchanged || creation) , onClick ResetTechnique ] [
              text "Reset "
            , i [ class "fa fa-undo"] []
            ]

          , button [ class "btn btn-primary", onClick (UpdateEdition ({editInfo | open = not editInfo.open }))] [
              text (if (editInfo.open) then "Visual editor " else "YAML editor")
            , i [ class "fa fa-pen"] []
            ]
          , btnSave ui.saving (isUnchanged || not (isValid technique ui) || String.isEmpty technique.name || isMethodListEmpty || not areErrorOnMethodParameters || not areErrorOnMethodCondition || not areBlockOnError) StartSaving
          ]
        ]
      ]
    , div [ class "main-navbar" ]
      [ ul [ class "nav nav-underline" ]
        [ li [ class "nav-item"]
          [ button
            [ attribute "role" "tab", type_ "button", class ("nav-link " ++ (activeTabClass General)), onClick (SwitchTab General)]
            [ text "Information"]
          ]
        , li [ class "nav-item"]
          [ button
            [ attribute "role" "tab", type_ "button", class ("nav-link " ++ (activeTabClass Parameters)), onClick (SwitchTab Parameters)]
            [ text "Parameters "
            , span [ class ( "badge badge-secondary badge-resources " ++ if List.isEmpty technique.parameters then "empty" else "") ] [
                span [] [ text (String.fromInt (List.length technique.parameters)) ]
              ]
            ]
          ]
        , li [ class "nav-item"]
          [ button
            [ attribute "role" "tab", type_ "button", class ("nav-link " ++ (activeTabClass Resources)), onClick (SwitchTab Resources)]
            [ text "Resources "
            , span [  class  ( "badge badge-secondary badge-resources " ++ if List.isEmpty technique.resources then "empty" else "") ] [
                if ((List.isEmpty technique.resources)|| (List.any (\s -> (s.state == Untouched) || (s.state == Modified)) technique.resources) ) then span [ class "nb-resources" ] [text (String.fromInt (List.length (List.filter  (\s -> s.state == Untouched || s.state == Modified) technique.resources ) ))] else text ""
              , if not (List.isEmpty (List.filter (.state >> (==) New) technique.resources)) then  span [class "nb-resources new"] [ text ((String.fromInt (List.length (List.filter (.state >> (==) New) technique.resources))))] else text ""
              , if not (List.isEmpty (List.filter (.state >> (==) Deleted) technique.resources)) then  span [class "nb-resources del"] [ text (String.fromInt (List.length  (List.filter (.state >> (==) Deleted) technique.resources)))] else text ""
              ]
            ]
          ]
        , if (Maybe.Extra.isJust technique.output) then
<<<<<<< HEAD
          li [ class "nav-item" ]
          [ button
            [ attribute "role" "tab", type_ "button", class ("nav-link " ++ (activeTabClass Output)), onClick (SwitchTab Output)]
            [ text "Compilation output "
            , span [ class  ( "fa fa-check") ] []
=======
            li [ class (activeTabClass Output)  , onClick (SwitchTab Output)] [
              a [] [
                text "Compilation output "
              , span [  class  ( "fas fa-cogs ") ] []
              ]
>>>>>>> bf220af4
            ]
          ]
          else
            text ""
        ]
      ]
    , div [ class "main-details", id "details"]
      [ div [ class "editForm",  name "ui.editForm" ]
        [ techniqueTab model technique creation ui
        , div [ class "row"]
          [ h5 []
            [ text "Methods"
            , span [ class "badge badge-secondary" ]
              [ span [] [ text (String.fromInt (List.length technique.elems ) ) ]
              ]
            , if (model.genericMethodsOpen || (not model.hasWriteRights) ) then text "" else
              button [class "btn-sm btn btn-success", type_ "button", onClick OpenMethods]
              [ text "Add "
              , i [ class "fa fa-plus-circle" ] []
              ]
            ]
          , if (editInfo.open) then
              div [class "col-sm-12"]
              [ textarea
                [ -- to deactivate plugin "Grammarly" or "Language Tool" from
                  -- adding HTML that make disapear textarea (see  https://issues.rudder.io/issues/21172)
                  attribute "data-gramm" "false"
                , attribute "data-gramm_editor" "false"
                , attribute "data-enable-grammarly" "false"
                , spellcheck False
                , class "yaml-editor"
                , rows (String.lines editInfo.value |> List.length)
                , onInput (\s -> UpdateEdition ({editInfo | value =  s})), value editInfo.value][]
              ]
            else render methodsList
          ]
        ]
      ]
    ]

view : Model -> Html Msg
view model =
  let
    central = case model.mode of
                Introduction ->
                    div [ class "main-container" ] [
                      div [ class "col jumbotron" ] [
                        h1 [] [ text "Techniques" ]
                      , p [] [ text "Create a new technique or edit one from the list on the left."]
                      , p [] [ text "Define target configuration using the generic methods from the list on the right as building blocks."]
                      , if (not model.hasWriteRights) then text "" else
                        button [ class "btn btn-success btn-lg" , onClick (GenerateId (\s -> NewTechnique (TechniqueId s) ))] [
                          text "Create technique "
                        , i [ class "fa fa-plus-circle" ] []
                        ]
                      ]
                    ]

                TechniqueDetails technique state uiInfo editInfo ->
                  showTechnique model technique state uiInfo editInfo
    classes = "rudder-template " ++ if model.genericMethodsOpen then "show-methods" else "show-techniques"


  in
    div [ id "technique-editor", class classes] [
      techniqueList model model.techniques
    , div [ class "template-main" ] [central]
    , methodsList model
    , case model.modal of
        Nothing -> text ""
        Just (DeletionValidation technique) ->
          div [class "modal fade show", style "display" "block" ]
          [ div [class "modal-backdrop fade show"][]
          , div [ class "modal-dialog" ] [
              div [ class "modal-content" ] [
                div [ class "modal-header" ] [
                  h5 [ class "modal-title" ] [ text "Delete Technique"]
                ]
              , div [ class "modal-body" ] [
                  text ("Are you sure you want to Delete Technique '")
                , b [][text technique.name]
                , text "' ?"
                ]
              , div [ class "modal-footer" ] [
                  button [ class "btn btn-primary", onClick (ClosePopup Ignore) ] [ --ng-click="cancel()"></button>
                    text "Cancel "
                  , i [ class "fa fa-arrow-left" ] []
                  ]
                , button [ class "btn btn-danger", onClick (ClosePopup (CallApi (deleteTechnique technique))) ] [--ng-click="confirm()"></button>
                    text "Delete "
                  , i [ class "fa fa-times-circle" ] []
                  ]
                ]
              ]
            ]
          ]
    ]


onContentEditableInput : (String -> msg) -> Attribute msg
onContentEditableInput tagger =
    Html.Events.stopPropagationOn "input"
        (Json.Decode.map (\x -> ( x, True )) (Json.Decode.map tagger innerText))

innerText : Json.Decode.Decoder String
innerText =
  Json.Decode.at ["target", "innerText"] Json.Decode.string<|MERGE_RESOLUTION|>--- conflicted
+++ resolved
@@ -332,19 +332,11 @@
             ]
           ]
         , if (Maybe.Extra.isJust technique.output) then
-<<<<<<< HEAD
           li [ class "nav-item" ]
           [ button
             [ attribute "role" "tab", type_ "button", class ("nav-link " ++ (activeTabClass Output)), onClick (SwitchTab Output)]
             [ text "Compilation output "
-            , span [ class  ( "fa fa-check") ] []
-=======
-            li [ class (activeTabClass Output)  , onClick (SwitchTab Output)] [
-              a [] [
-                text "Compilation output "
-              , span [  class  ( "fas fa-cogs ") ] []
-              ]
->>>>>>> bf220af4
+            , span [ class  ( "fa fa-cogs") ] []
             ]
           ]
           else
