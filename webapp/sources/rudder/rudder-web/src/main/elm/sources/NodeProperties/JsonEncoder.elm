--- conflicted
+++ resolved
@@ -6,10 +6,7 @@
 import NodeProperties.DataTypes exposing (..)
 import NodeProperties.JsonDecoder exposing (..)
 
-<<<<<<< HEAD
 
-=======
->>>>>>> e39607fa
 encodeProperty : Model -> List EditProperty -> String -> Json.Encode.Value
 encodeProperty model properties action =
   let
