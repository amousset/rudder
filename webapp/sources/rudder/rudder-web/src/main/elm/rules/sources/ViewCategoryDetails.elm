module ViewCategoryDetails exposing (..)

import DataTypes exposing (..)
import Html exposing (Html, button, div, i, span, text, h1, h4, ul, li, input, a, p, form, label, textarea, select, option, table, thead, tbody, tr, th, td, small)
import Html.Attributes exposing (id, class, type_, placeholder, value, for, href, colspan, rowspan, style, selected, disabled, attribute)
import Html.Events exposing (onClick, onInput)
import List.Extra
import List
import String exposing ( fromFloat)
import NaturalOrdering exposing (compareOn)
import ApiCalls exposing (..)
import ViewTabContent exposing (buildListCategories)

--
-- This file contains all methods to display the details of the selected category.
--


editionTemplateCat : Model -> EditCategoryDetails -> Bool -> Html Msg
editionTemplateCat model details isNewCat =
  let
    originCat = details.originCategory
    category  = details.category
    categoryTitle = if (String.isEmpty originCat.name && isNewCat) then
        span[style "opacity" "0.4"][text "New category"]
      else
         text originCat.name
<<<<<<< HEAD
=======

    categoryForm =
      if model.hasWriteRights == True then
        form[class "col-xs-12 col-sm-6 col-lg-7"]
        [ div [class "form-group"]
          [ label[for "category-name"][text "Name"]
          , div[]
            [ input[ id "category-name", type_ "text", value category.name, class "form-control" , onInput (\s -> UpdateCategory {category | name = s} ) ][] ]
          ]
        , div [class "form-group"]
          [ label[for "category-parent"][text "Parent"]
          , div[]
            [ select[ id "category-parent", class "form-control" ] --, onInput (\s -> UpdateCategory {category | parent = s} ) ]
              (buildListCategories  "" model.rulesTree)
            ]
          ]
        , div [class "form-group"]
          [ label[for "category-description"][text "Description"]
          , div[]
            [ textarea[ id "category-description", value category.description, placeholder "There is no description", class "form-control" , onInput (\s -> UpdateCategory {category | description = s} ) ][] ]
          ]
        ]
      else
        form[class "col-xs-12 col-sm-6 col-lg-7 readonly-form"]
        [ div [class "form-group"]
          [ label[for "category-name"][text "Name"]
          , div[][text category.name]
          ]
        , div [class "form-group"]
          [ label[for "category-description"][text "Description"]
          , div[]
            ( if String.isEmpty category.description then
                [ span[class "half-opacity"][text "There is no description"] ]
              else
                [ text category.description ]
            )
          ]
        ]

>>>>>>> 1e6f0223
  in
    div [class "main-container"]
    [ div [class "main-header "]
      [ div [class "header-title"]
        [ h1[]
          [ i [class "title-icon fa fa-folder"][]
          , categoryTitle
          ]
        , div[class "header-buttons"]
          ( button [class "btn btn-default", type_ "button", onClick CloseDetails]
            [ text "Close", i [ class "fa fa-times"][]]
          :: ( if model.hasWriteRights == True then
              [ div [ class "btn-group" ]
                [ button [ class "btn btn-danger" , onClick (OpenDeletionPopupCat category)]
                  [ text "Delete", i [ class "fa fa-times-circle"][]]
                ]
              , button [class "btn btn-success", type_ "button", onClick (CallApi (saveCategoryDetails category isNewCat))]
                [ text "Save", i [ class "fa fa-download"][]]
              ]
            else
              []
            )
          )
        ]
      , div [class "header-description"]
        [ p[][text ""] ]
      ]
    , div [class "main-navbar" ]
      [ ul[class "ui-tabs-nav "]
        [ li[class "ui-tabs-tab ui-tabs-active"]
          [ a[][ text "Information" ]
          ]
        ]
      ]
    , div [class "main-details"]
      [ div[class "row"]
        [ categoryForm
        , div [class "col-xs-12 col-sm-6 col-lg-5"][] -- <== Right column
        ]
      ]
    ]<|MERGE_RESOLUTION|>--- conflicted
+++ resolved
@@ -25,8 +25,6 @@
         span[style "opacity" "0.4"][text "New category"]
       else
          text originCat.name
-<<<<<<< HEAD
-=======
 
     categoryForm =
       if model.hasWriteRights == True then
@@ -66,7 +64,6 @@
           ]
         ]
 
->>>>>>> 1e6f0223
   in
     div [class "main-container"]
     [ div [class "main-header "]
