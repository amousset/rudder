--- conflicted
+++ resolved
@@ -30,31 +30,6 @@
       else
         ("", text "")
     topButtons =
-<<<<<<< HEAD
-      let
-        disableWhileCreating = case model.mode of
-          EditRule _ -> ""
-          _ -> " disabled"
-        txtDisabled = if rule.enabled == True then "Disable" else "Enable"
-      in
-        [ li [] [
-            a [ class ("action-success"++disableWhileCreating), onClick (GenerateId (\r -> CloneRule originRule (RuleId r)))] [
-              i [ class "fa fa-clone"] []
-            , text "Clone"
-            ]
-          ]
-        , li [] [
-            a [ class ("action-primary "++disableWhileCreating), onClick (OpenDeactivationPopup rule)] [
-              i [ class "fa fa-ban"] []
-            , text txtDisabled
-            ]
-          ]
-        , li [class "divider"][]
-        , li [] [
-            a [ class ("action-danger"++disableWhileCreating), onClick (OpenDeletionPopup rule)] [
-              i [ class "fa fa-times-circle"] []
-            , text "Delete"
-=======
       case originRule of
         Just or ->
           let
@@ -86,7 +61,6 @@
                     ]
                   ]
                 ]
->>>>>>> 4b560b75
             ]
           ]
         ]
