module ViewTabContent exposing (..)

import DataTypes exposing (..)
import Dict
import Dict.Extra
import Html exposing (..)
import Html.Attributes exposing (..)
import Html.Events exposing (onClick, onInput, onSubmit)
import List.Extra
import List
import Maybe.Extra
import Set
import NaturalOrdering exposing (compareOn)
import ComplianceUtils exposing (..)
import Tuple3
import ViewRepairedReports
import ViewUtils exposing (..)

--
-- This file contains all methods to display the details of the selected rule.
--
buildListCategories : String -> String -> String -> (Category Rule) -> List(Html Msg)
buildListCategories sep categoryId parentId c =
  let
    missingRootCategory = List.filter (\sub -> sub.id /= missingCategoryId) (getSubElems c)
  in
  if categoryId == c.id then
    []
  else
    let
      newList =
        let
          blankSpace     = String.repeat 2 (String.fromChar (Char.fromCode 8199))
          currentOption  = [option [value c.id, selected (parentId == c.id)][text (sep ++ c.name)]]
          separator      =
            if String.isEmpty sep then
              "└─ "
            else
               blankSpace ++ sep

          listCategories = List.concatMap (buildListCategories separator categoryId parentId) missingRootCategory
        in
          List.append currentOption listCategories
    in
      newList

buildTagsContainer : Rule -> Bool -> RuleDetails -> Html Msg
buildTagsContainer rule editMode details =
  let
    tagsList = List.map (\t ->
      div [class "btn-group btn-group-xs delete-action"]
        [ button [class "btn btn-default tags-label", type_ "button"]
          [ i[class "fa fa-tag"][]
          , span[class "tag-key"][text t.key]
          , span[class "tag-separator"][text "="]
          , span[class "tag-value"][text t.value]
          ]
        , (if editMode then
            button [class "btn btn-default btn-delete", type_ "button", onClick  (UpdateRuleForm {details | rule = {rule |  tags = List.Extra.remove t rule.tags }})]
            [ span [class "fa fa-times text-danger"][] ]
          else
            text ""
          )
        ]
      ) rule.tags
  in
    div [class "tags-container form-group"](tagsList)

informationTab: Model -> RuleDetails  -> Html Msg
informationTab model details =

  let
    isNewRule = Maybe.Extra.isNothing details.originRule
    rule       = details.rule
    ui = details.ui
    newTag     = ui.newTag
    compliance =
      case getRuleCompliance model rule.id of
       Just co ->
          buildComplianceBar co.complianceDetails
       Nothing -> text "No report"
    rightCol =
      if isNewRule then
        div [class "callout-fade callout-info"]
        [ div [class "marker"][span [class "glyphicon glyphicon-info-sign"][]]
        , div []
          [ p[][text "You are creating a new rule. You may already want to apply directives and groups to it."]
          , p[][text "To do so, please go to their corresponding tab, or use the shortcuts below:"]
          , div[class "action-btn"]
            [ button [class "btn btn-default", onClick (UpdateRuleForm {details | ui = { ui | editDirectives = True }, tab = Directives})][text "Select directives", span[class "fa fa-plus"][]]
            , button [class "btn btn-default", onClick (UpdateRuleForm {details | ui = { ui | editGroups     = True }, tab = Groups    })][text "Select groups"    , span[class "fa fa-plus"][]]
            ]
          ]
        ]
      else
        div [class "form-group show-compliance"]
        [ label[][text "Compliance"]
        , compliance
        , label[class "id-label"][text "ID"]
        , div [class "id-container"]
          [ p [class "id-value", onClick (Copy rule.id.value)][text rule.id.value]
          , i [class "ion ion-clipboard clipboard-icon", onClick (Copy rule.id.value)][]
          ]
        ]
    getCategoryName : String -> String
    getCategoryName cId =
      let
        concatCategories : (Category a) -> List (Category a)
        concatCategories c =
          c :: (List.concatMap concatCategories (getSubElems c))
        findCategory = List.Extra.find (\c -> c.id == cId) (concatCategories model.rulesTree)
      in
        case findCategory of
          Just c  -> c.name
          Nothing -> "Category not found"
    allMissingCategoriesRulesId = List.map (\r -> r.id.value) (getAllMissingCatsRules model.rulesTree)
    originRuleMissingCatId = case details.originRule of
      Just oR -> oR.categoryId
      Nothing -> "<Error: category ID not found>"
    isMissingCatRule = List.member rule.id.value allMissingCategoriesRulesId
    defaultOptForMissingCatRule =
      if(isMissingCatRule) then
        option [disabled True, selected True][text "-- select a category --"]
      else
        div[][]
    msgMissingCat =
      if(isMissingCatRule) then
        div [class "msg-missing-cat callout-fade callout-warning"]
        [
          text "This rule is in a missing category which has for ID: "
        , b [] [text  originRuleMissingCatId]
        , br [][]
        , text "Please move this rule under a valid category"
        ]
      else
        div [][]
    ruleForm =
      ( if model.ui.hasWriteRights then
        Html.form[class "col-xs-12 col-sm-6 col-lg-7"]
        [ div [class "form-group"]
          [ label[for "rule-name"][text "Name"]
          , div[]
            [ input[ id "rule-name", type_ "text", value rule.name, class "form-control", onInput (\s -> UpdateRuleForm {details | rule = {rule | name = s}} ) ][] ]
          ]
        , div [class "form-group"]
          [ label[for "rule-category"][text "Category"]
          , msgMissingCat
          , div[]
            [ select[ id "rule-category", class "form-control", onInput (\s -> UpdateRuleForm {details | rule = {rule | categoryId = s}} ) ]
               ( defaultOptForMissingCatRule :: (buildListCategories "" "" rule.categoryId model.rulesTree ))
            ]
          ]
        , div [class "tags-container"]
          [ label[for "rule-tags-key"][text "Tags"]
          , div[class "form-group"]
            [ div[class "input-group"]
              [ input[ id "rule-tags-key", type_ "text", placeholder "key", class "form-control", onInput (\s -> UpdateRuleForm {details | ui = {ui | newTag = {newTag | key = s}}} ), value newTag.key][]
              , span [ class "input-group-addon addon-json"][ text "=" ]
              , input[ type_ "text", placeholder "value", class "form-control", onInput (\s -> UpdateRuleForm {details | ui = {ui | newTag = {newTag | value = s}}}), value newTag.value][]
              , span [ class "input-group-btn"][ button [ class "btn btn-default", type_ "button", onClick  (UpdateRuleForm {details | rule = {rule |  tags = newTag :: rule.tags }, ui = {ui | newTag = Tag "" ""}}), disabled (String.isEmpty details.ui.newTag.key || String.isEmpty details.ui.newTag.value) ][ span[class "fa fa-plus"][]] ]
              ]
            ]
          , buildTagsContainer rule True details
          ]
        , div [class "form-group"]
          [ label[for "rule-short-description"][text "Short description"]
          , div[]
            [ input[ id "rule-short-description", type_ "text", value rule.shortDescription, placeholder "There is no short description", class "form-control", onInput (\s -> UpdateRuleForm {details | rule = {rule | shortDescription = s}} )  ][] ]
          ]
        , div [class "form-group"]
          [ label[for "rule-long-description"][text "Long description"]
          , div[]
            [ textarea[ id "rule-long-description", value rule.longDescription, placeholder "There is no long description", class "form-control", onInput (\s -> UpdateRuleForm {details | rule = {rule | longDescription = s}} ) ][] ]
          ]
        ]
        else
        Html.form [class "col-xs-12 col-sm-6 col-lg-7 readonly-form"]
        [ div [class "form-group"]
          [ label[for "rule-name"][text "Name"]
          , div[][text rule.name]
          ]
        , div [class "form-group"]
          [ label[for "rule-category"][text "Category"]
          , div[][text (getCategoryName rule.categoryId), span[class "half-opacity"][text (" (id: "++ rule.categoryId ++")")]]
          ]
        , div [class "tags-container"]
          [ label[for "rule-tags-key"][text "Tags"]
          , ( if List.length rule.tags > 0 then
              buildTagsContainer rule False details
            else
              div[class "half-opacity"][text "There is no tags"]
            )
          ]
        , div [class "form-group"]
          [ label[for "rule-short-description"][text "Short description"]
          , div[]
            ( if String.isEmpty rule.shortDescription then
              [ span[class "half-opacity"][text "There is no short description"] ]
            else
              [ text rule.shortDescription ]
            )
          ]
        , div [class "form-group"]
          [ label[for "rule-long-description"][text "Long description"]
          , div[]
            ( if String.isEmpty rule.longDescription then
              [ span[class "half-opacity"][text "There is no long description"] ]
            else
              [ text rule.longDescription ]
            )
          ]
        ]
      )
  in
    div[class "row"]
    [ ruleForm
    , div [class "col-xs-12 col-sm-6 col-lg-5"][ rightCol ]
    ]

tabContent: Model -> RuleDetails  -> Html Msg
tabContent model details =
    case details.tab of
      Information   -> informationTab model details
      Directives    -> directivesTab model details
      Nodes         -> nodesTab model details
      Groups        -> groupsTab model details
      TechnicalLogs -> ViewRepairedReports.showTab model details

directivesTab: Model -> RuleDetails -> Html Msg
directivesTab model details =
  let
    isNewRule  = Maybe.Extra.isNothing details.originRule
    rule       = details.rule
    originRule = details.originRule
    ui         = details.ui
    --Get more information about directives, to correctly sort them by displayName
    directives =
      let
        knownDirectives = Dict.Extra.keepOnly (Set.fromList (List.map .value rule.directives)) model.directives
          |> Dict.values
          |> List.sortWith (compareOn .displayName)
        -- add missing directives
        knonwIds = List.map .id knownDirectives
      in
        List.append
          knownDirectives
          ( rule.directives
            |> List.filter (\id -> not (List.member id knonwIds) )
            |> List.map (\id -> (Directive id ("Missing directive with ID "++id.value) "" "" "" False False "" []))
          )
    buildListRow : List (Html Msg)
    buildListRow =
      let
        rowDirective  : Directive -> Html Msg
        rowDirective directive =
          let
            newClass = case originRule of
              Nothing -> "new"
              Just oR ->
                if List.member directive.id oR.directives then
                  ""
                else
                  "new"
            (disabledClass, disabledLabel) =
              if directive.enabled then
                ("", text "")
              else
                (" is-disabled ", span[class "badge-disabled"][])
          in
            li[class (newClass ++ disabledClass)]
            [ a[href ( getDirectiveLink model.contextPath directive.id )]
              [ badgePolicyMode model.policyMode directive.policyMode
              , span [class "target-name"][text directive.displayName]
              , disabledLabel
              , buildTagsList directive.tags
              , goToIcon
              ]
            , span [class "target-remove", onClick (UpdateRuleForm {details | rule = {rule | directives = List.Extra.remove directive.id rule.directives}})][ i [class "fa fa-times"][] ]
            , span [class "border"][]
            ]
      in
        List.map rowDirective directives

    ruleDirectivesId = case details.originRule of
      Just oR -> oR.directives
      Nothing -> []
    nbDirectives = details.numberOfDirectives
    fun = byDirectiveCompliance model (nodeValueCompliance model)
    directiveRows = List.map Tuple3.first fun.rows
    rowId = "byDirectives/"
    (sortId, sortOrder) = Dict.get rowId ui.openedRows |> Maybe.withDefault ("Directive",Asc)
    sort =   case List.Extra.find (Tuple3.first >> (==) sortId) fun.rows of
      Just (_,_,sortFun) -> (\i1 i2 -> sortFun (fun.data model i1) (fun.data model i2))
      Nothing -> (\_ _ -> EQ)
    filter       = model.ui.directiveFilters.tableFilters.filter
    childs       = Maybe.withDefault [] (Maybe.map .directives details.compliance)
    childrenSort = childs
      |> List.filter (\d -> (filterSearch model.ui.directiveFilters.tableFilters.filter (searchFieldDirectiveCompliance d)))
      |> List.sortWith sort
    (directivesChildren, order, newOrder) = case sortOrder of
       Asc -> (childrenSort, "asc", Desc)
       Desc -> (List.reverse childrenSort, "desc", Asc)

    ruleDirectives = directives
      |> List.filter (\d -> List.member d.id ruleDirectivesId)

    disabledRuleDirectives = ruleDirectives
      |> List.filter (\d -> not d.enabled)

    directiveFilters = model.ui.directiveFilters
    tableFilters     = directiveFilters.tableFilters
    treeFilters      = directiveFilters.treeFilters

    noNodes = (Maybe.withDefault 1 (getRuleNbNodes details))  <= 0
    noNodesInfo =
      if noNodes then
        div[ class "callout-fade callout-warning"]
        [ i[class "fa fa-warning"][]
        , text "This rule is not applied on any node"
        ]
      else
        text ""
  in
    if not details.ui.editDirectives then
      div[class "tab-table-content"]
      [ div [class "table-title"]
        [ h4 [][text "Compliance by directives"]
        , ( if model.ui.hasWriteRights then
            button [class "btn btn-default btn-icon", onClick (UpdateRuleForm {details | ui = {ui | editDirectives = True }})][text "Select ", i[class "fa fa-plus-circle"][]]
          else
            text ""
          )
        ]
      , ( if List.isEmpty disabledRuleDirectives && rule.enabled then
          text ""
        else
          let
            warningMessage = case (rule.enabled, List.isEmpty disabledRuleDirectives) of
              ( True  , False ) -> span[]
                [ text "This rule has"
                , b [class "badge"][ text (String.fromInt (List.length disabledRuleDirectives))]
                , text ("disabled directive" ++ (if List.length disabledRuleDirectives > 1 then "s" else "") ++ " that will not be applied. ")
                ]
              ( False , False ) -> span[]
                [ text "This rule is "
                , b[][text "disabled"]
                , text ", none of its directives will be applied. Plus, it has"
                , b [class "badge"][ text (String.fromInt (List.length disabledRuleDirectives))]
                , text ("disabled directive" ++ (if List.length disabledRuleDirectives > 1 then "s" else "") ++ ". ")
                ]
              ( False , True  ) -> span[][text "This rule is ", b[][text "disabled"], text ", none of its directives will be applied"]
              _ -> text ""

            (checkbox, caret, list) = (
              if List.isEmpty disabledRuleDirectives then
                ( text ""
                , text ""
                , text ""
                )
              else
                ( input[type_ "checkbox", id "disabled-directives", class "toggle-checkbox"][]
                , i[class "fa fa-caret-down"][]
                , ul[](List.map (\d -> li[]
                  [ a[ href (getDirectiveLink model.contextPath d.id) ]
                    [ badgePolicyMode model.policyMode d.policyMode
                    , text d.displayName
                    , goToIcon
                    ]
                  ]) disabledRuleDirectives)
                )
              )
          in
            div[class "toggle-checkbox-container"]
            [ checkbox
            , div[ class "callout-fade callout-warning"]
              [ label[for "disabled-directives"]
                [ i[class "fa fa-warning"][]
                , warningMessage
                , caret
                ]
              , list
              ]
            ]
        )
      , noNodesInfo
      , div [class "table-header"]
        [ input [type_ "text", placeholder "Filter", class "input-sm form-control", value model.ui.directiveFilters.tableFilters.filter
        , onInput (\s -> UpdateDirectiveFilters {directiveFilters | tableFilters = {tableFilters | filter = s}} )][]
<<<<<<< HEAD
        , button [class "btn btn-default", onCustomClick Ignore][i [class "fa fa-refresh"][]]
=======
        , button [class "btn btn-primary btn-sm", onCustomClick (RefreshComplianceTable rule.id)][text "Refresh"]
>>>>>>> c2a0dd11
        ]
      , div[class "table-container"] [(
        let
          filteredDirectives = ruleDirectives
            |> List.filter (\d -> d.enabled && (filterSearch model.ui.directiveFilters.tableFilters.filter (searchFieldDirectives d)))
            |> List.sortBy .displayName
          sortedDirectives   = case tableFilters.sortOrder of
            Asc  -> filteredDirectives
            Desc -> List.reverse filteredDirectives
          toggleSortOrder o = if o == Asc then Desc else Asc
        in
          if rule.enabled && not noNodes then
            table [class "dataTable compliance-table"]
            [ thead []
              [ tr [ class "head" ] (List.map (\row -> th [onClick (ToggleRowSort rowId row (if row == sortId then newOrder else Asc)), class ("sorting" ++ (if row == sortId then "_"++order else ""))] [ text row ]) directiveRows)
            ]
            , tbody [] (
              if List.length childs <= 0 then
                [ tr[]
                  [ td[class "empty", colspan 2][i [class"fa fa-exclamation-triangle"][], text "This rule does not apply any directive."] ]
                ]
              else if List.length directivesChildren == 0 then
                [ tr[]
                  [ td[class "empty", colspan 2][i [class"fa fa-exclamation-triangle"][], text "No directives match your filter."] ]
                ]
              else
                List.concatMap (\d ->  showComplianceDetails fun d "" ui.openedRows model) directivesChildren
              )
            ]
          else
            table [class "dataTable"]
            [ thead []
              [ tr [ class "head" ]
                [ th [onClick (UpdateDirectiveFilters {directiveFilters | tableFilters = {tableFilters | sortOrder = toggleSortOrder tableFilters.sortOrder}}), class ("sorting_" ++ (if tableFilters.sortOrder == Asc then "asc" else "desc"))] [ text "Directive" ]
                ]
              ]
            , tbody [] (
              if List.length ruleDirectives <= 0 then
                [ tr[]
                  [ td[class "empty"][i [class"fa fa-exclamation-triangle"][], text "This rule does not apply any directive."] ]
                ]
              else if List.length filteredDirectives == 0 then
                [ tr[]
                  [ td[class "empty"][i [class"fa fa-exclamation-triangle"][], text "No directives match your filter."] ]
                ]
              else
                sortedDirectives
                |> List.map (\d ->  tr [][ td[][ badgePolicyMode model.policyMode d.policyMode, text d.displayName, buildTagsTree d.tags ] ])
              )
            ]
        )]
      ]
    else
      let
        addDirectives : DirectiveId -> Msg
        addDirectives id =
          let
            newDirectives =
              if List.Extra.notMember id rule.directives then
                id :: rule.directives
              else
                List.Extra.remove id rule.directives
          in
            UpdateRuleForm {details | rule = {rule | directives = newDirectives} }
        directiveTreeElem : Technique -> Maybe (Html Msg)
        directiveTreeElem item =
          let
            directivesList = item.directives
              |> List.filter (\d -> (filterSearch model.ui.directiveFilters.treeFilters.filter (searchFieldDirectives d)))
              |> List.sortBy .displayName
              |> List.map  (\d ->
                let
                  selectedClass = if (List.member d.id rule.directives) then " item-selected" else ""
                  (disabledClass, disabledLabel) =
                    if d.enabled then
                      ("", text "")
                    else
                      (" is-disabled", span[class "badge-disabled"][])

                  isUsed = (getAllElems model.rulesTree)
                    |> List.concatMap (\ r -> r.directives)
                    |> List.member d.id

                  unusedWarning =
                    if isUsed then text ""
                    else
                      span
                      [ class "fa fa-warning text-warning-rudder bs-tooltip"
                      , attribute "data-toggle" "tooltip"
                      , attribute "data-placement" "bottom"
                      , attribute "data-container" "body"
                      , attribute "data-html" "true"
                      , attribute "data-original-title" (buildTooltipContent "Unused directive" "This directive is not used in any rule")
                      ][]
                in
                  li [class ("jstree-node jstree-leaf directiveNode" ++ disabledClass)]
                  [ i [class "jstree-icon jstree-ocl"][]
                  , a [class ("jstree-anchor" ++ selectedClass), onClick (addDirectives d.id)]
                    [ badgePolicyMode model.policyMode d.policyMode
                    , unusedWarning
                    , span [class "item-name tooltipable"][text d.displayName]
                    , disabledLabel
                    , buildTagsTree d.tags
                    , div [class "treeActions-container"]
                      [ span [class "treeActions"][ span [class "tooltipable fa action-icon accept"][]]
                      ]
                    , goToBtn (getDirectiveLink model.contextPath d.id)
                    ]
                  ])
          in
            if not (List.isEmpty directivesList) then
              Just(li [class ("jstree-node" ++ foldedClass model.ui.directiveFilters.treeFilters item.name)]
              [ i [class "jstree-icon jstree-ocl", onClick (UpdateDirectiveFilters (foldUnfoldCategory model.ui.directiveFilters item.name))][]
              , a [class "jstree-anchor"]
                [ i [class "jstree-icon jstree-themeicon fa fa-gear jstree-themeicon-custom"][]
                , span [class "item-name tooltipable"][text item.name]
                ]
              , ul[class "jstree-children"](directivesList)
              ])
            else
              Nothing
        directiveTreeCategory : Category Technique -> Maybe (Html Msg)
        directiveTreeCategory item =
          let
            categories = getSubElems item
              |> List.sortBy .name
              |> List.filterMap directiveTreeCategory
            techniques = item.elems
              |> List.filterMap directiveTreeElem
            children = techniques ++ categories
          in
            if not (List.isEmpty children) then
              Just (li[class ("jstree-node" ++ foldedClass model.ui.directiveFilters.treeFilters item.id)]
              [ i [class "jstree-icon jstree-ocl", onClick (UpdateDirectiveFilters (foldUnfoldCategory model.ui.directiveFilters item.name))][]
              , a [class "jstree-anchor"]
                [ i [class "jstree-icon jstree-themeicon fa fa-folder jstree-themeicon-custom"][]
                , span [class "treeGroupCategoryName tooltipable"][text item.name]
                ]
              , ul[class "jstree-children"] children
              ])
            else
              Nothing
        (noChange, cancelDirectives) = case details.originRule of
          Just oR -> (rule.directives == oR.directives, oR.directives)
          Nothing -> (rule.directives == [], [])
      in
        div[class "row flex-container"]
        [ div[class "list-edit col-xs-12 col-sm-6 col-lg-7"]
          [ div[class "list-container"]
            [ div[class "list-heading"]
              [ h4[][text "Apply these directives"]
              , div [class "btn-actions"]
                [ button[class "btn btn-default btn-icon", onClick (UpdateRuleForm { details | rule = {rule | directives = cancelDirectives} }), disabled noChange]
                  [text "Cancel", i[class "fa fa-undo-alt"][]]
                , ( if isNewRule then
                    text ""
                  else
                    button[class "btn btn-success btn-outline btn-icon", onClick (UpdateRuleForm {details | ui = {ui | editDirectives = False}} )][text "Confirm", i[class "fa fa-check"][]]
                )
                ]
              ]
            , ul[class "directives applied-list"]
              ( if(List.length rule.directives > 0) then
                 buildListRow
                else
                 [ li [class "empty"]
                   [ span [] [text "There is no directive applied."]
                   , span [class "warning-sign"][i [class "fa fa-info-circle"][]]
                   ]
                 ]
              )
            ]
          ]
            , div [class "tree-edit col-xs-12 col-sm-6 col-lg-5"]
              [ div [class "tree-container"]
                [ div [class "tree-heading"]
                  [ h4 [][ text "Select directives" ]
                  , i [class "fa fa-bars"][]
                  ]
                , div [class "header-filter"]
                  [ div [class "input-group"]
                    [ div [class "input-group-btn"]
                      [ button [class "btn btn-default", type_ "button"][span [class "fa fa-folder fa-folder-open"][]]
                      ]
                    , input[type_ "text", placeholder "Filter", class "form-control"
                      , onInput (\s -> UpdateDirectiveFilters {directiveFilters | treeFilters = {treeFilters | filter = s}} )][]
                    , div [class "input-group-btn"]
                      [ button [class "btn btn-default", type_ "button"
                      , onClick ( UpdateDirectiveFilters {directiveFilters | treeFilters = {treeFilters | filter = ""}} )]
                        [span [class "fa fa-times"][]]
                      ]
                    ]
                  ]
                , div [class "jstree jstree-default"]
                  [ ul[class "jstree-container-ul jstree-children"]
                    [(case directiveTreeCategory model.techniquesTree of
                      Just html -> html
                      Nothing   -> div [class "alert alert-warning"]
                        [ i [class "fa fa-exclamation-triangle"][]
                        , text  "No directives match your filter."
                        ]
                    )]
                  ]
                ]
              ]
            ]

nodesTab : Model -> RuleDetails -> Html Msg
nodesTab model details =
  let
    ui = details.ui
    fun = byNodeCompliance model
    nodeRows =  List.map Tuple3.first fun.rows
    rowId = "byNodes/"
    (sortId, sortOrder) = Dict.get rowId ui.openedRows |> Maybe.withDefault ("Node",Asc)
    sort =   case List.Extra.find (Tuple3.first >> (==) sortId) fun.rows of
               Just (_,_,sortFun) -> (\i1 i2 -> sortFun (fun.data model i1) (fun.data model i2))
               Nothing -> (\_ _ -> EQ)
    filter = model.ui.groupFilters.tableFilters.filter
    childs       = Maybe.withDefault [] (Maybe.map .nodes details.compliance)
    childrenSort = childs |> List.filter (\d -> (String.contains filter d.name) || (String.contains filter d.nodeId.value) )  |> List.sortWith sort
    (nodesChildren, order, newOrder) = case sortOrder of
       Asc -> (childrenSort, "asc", Desc)
       Desc -> (List.reverse childrenSort, "desc", Asc)
    groupsList = getAllElems model.groupsTree
    includedTargets =
      case details.rule.targets of
        [Composition (Or include) _] -> include
        _ -> details.rule.targets
    specialTargets = includedTargets
      |> List.concatMap (\t ->
        case t of
          Special spe ->
            case List.Extra.find (\g -> g.target == spe) groupsList of
              Just gr -> [gr]
              Nothing -> []
          _ -> []
        )
    infoSpecialTarget =
      if List.isEmpty specialTargets then
        text ""
      else
        div[class "callout-fade callout-info"]
        [ text "This rule applies to some special targets: "
        , ul[]
          ( List.map (\t -> li[][b[][text t.name, text ": "], text t.description]) specialTargets )
        , text "The nodes of these targets ", strong[][text "are not displayed "], text "in the following table."
        ]

  in
    div[class "tab-table-content"]
      [ div [class "table-title"]
        [ h4 [][text "Compliance by Nodes"]
        , ( if model.ui.hasWriteRights then
            button [class "btn btn-default btn-icon", onClick (UpdateRuleForm {details | ui = {ui | editGroups = True}, tab = Groups})]
            [ text "Select groups", i[class "fa fa-plus-circle" ][]]
          else
            text ""
          )
        ]
      , if details.rule.enabled then
        text ""
      else
        div[class "toggle-checkbox-container"]
        [ div[ class "callout-fade callout-warning"]
          [ label[]
            [ i[class "fa fa-warning"][]
            , text "This rule is "
            , b[][ text "disabled"]
            , text ", it will not be applied on any node."
            ]
          ]
        ]
      , div [class "table-header"]
        [ input [type_ "text", placeholder "Filter", class "input-sm form-control", value model.ui.groupFilters.tableFilters.filter
          , onInput (\s ->
            let
              groupFilters = model.ui.groupFilters
              tableFilters = groupFilters.tableFilters
            in
              UpdateGroupFilters {groupFilters | tableFilters = {tableFilters | filter = s}}
          )][]
<<<<<<< HEAD
        , button [class "btn btn-default btn-sm"][i [class "fa fa-refresh"][]]
=======
        , button [class "btn btn-primary btn-sm", onCustomClick (RefreshComplianceTable details.rule.id)][text "Refresh"]
>>>>>>> c2a0dd11
        ]
      , div[class "table-container"] [
          table [class "dataTable compliance-table"] [
            thead [] [
              tr [ class "head" ] (List.map (\row -> th [onClick (ToggleRowSort rowId row (if row == sortId then newOrder else Asc)), class ("sorting" ++ (if row == sortId then "_"++order else ""))] [ text row ]) nodeRows)
            ]
          , tbody []
            (
              if (List.length childs) <= 0 then
                [ tr[]
                  [ td[class "empty", colspan 2][i [class"fa fa-exclamation-triangle"][], text "This rule is not applied on any Node."] ]
                ]
              else if List.length nodesChildren == 0 then
                [ tr[]
                  [ td[class "empty", colspan 2][i [class"fa fa-exclamation-triangle"][], text "No nodes match your filter."] ]
                ]
              else
                List.concatMap (\d -> showComplianceDetails fun d rowId ui.openedRows model)  nodesChildren
              )
          ]
        ]
      ]

groupsTab : Model -> RuleDetails -> Html Msg
groupsTab model details =
  let
    isNewRule  = Maybe.Extra.isNothing details.originRule
    rule       = details.rule
    originRule = details.originRule
    ui = details.ui
    (includedTargets, excludedTargets) =
      case rule.targets of
        [Composition (Or include) (Or exclude)] -> (include, exclude)
        _ -> (rule.targets, [])
  in
    if not details.ui.editGroups then
      div [class "row lists"]
      [ div[class "list-edit col-xs-12 col-sm-6"]
        [ div[class "list-container"]
          [ div[class "list-heading"]
            [ h4[][text "Applied to Nodes in any of these Groups"]
            , ( if model.ui.hasWriteRights then
                button [class "btn btn-default btn-icon", onClick (UpdateRuleForm {details | ui = {ui | editGroups = True}})]
                [ text "Select", i[class "fa fa-plus-circle" ][]]
              else
                text ""
              )
            ]
          , ul[class "groups applied-list"]
            ( if(List.isEmpty includedTargets ) then
              [ li [class "empty"]
                [ span [] [text "There is no group included."]
                , span [class "warning-sign"][i [class "fa fa-info-circle"][]]
                , span [class "warning-sign"][i [class "fa fa-info-circle"][]]
                ]
              ]
            else
              List.map (buildIncludeList originRule model.groupsTree model details.ui.editGroups True) includedTargets
            )
          ]
        ]
      , div[class "list-edit col-xs-12 col-sm-6"]
        [ div[class "list-container"]
          [ div[class "list-heading except"]
            [ h4[][text "Except to Nodes in any of these Groups"]
            ]
          , ul[class "groups applied-list"]
            ( if(List.isEmpty excludedTargets) then
              [ li [class "empty"]
                [ span [] [text "There is no group excluded."]
                , span [class "warning-sign"][i [class "fa fa-info-circle"][]]
                ]
              ]
            else
              List.map (buildIncludeList originRule model.groupsTree model details.ui.editGroups False) excludedTargets
            )
          ]
        ]
      ]
    else
      let
        groupTreeElem : Group -> Html Msg
        groupTreeElem item =
          let
            checkIncludeOrExclude : List RuleTarget -> Bool
            checkIncludeOrExclude lst =
              let
                getTargetIds : List RuleTarget -> List String
                getTargetIds listTargets =
                  List.concatMap (\target -> case target of
                     NodeGroupId groupId -> [groupId]
                     Composition i e ->
                       let
                         included = getTargetIds[ i ]
                         excluded = getTargetIds[ e ]
                       in
                         included |>
                           List.filter (\t -> List.member t excluded)
                     Special spe -> [spe]
                     Node node -> [node]
                     Or t  -> getTargetIds t
                     And t -> getTargetIds t -- TODO : Need to be improved - we need to keep targets that are member of all targets list in t
                  ) listTargets
              in
                List.member item.id (getTargetIds lst)
            includeClass =
              if checkIncludeOrExclude includedTargets then " item-selected"
              else if checkIncludeOrExclude excludedTargets then " item-selected excluded"
              else ""
            (disabledClass, disabledLabel) =
              if item.enabled then
                ("", text "")
              else
                (" is-disabled", span[class "badge-disabled"][])
          in
            li [class ("jstree-node jstree-leaf" ++ disabledClass)]
            [ i [class "jstree-icon jstree-ocl"][]
            , a [class ("jstree-anchor" ++ includeClass), onClick (SelectGroup item.target True)]
              [ i [class "jstree-icon jstree-themeicon fa fa-sitemap jstree-themeicon-custom"][]
              , span [class "item-name tooltipable"][text item.name, (if item.dynamic then (small [class "greyscala"][text "- Dynamic"]) else (text ""))]
              , disabledLabel
              , div [class "treeActions-container"]
                [ span [class "treeActions"][ span [class "tooltipable fa action-icon accept"][]]
                , span [class "treeActions"][ span [class "tooltipable fa action-icon except", onCustomClick (SelectGroup item.target False)][]]
                ]
              , goToBtn (getGroupLink model.contextPath item.id)
              ]
            ]
        groupTreeCategory : Category Group -> Maybe (Html Msg)
        groupTreeCategory item =
          let
            categories = getSubElems item
              |> List.sortBy .name
              |> List.filterMap groupTreeCategory
            groups = item.elems
              |> List.filter (\g -> (filterSearch model.ui.groupFilters.treeFilters.filter (searchFieldGroups g)))
              |> List.sortBy .name
              |> List.map groupTreeElem
            children  = categories ++ groups
          in
            if not (List.isEmpty children) then
              Just (li[class ("jstree-node" ++ foldedClass model.ui.groupFilters.treeFilters item.id)]
              [ i [class "jstree-icon jstree-ocl", onClick (UpdateGroupFilters (foldUnfoldCategory model.ui.groupFilters item.id))][]
              , a [class "jstree-anchor"]
                [ i [class "jstree-icon jstree-themeicon fa fa-folder jstree-themeicon-custom"][]
                , span [class "treeGroupCategoryName tooltipable"][text item.name]
                ]
              , ul[class "jstree-children"](children)
              ])
            else
              Nothing
        (noChange, cancelTargets) = case details.originRule of
          Just oR -> (rule.targets == oR.targets, oR.targets)
          Nothing -> (rule.targets == [], [])
      in
        div[class "row flex-container"]
        [ div[class "list-edit col-xs-12 col-sm-6 col-lg-7"]
          [ div[class "list-container"]
            [ div[class "list-heading"]
              [ h4[][text "Apply to Nodes in any of these Groups"]
              , div [class "btn-actions"]
                [ button[class "btn btn-default btn-icon", onClick (UpdateRuleForm { details | rule = {rule | targets = cancelTargets} }), disabled noChange]
                  [text "Cancel", i[class "fa fa-undo-alt"][]]
                , ( if isNewRule then
                    text ""
                  else
                    button[class "btn btn-success btn-outline btn-icon", onClick (UpdateRuleForm {details | ui = {ui | editGroups = False}} )][text "Confirm", i[class "fa fa-check"][]]
                )
                ]
              ]
            , ul[class "groups applied-list"]
              ( if(List.isEmpty includedTargets ) then
                [ li [class "empty"]
                  [ span [] [text "There is no group included."]
                  , span [class "warning-sign"][i [class "fa fa-info-circle"][]]
                  ]
                ]
              else
                List.map (buildIncludeList originRule model.groupsTree model details.ui.editGroups True) includedTargets
              )
            ]
          , div[class "list-container"]
            [ div[class "list-heading except"]
              [ h4[][text "Except to Nodes in any of these Groups"]
              ]
            , ul[class "groups applied-list"]
              ( if(List.isEmpty excludedTargets) then
                [ li [class "empty"]
                  [ span [] [text "There is no group excluded."]
                  , span [class "warning-sign"][i [class "fa fa-info-circle"][]]
                  ]
                ]
              else
                List.map (buildIncludeList originRule model.groupsTree model details.ui.editGroups False) excludedTargets
              )
            ]
          ]
        , div [class "tree-edit col-xs-12 col-sm-6 col-lg-5"]
          [ div [class "tree-container"]
            [ div [class "tree-heading"]
              [ h4 [][ text "Select groups" ]
              , i [class "fa fa-bars"][]
              ]
              , div [class "header-filter"]
                [ div [class "input-group"]
                  [ div [class "input-group-btn"]
                    [ button [class "btn btn-default", type_ "button"][span [class "fa fa-folder fa-folder-open"][]]
                    ]
                  , input [type_ "text", placeholder "Filter", class "form-control", value model.ui.groupFilters.treeFilters.filter
                    , onInput (\s ->
                      let
                        groupFilters = model.ui.groupFilters
                        treeFilters  = groupFilters.treeFilters
                      in
                        UpdateGroupFilters {groupFilters | treeFilters = {treeFilters | filter = s}}
                    )][]
                  , div [class "input-group-btn"]
                    [ button [class "btn btn-default", type_ "button"
                    , onClick (
                      let
                        groupFilters = model.ui.groupFilters
                        treeFilters  = groupFilters.treeFilters
                      in
                        UpdateGroupFilters {groupFilters | treeFilters = {treeFilters | filter = ""}}
                    )]
                      [span [class "fa fa-times"][]]
                    ]
                  ]
                ]
            , div [class "jstree jstree-default jstree-groups"]
              [ ul[class "jstree-container-ul jstree-children"]
                [(case groupTreeCategory model.groupsTree of
                  Just html -> html
                  Nothing   -> div [class "alert alert-warning"]
                    [ i [class "fa fa-exclamation-triangle"][]
                    , text  "No groups match your filter."
                    ]
                )]
              ]
            ]
          ]
        ]<|MERGE_RESOLUTION|>--- conflicted
+++ resolved
@@ -386,11 +386,7 @@
       , div [class "table-header"]
         [ input [type_ "text", placeholder "Filter", class "input-sm form-control", value model.ui.directiveFilters.tableFilters.filter
         , onInput (\s -> UpdateDirectiveFilters {directiveFilters | tableFilters = {tableFilters | filter = s}} )][]
-<<<<<<< HEAD
-        , button [class "btn btn-default", onCustomClick Ignore][i [class "fa fa-refresh"][]]
-=======
-        , button [class "btn btn-primary btn-sm", onCustomClick (RefreshComplianceTable rule.id)][text "Refresh"]
->>>>>>> c2a0dd11
+        , button [class "btn btn-default", onCustomClick (RefreshComplianceTable rule.id)][i [class "fa fa-refresh"][]]
         ]
       , div[class "table-container"] [(
         let
@@ -673,11 +669,7 @@
             in
               UpdateGroupFilters {groupFilters | tableFilters = {tableFilters | filter = s}}
           )][]
-<<<<<<< HEAD
-        , button [class "btn btn-default btn-sm"][i [class "fa fa-refresh"][]]
-=======
-        , button [class "btn btn-primary btn-sm", onCustomClick (RefreshComplianceTable details.rule.id)][text "Refresh"]
->>>>>>> c2a0dd11
+        , button [class "btn btn-default btn-sm", onCustomClick (RefreshComplianceTable details.rule.id)][i [class "fa fa-refresh"][]]
         ]
       , div[class "table-container"] [
           table [class "dataTable compliance-table"] [
