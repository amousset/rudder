--- conflicted
+++ resolved
@@ -1,52 +1,4 @@
 {
-<<<<<<< HEAD
-  "type": "application",
-  "source-directories": [
-    "sources"
-  ],
-  "elm-version": "0.19.1",
-  "dependencies": {
-    "direct": {
-      "NoRedInk/elm-json-decode-pipeline": "1.0.1",
-      "TSFoster/elm-tuple-extra": "2.0.0",
-      "TSFoster/elm-uuid": "4.2.0",
-      "arsduo/elm-dom-drag-drop": "1.0.0",
-      "elm/browser": "1.0.2",
-      "elm/core": "1.0.5",
-      "elm/file": "1.0.5",
-      "elm/html": "1.0.0",
-      "elm/http": "2.0.0",
-      "elm/json": "1.1.3",
-      "elm/parser": "1.1.0",
-      "elm/random": "1.0.0",
-      "elm/regex": "1.0.0",
-      "elm/svg": "1.0.1",
-      "elm/time": "1.0.0",
-      "elm/url": "1.0.0",
-      "elm/virtual-dom": "1.0.3",
-      "elm-community/dict-extra": "2.4.0",
-      "elm-community/html-extra": "3.4.0",
-      "elm-community/json-extra": "4.3.0",
-      "elm-community/list-extra": "8.7.0",
-      "elm-community/maybe-extra": "5.3.0",
-      "elm-community/string-extra": "4.0.1",
-      "hecrj/html-parser": "2.4.0",
-      "isaacseymour/deprecated-time": "1.0.0",
-      "jinjor/elm-debounce": "3.0.0",
-      "justinmimbs/date": "4.0.1",
-      "justinmimbs/time-extra": "1.1.1",
-      "jzxhuang/http-extras": "2.1.0",
-      "mcordova47/elm-natural-ordering": "1.1.0",
-      "mercurymedia/elm-datetime-picker": "8.0.0",
-      "pablen/toasty": "1.2.0",
-      "pablohirafuji/elm-markdown": "2.0.5",
-      "pablohirafuji/elm-syntax-highlight": "3.5.0",
-      "rtfeldman/elm-iso8601-date-strings": "1.1.4",
-      "toastal/either": "3.6.3",
-      "visotype/elm-dom": "1.1.3",
-      "webbhuset/elm-json-decode": "1.2.0",
-      "zwilias/elm-html-string": "2.0.2"
-=======
     "type": "application",
     "source-directories": [
         "sources"
@@ -57,9 +9,7 @@
             "NoRedInk/elm-json-decode-pipeline": "1.0.1",
             "TSFoster/elm-tuple-extra": "2.0.0",
             "TSFoster/elm-uuid": "4.2.0",
-            "ThinkAlexandria/elm-pretty-print-json": "1.0.1",
             "arsduo/elm-dom-drag-drop": "1.0.0",
-            "ccapndave/elm-flat-map": "1.2.0",
             "elm/browser": "1.0.2",
             "elm/bytes": "1.0.8",
             "elm/core": "1.0.5",
@@ -80,6 +30,7 @@
             "elm-community/list-extra": "8.7.0",
             "elm-community/maybe-extra": "5.3.0",
             "elm-community/string-extra": "4.0.1",
+            "hecrj/html-parser": "2.4.0",
             "isaacseymour/deprecated-time": "1.0.0",
             "jinjor/elm-debounce": "3.0.0",
             "justinmimbs/date": "4.0.1",
@@ -87,16 +38,17 @@
             "jzxhuang/http-extras": "2.1.0",
             "mcordova47/elm-natural-ordering": "1.1.0",
             "mercurymedia/elm-datetime-picker": "8.0.0",
-            "myrho/elm-round": "1.0.5",
             "pablen/toasty": "1.2.0",
             "pablohirafuji/elm-markdown": "2.0.5",
             "pablohirafuji/elm-syntax-highlight": "3.5.0",
             "rtfeldman/elm-iso8601-date-strings": "1.1.4",
             "toastal/either": "3.6.3",
             "visotype/elm-dom": "1.1.3",
-            "webbhuset/elm-json-decode": "1.2.0"
+            "webbhuset/elm-json-decode": "1.2.0",
+            "zwilias/elm-html-string": "2.0.2"
         },
         "indirect": {
+            "NoRedInk/elm-string-conversions": "1.0.1",
             "TSFoster/elm-bytes-extra": "1.3.0",
             "TSFoster/elm-md5": "2.0.1",
             "TSFoster/elm-sha1": "2.1.1",
@@ -106,25 +58,11 @@
             "rtfeldman/elm-hex": "1.0.0",
             "the-sett/elm-pretty-printer": "2.2.3"
         }
->>>>>>> 2ca092c3
     },
-    "indirect": {
-      "NoRedInk/elm-string-conversions": "1.0.1",
-      "TSFoster/elm-bytes-extra": "1.3.0",
-      "TSFoster/elm-md5": "2.0.1",
-      "TSFoster/elm-sha1": "2.1.1",
-      "danfishgold/base64-bytes": "1.1.0",
-      "elm/bytes": "1.0.8",
-      "elm-community/basics-extra": "4.1.0",
-      "kuon/elm-string-normalize": "1.0.5",
-      "rtfeldman/elm-hex": "1.0.0",
-      "the-sett/elm-pretty-printer": "2.2.3"
+    "test-dependencies": {
+        "direct": {
+            "elm-explorations/test": "2.1.2"
+        },
+        "indirect": {}
     }
-  },
-  "test-dependencies": {
-    "direct": {
-      "elm-explorations/test": "2.1.2"
-    },
-    "indirect": {}
-  }
 }