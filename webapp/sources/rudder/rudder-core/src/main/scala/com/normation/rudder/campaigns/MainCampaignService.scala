--- conflicted
+++ resolved
@@ -240,12 +240,7 @@
             repo.saveCampaignEvent(event.copy(state = Skipped(s"An error occurred when processing event: ${err.fullMsg}")))
           }
         })
-<<<<<<< HEAD
-        .catchAll(failingLog)
-=======
-        .provide(zclock)
         .catchAll(failingLog) // this catch all is when event the previous level does not work. It should not create loop
->>>>>>> bbfdbfed
 
     }
 
