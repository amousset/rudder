--- conflicted
+++ resolved
@@ -863,8 +863,7 @@
    * Both category to move and destination have to exists, else it is a.fail.
    * The destination category can not be a child of the category to move.
    */
-<<<<<<< HEAD
-  def move(categoryId:ActiveTechniqueCategoryId, intoParent:ActiveTechniqueCategoryId, modId : ModificationId, actor: EventActor, reason: Option[String]) : IOResult[ActiveTechniqueCategoryId] = {
+  def move(categoryId:ActiveTechniqueCategoryId, intoParent:ActiveTechniqueCategoryId, optionNewName: Option[ActiveTechniqueCategoryId], modId : ModificationId, actor: EventActor, reason: Option[String]) : IOResult[ActiveTechniqueCategoryId] = {
     for {
       con            <- ldap
       oldParents     <- if(autoExportOnModify) {
@@ -880,50 +879,19 @@
                             existsByName(con, newParentEntry.dn, name, id).flatMap { exists =>
                               if(exists) {
                                 "A category with that name already exists in that category: category names must be unique for a given level".fail
-=======
-  def move(categoryId:ActiveTechniqueCategoryId, intoParent:ActiveTechniqueCategoryId, optionNewName: Option[ActiveTechniqueCategoryId], modId : ModificationId, actor: EventActor, reason: Option[String]) : Box[ActiveTechniqueCategoryId] = {
-      for {
-        con            <- ldap
-        oldParents     <- if(autoExportOnModify) {
-                            getParentsForActiveTechniqueCategory(categoryId)
-                          } else Full(Nil)
-        categoryEntry  <- getCategoryEntry(con, categoryId, A_NAME)
-        newParentEntry <- getCategoryEntry(con, intoParent, "1.1")
-        moveAuthorised <- if(newParentEntry.dn.isDescendantOf(categoryEntry.dn, true)) {
-                            Failure("Can not move a category to itself or one of its children")
-                          } else Full("Succes")
-        canAddByName   <- (categoryEntry(A_TECHNIQUE_CATEGORY_UUID) , categoryEntry(A_NAME)) match {
-                            case (Some(id),Some(name)) =>
-                              if(existsByName(con, newParentEntry.dn, name, id)) {
-                                Failure("A category with that name already exists in that category: category names must be unique for a given level")
->>>>>>> d633db40
                               } else {
                                 "Can add, no sub categorie with that name".succeed
                               }
-<<<<<<< HEAD
-=======
-                            case _ => Failure("Can not find the category entry name for category with ID %s. Name is needed to check unicity of categories by level")
-                          }
-        result         <- userLibMutex.writeLock { con.move(categoryEntry.dn, newParentEntry.dn, optionNewName.map(n => rudderDit.ACTIVE_TECHNIQUES_LIB.buildRDN(n.value))) }
-        newCat         <- getActiveTechniqueCategory(optionNewName.getOrElse(categoryId))
-        autoArchive    <- (if(autoExportOnModify && !result.isInstanceOf[LDIFNoopChangeRecord] && !newCat.isSystem ) {
-                            for {
-                              parents  <- getParentsForActiveTechniqueCategory(newCat.id)
-                              commiter <- personIdentService.getPersonIdentOrDefault(actor.name)
-                              moved    <- gitCatArchiver.moveActiveTechniqueCategory(newCat, oldParents.map( _.id), parents.map( _.id), Some((modId, commiter, reason)))
-                            } yield {
-                              moved
->>>>>>> d633db40
                             }
                           case _ => "Can not find the category entry name for category with ID %s. Name is needed to check unicity of categories by level".fail
                         }
       result         <- userLibMutex.writeLock { con.move(categoryEntry.dn, newParentEntry.dn) }
-      category       <- getActiveTechniqueCategory(categoryId).notOptional(s"Error: can not find back just move category '${categoryId.toString}'")
-      autoArchive    <- ZIO.when(autoExportOnModify && !result.isInstanceOf[LDIFNoopChangeRecord] && !category.isSystem ) {
+      newCat         <- getActiveTechniqueCategory(optionNewName.getOrElse(categoryId)).notOptional(s"Error: can not find back just move category '${categoryId.toString}'")
+      autoArchive    <- ZIO.when(autoExportOnModify && !result.isInstanceOf[LDIFNoopChangeRecord] && !newCat.isSystem ) {
                           for {
                             parents  <- getParentsForActiveTechniqueCategory(categoryId)
                             commiter <- personIdentService.getPersonIdentOrDefault(actor.name)
-                            moved    <- gitCatArchiver.moveActiveTechniqueCategory(category, oldParents.map( _.id), parents.map( _.id), Some((modId, commiter, reason)))
+                            moved    <- gitCatArchiver.moveActiveTechniqueCategory(newCat, oldParents.map( _.id), parents.map( _.id), Some((modId, commiter, reason)))
                           } yield {
                             moved
                           }
