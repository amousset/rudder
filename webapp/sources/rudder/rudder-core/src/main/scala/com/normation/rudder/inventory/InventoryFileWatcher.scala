/*
 *************************************************************************************
 * Copyright 2019 Normation SAS
 *************************************************************************************
 *
 * This file is part of Rudder.
 *
 * Rudder is free software: you can redistribute it and/or modify
 * it under the terms of the GNU General Public License as published by
 * the Free Software Foundation, either version 3 of the License, or
 * (at your option) any later version.
 *
 * In accordance with the terms of section 7 (7. Additional Terms.) of
 * the GNU General Public License version 3, the copyright holders add
 * the following Additional permissions:
 * Notwithstanding to the terms of section 5 (5. Conveying Modified Source
 * Versions) and 6 (6. Conveying Non-Source Forms.) of the GNU General
 * Public License version 3, when you create a Related Module, this
 * Related Module is not considered as a part of the work and may be
 * distributed under the license agreement of your choice.
 * A "Related Module" means a set of sources files including their
 * documentation that, without modification of the Source Code, enables
 * supplementary functions or services in addition to those offered by
 * the Software.
 *
 * Rudder is distributed in the hope that it will be useful,
 * but WITHOUT ANY WARRANTY; without even the implied warranty of
 * MERCHANTABILITY or FITNESS FOR A PARTICULAR PURPOSE.  See the
 * GNU General Public License for more details.
 *
 * You should have received a copy of the GNU General Public License
 * along with Rudder.  If not, see <http://www.gnu.org/licenses/>.

 *
 *************************************************************************************
 */

package com.normation.rudder.inventory

import better.files.*
import com.normation.box.IOManaged
import com.normation.errors.*
import com.normation.inventory.domain.InventoryProcessingLogger
import com.normation.zio.*
import com.normation.zio.ZioRuntime
import java.io.FileNotFoundException
import java.io.InputStream
import java.nio.file
import java.nio.file.ClosedWatchServiceException
import java.nio.file.StandardWatchEventKinds
import java.util.concurrent.TimeUnit
import org.apache.commons.io.FileUtils
import org.apache.commons.io.filefilter.TrueFileFilter
import org.joda.time.DateTime
import scala.annotation.nowarn
import scala.concurrent.ExecutionContext
import zio.*
import zio.syntax.*

/*
 * This file manage incoming inventories, but not their processing.
 * Incoming inventories are handled by too ways:
 * - with an inotify watcher, to react to new inventories immediately
 * - with a periodic garbage collection, that handle old inventories that inotify may
 *   have missed, or added while Rudder was shut down.
 *   That garbage collector also handle incorrect inventories, for example in cases where
 *   only one of the inventory/signature file pair was received.
 *
 *   Hooks on incoming inventories are dealt with only on save (ie for valid pairs), for
 *   both success and failure case.
 *   There is no hook on garbage collection.
 *
 * The interface toward inventory saving is `ProcessInventoryService`
 */

// utility object to hold common utilities
object InventoryProcessingUtils {

  val inventoryExtensions: List[String] = "gz" :: "xml" :: "ocs" :: "sign" :: Nil

  val signExtension = ".sign"

  def logDirPerm(dir: File, name: String): Unit = {
    if (dir.isDirectory && dir.isWritable) {
      InventoryProcessingLogger.logEffect.debug(s"${name} inventories directory [ok]: ${dir.pathAsString}")
    } else {
      InventoryProcessingLogger.logEffect.error(
        s"${name} inventories directory: ${dir.pathAsString} is not writable. Please check existence and file permission."
      )
    }
  }

  def hasValidInventoryExtension(file: File): Boolean = {
    val ext = file.extension(includeDot = false, includeAll = false).getOrElse("")
    inventoryExtensions.contains(ext)
  }

  def makeManagedStream(file: File, kind: String = "inventory"): IOManaged[InputStream] = IOManaged.makeM[InputStream] {
    IOResult.attempt(s"Error when trying to read ${kind} file '${file.name}'")(file.newInputStream)
  }(_.close())
  def makeFileExists(file: File): IOManaged[Boolean] = IOManaged.make[Boolean](file.exists)(_ => ())
}

/**
 * That class holds the different bits of inventory processing
 */
class InventoryFileWatcher(
    fileProcessor:         HandleIncomingInventoryFile,
    incomingInventoryPath: String,
    updatedInventoryPath:  String,
    maxOldInventoryAge:    Duration, // when do we delete old inventories still there

    collectOldInventoriesFrequency: Duration // how often you check for old inventories
) {

  val takeCareOfUnprocessedFileAfter: Duration  = 3.minutes
  val semaphore:                      Semaphore = Semaphore.make(1).runNow

  val incoming: File = File(incomingInventoryPath)
  InventoryProcessingUtils.logDirPerm(incoming, "Incoming")
  val updated:  File = File(updatedInventoryPath)
  InventoryProcessingUtils.logDirPerm(updated, "Accepted nodes updates")

  // service for cleaning
  val cleaner       = new CheckExistingInventoryFilesImpl(
    fileProcessor,
    incoming :: updated :: Nil,
    maxOldInventoryAge,
    takeCareOfUnprocessedFileAfter,
    InventoryProcessingUtils.hasValidInventoryExtension
  )
  // the cron that look for old files (or existing ones on startup/watcher restart)
  val cronForMissed = new SchedulerMissedNotify(
    cleaner,
    collectOldInventoriesFrequency
  )

  def startGarbageCollection: Unit = {
    (for {
      // start scheduler for old file, it will take care of inventories
      _ <- cronForMissed.schedule
      _ <- InventoryProcessingLogger.info(s"Incoming inventory garbage collection started - process existing inventories")
    } yield ()).runNow
  }

  // That reference holds watcher instance to be able to stop them if asked
  val ref: Ref.Synchronized[Option[Watchers]] = Ref.Synchronized.make(Option.empty[Watchers]).runNow

  def startWatcher(): Either[RudderError, Unit] = semaphore
    .withPermit(
      ref.updateZIO(opt => {
        opt match {
          case Some(_) => // does nothing
            InventoryProcessingLogger.info(s"Starting incoming inventory watcher ignored (already started).") *>
            opt.succeed

          case None =>
            val w = Watchers(incoming, updated, fileProcessor, cleaner)
            (for {
              _ <- w.start()
              // start scheduler for old file, it will take care of inventories
              _ <- InventoryProcessingLogger.info(s"Incoming inventory watcher started")
            } yield Some((w))).catchAll(err => {
              InventoryProcessingLogger.error(
                s"Error when trying to start incoming inventories file watcher. Reported exception was: ${err.fullMsg}"
              ) *>
              err.fail
            })
        }
      })
    )
    .either
    .runNow

  def stopWatcher(): Either[RudderError, Unit] = semaphore
    .withPermit(
      ref.updateZIO(opt => {
        opt match {
          case None => // ok
            InventoryProcessingLogger.info(s"Stopping incoming inventory watcher ignored (already stopped).") *>
            None.succeed

          case Some(w) =>
            (for {
              _ <- w.stop()
              _ <- InventoryProcessingLogger.info(s"Incoming inventory watcher stopped")
            } yield None).catchAll(err => {
              InventoryProcessingLogger.error(
                s"Error when trying to stop incoming inventories file watcher. Reported exception was: ${err.fullMsg}."
              ) *>
              // in all case, remove the previous watcher, it's most likely in a dead state
              err.fail
            })
        }
      })
    )
    .either
    .runNow
}

/*
 * This class is the actual watcher for incoming files. It only manages
 * the inotify event generator, nothing else. inotify events are
 * processed in
 */
final class Watchers(incoming: FileMonitor, updates: FileMonitor) {
  def start(): IOResult[Unit] = {
    IOResult.attempt {
      // Execution context is not used here - binding to scala default global to satisfy scalac
      incoming.start()(scala.concurrent.ExecutionContext.global)
      updates.start()(scala.concurrent.ExecutionContext.global)
      Right(())
    }
  }
  def stop():  IOResult[Unit] = {
    IOResult.attempt {
      incoming.close()
      updates.close()
      Right(())
    }
  }
}
object Watchers                                                   {

  def apply(
      incoming: File,
      updates:  File,
      checkNew: HandleIncomingInventoryFile,
      checkOld: CheckExistingInventoryFiles
  ): Watchers = {
    def newWatcher(directory: File): FileMonitor = {
      new FileMonitor(directory, recursive = false) {
        private var stopRequired = false

        // a one element queue to tempo overflow events
        val tempoOverflow = ZioRuntime.unsafeRun(Queue.dropping[Unit](1))

        // process overflow
        val overflowFiber = ZioRuntime.unsafeRun((for {
          _ <- tempoOverflow.take
          // if we are overflowing, we got at least a couple hundred inventories. Wait one minute before continuing
          _ <- InventoryProcessingLogger.info(
                 "Inotify watcher event overflow: waiting a minute before checking what inventories need to be processed"
               )
          _ <- ZIO.unit.delay(1.minutes)
          // clean-up other overflow that happened during that time
          _ <- tempoOverflow.takeAll
          _ <- checkOld.checkFilesOlderThan(0.milli)
        } yield ()).forever.forkDaemon.provideLayer(ZioRuntime.layers))

        /*
         * when a file is written, depending about how it is handle, by what process, and at which rate,
         * we can have form 1 create only to 1 create and lots of modify events.
         * And there is no "file finally close" event (see LinuxWatchService implementation to be sur).
         * So we need two things:
         * - one thing to wait for a file to be available for write
         * - one thing to filter out events for
         * This is handled by ProcessFile object
         */
        override def onCreate(file: File, count: Int): Unit = onModify(file, count)
        override def onModify(file: File, count: Int): Unit = {
          // we want to avoid processing some file
          if (InventoryProcessingUtils.hasValidInventoryExtension(file)) {
            checkNew.addFile(file)
          } else {
            val ext = file.extension(includeDot = false, includeAll = false).getOrElse("")
            InventoryProcessingLogger.logEffect.debug(s"watcher ignored file ${file.name} (unrecognized extension: '${ext}')")
          }
        }

        override def onUnknownEvent(event: file.WatchEvent[?]): Unit = {
          event.kind() match {
            case StandardWatchEventKinds.OVERFLOW =>
              tempoOverflow.offer(()).runNow

            case _ =>
              InventoryProcessingLogger.logEffect.debug(
                s"Inotify sent an unknown event: ${event.getClass.getName}: ${event.kind()} ; ${event.context()}"
              )
          }
        }

        override def onException(exception: Throwable): Unit = {
          InventoryProcessingLogger.logEffect.error(
            s"Error with inotify inventory watcher. If new inventory are not immediately processed," +
            s" you may need to restart watcher (see https://docs.rudder.io/api/#tag/Inventories/operation/fileWatcherRestart):" +
            s"${exception.getClass.getName}: ${exception.getMessage}"
          )
        }

        // When we call "stop" on the FileMonitor, it always throws a ClosedWatchServiceException.
        // It seems to be because the "run" in start continue to try to execute its
        // action on the stop watcher. We need to catch that.
<<<<<<< HEAD
        @nowarn("msg=parameter executionContext in method start is never used")
=======
        @nowarn("cat=unused-params&msg=executionContext")
>>>>>>> 8d6c265f
        override def start()(implicit executionContext: ExecutionContext): Unit = {
          (
            (
              IOResult.attempt(this.watch(root, 0)) *>
              (for {
                k <- IOResult.attempt(service.take())
                _ <- IOResult.attempt(process(k))
              } yield ()).forever
            ).catchAll(err => {
              err.cause match {
                case ex: ClosedWatchServiceException if (stopRequired) => // ignored
                  InventoryProcessingLogger.debug(s"Exception ClosedWatchServiceException ignored because watcher is stopping")
                case _ =>
                  InventoryProcessingLogger.error(s"Error when processing inventory: ${err.fullMsg}")
              }
            })
          ).forkDaemon
            .runNow
        }

        override def close() = {
          ZioRuntime.unsafeRun(overflowFiber.interrupt)
          stopRequired = true
          service.close()
        }
      }
    }
    new Watchers(newWatcher(incoming), newWatcher(updates))
  }
}

/*
 * The service that need to be notified to check if a file need to be processed, be it from an event or
 * the garbage collector or anything else.
 * This event assume the file if fully written and avoid the inotify event queue.
 */
trait HandleIncomingInventoryFile {
  def addFilePure(file: File): IOResult[Unit]

  def addFile(file: File): Unit
}

/*
 * The garbage collection
 */

final case class ToClean(file: File, why: String)
final case class FilteredFiles(
    toIgnore: List[File],
    toClean:  List[ToClean],
    toKeep:   List[File]
)

// A class that filter and add back inventory files
trait CheckExistingInventoryFiles {
  def checkFilesOlderThan(d: Duration): UIO[Unit]
}

class CheckExistingInventoryFilesImpl(
    fileProcessor: HandleIncomingInventoryFile,
    directories:   List[File],
    purgeAfter:    Duration, // time after which old inventories are deleted

    waitingSignatureTime: Duration,
    hasValidExtension:    File => Boolean
) extends CheckExistingInventoryFiles {

  def processOldFiles(files: List[File]): UIO[Unit] = {
    val now           = DateTime.now()
    val purgeTime     = now.minusMillis(purgeAfter.toMillis.toInt)
    val orphanTime    = now.minusMillis(waitingSignatureTime.toMillis.toInt)
    val filteredFiles = filterFiles(purgeTime, orphanTime, files)

    deleteFiles(filteredFiles.toClean) *> addFiles(filteredFiles.toKeep)
  }

  def addFiles(files: List[File]): UIO[Unit] = {
    ZIO.foreachDiscard(files)(file => {
      fileProcessor
        .addFilePure(file)
        .catchAll(err =>
          InventoryProcessingLogger.error(s"Error when processing old inventory file '${file.path}': ${err.fullMsg}")
        )
    })
  }

  def deleteFiles(files: List[ToClean]): UIO[Unit] = {
    ZIO.foreachDiscard(files) { f =>
      (ZIO.attempt(f.file.delete()) *> InventoryProcessingLogger.info(s"Deleting file '${f.file.name}': ${f.why}")).catchAll(
        err => {
          InventoryProcessingLogger.error(
            s"Error when trying to delete inventory file '${f.file.name}' (${f.why}): ${err.getMessage}"
          )
        }
      )
    }
  }

  // we only want to keep:
  // - file without supported extensions
  // - then, we delete all inventories files older than our threshold
  // - and the one that are not in pair (if older than waitingSignatureTime
  def filterFiles(maxAgeGlobal: DateTime, maxAgeOrphan: DateTime, files: List[File]): FilteredFiles = {
    import com.softwaremill.quicklens.*
    val (filtered, pairs) = files.foldLeft((FilteredFiles(Nil, Nil, Nil), Map[String, List[File]]())) {
      case ((filteredFiles, pairs), file) =>
        if (hasValidExtension(file)) {
          val fileLastModTime = file.lastModifiedTime.toEpochMilli
          // if file is very recent, just ignore, it can still be processed
          if (maxAgeOrphan.isBefore(fileLastModTime)) { // too yound, ignore
            (filteredFiles.modify(_.toIgnore).using(file :: _), pairs)
          } else {
            // is file to old ?
            if (maxAgeGlobal.isAfter(fileLastModTime)) { // too old
              (
                filteredFiles
                  .modify(_.toClean)
                  .using(ToClean(file, s"Inventory file '${file.name}' is older than max duration before cleaning") :: _),
                pairs
              )
            } else {
              // add the file to file that need pairing. key is filename without extension
              val key     = file.nameWithoutExtension(true)
              val exiting = pairs.get(key) match {
                case None    => Nil
                case Some(l) => l
              }
              (filteredFiles, pairs + ((key, file :: exiting)))
            }
          }
        } else (filteredFiles.modify(_.toIgnore).using(file :: _), pairs)
    }

    // now, try to group potential pairs into actual pairs and remove orphans
    pairs.foldLeft(filtered) {
      case (filteredFinal, (filename, files)) =>
        files match {
          case Nil         => filteredFinal // should not happens
          case file :: Nil =>               // it's an old orphans, delete it
            filteredFinal
              .modify(_.toClean)
              .using(ToClean(file, s"Inventory file '${file.name}' is not an (inventory, signature) pair, cleaning") :: _)
          case files       =>
            // count signature files, it should have at least one and less than all
            val sigs = files.filter(_.name.contains(".sign"))
            val n    = sigs.length
            if (n > 0 && n < files.length) { // ok
              filteredFinal.modify(_.toKeep).using(files ::: _)
            } else { // we only have signatures or inventories, deleting
              files.foldLeft(filteredFinal) {
                case (c, file) =>
                  c.modify(_.toClean)
                    .using(ToClean(file, s"Inventory file '${file.name}' is not an (inventory, signature) pair, cleaning") :: _)
              }
            }
        }
    }
  }

  /*
   * List all files that need to be added again - simply all files older than period.
   * Be careful that files can disappear in the middle of a java.nio.Files.walk, so just
   * don't use that (or better files methods that use that)
   * See: https://issues.rudder.io/issues/19268
   */
  def listFiles(d: Duration): UIO[List[File]] = {
    import scala.jdk.CollectionConverters.*
    (for {
      // if that fails, just exit
      ageLimit <- IOResult.attempt(DateTime.now().minusMillis(d.toMillis.toInt))
      filter    = (f: File) => {
                    if (
                      f.exists && InventoryProcessingUtils
                        .hasValidInventoryExtension(f) && (f.isRegularFile && ageLimit.isAfter(f.lastModifiedTime.toEpochMilli))
                    ) Some(f)
                    else None
                  }
      // if the listing fails, just exit
      children <- ZIO.foreach(directories)(d =>
                    IOResult.attempt(FileUtils.listFilesAndDirs(d.toJava, TrueFileFilter.TRUE, TrueFileFilter.TRUE).asScala)
                  )
      // filter file by file. In case of error, just skip it. Specifically ignore FileNotFound (davfs temp files disapear)
      filtered <- ZIO.foreach(children.flatten) { file =>
                    ZIO.attempt(filter(File(file.toPath))).catchAll {
                      case _:  FileNotFoundException => // just ignore
                        InventoryProcessingLogger.trace(
                          s"Ignoring file '${file.toString}' when processing old inventories: " +
                          s"FileNotFoundException (likely it disappeared between directory listing and filtering)"
                        ) *> ZIO.succeed(None)
                      case ex: Throwable             => // log and switch to the next
                        InventoryProcessingLogger
                          .warn(s"Error when processing file in old inventories: '${file.toString}': ${ex.getMessage}") *>
                        ZIO.succeed(None)
                    }
                  }
    } yield (filtered.flatten)).catchAll(err => {
      InventoryProcessingLogger.warn(s"Error when looking for old inventories that weren't processed: ${err.fullMsg}") *>
      Nil.succeed
    })
  }

  def checkFilesOlderThan(d: Duration): UIO[Unit] = for {
    files <- listFiles(d)
    _     <- ZIO.when(files.nonEmpty) {
               InventoryProcessingLogger.debug(s"Found old inventories: ${files.map(_.pathAsString).mkString(", ")}")
             }
    _     <- addFiles(files)
  } yield ()
}

/*
 * A class that periodically add inventories that we likely missed by inotify
 */
class SchedulerMissedNotify(
    checker: CheckExistingInventoryFiles,
    period:  Duration
) {
  val schedule: URIO[Any, Fiber.Runtime[Nothing, Nothing]] = {
    def loop(d: Duration) = for {
      _ <- checker.checkFilesOlderThan(d)
      _ <- ZIO.clockWith(_.sleep(period))
    } yield ()

    (loop(Duration.Zero) *> loop(period).forever).forkDaemon
  }
}

// utility data structure for inotify events
sealed trait WatchEvent
object WatchEvent {
  // file is written and so can be removed from Map
  final case class End(file: File) extends WatchEvent
  // file is currently modified, avoid processing
  final case class Mod(file: File) extends WatchEvent
}

/*
 * Process file: interpret the stream of file modification events to decide when a
 * file is completely written, and if so, should it be sent to the backend processor.
 * For that, it needs signature and inventory file.
 */
class ProcessFile(
    inventoryProcessor:  ProcessInventoryService,
    prioIncomingDirPath: String
) extends HandleIncomingInventoryFile {

  val prioIncomingDir: File   = File(prioIncomingDirPath)
  val sign:            String = if (InventoryProcessingUtils.signExtension.charAt(0) == '.') {
    InventoryProcessingUtils.signExtension
  } else {
    "." + InventoryProcessingUtils.signExtension
  }

  /*
   * Detect new files with inotify events
   * ------------------------------------
   *
   * This is a bit complicated because inotify sends a lot of event for one
   * file, and none is "file is now written". So we need to use an heuristic
   * which is: "if we don't receive inotify events for a file after a given
   * threshold, it likely means it's fully written".
   *
   * For that, when we get the first inotify event for a new file, we store a
   * trigger that is automatically fired after that threshold, and it's that
   * trigger which actually say "hey, look, we have a new file!"
   */

  // time after the last mod event after which we consider that a file is written
  val fileWrittenThreshold: Duration = Duration(500, TimeUnit.MILLISECONDS)

  /*
   * This is the map of be processed file based on received events.
   * Each time we receive a new event, we cancel the previous one and replace by the new (for the same file).
   * The task is configured to be processed after some delay.
   * We only modify that map as a result of a dequeue event.
   */
  val toBeProcessed: Ref.Synchronized[Map[File, Fiber[RudderError, Unit]]] =
    ZioRuntime.unsafeRun(zio.Ref.Synchronized.make(Map.empty[File, Fiber[RudderError, Unit]]))

  /*
   * We need a queue of add file / file written even to delimit when a file should be
   * processed.
   * We are going to receive a stream of "write file xxx" event, and updating the map accordingly
   * (resetting the task). Once the task is started, we want to free space in the map, and so enqueue
   * a "file written" event.
   */
  val watchEventQueue: Queue[WatchEvent] = ZioRuntime.unsafeRun(Queue.bounded[WatchEvent](16384))

  def processMessage(): UIO[Unit] = {
    watchEventQueue.take.flatMap {
      case WatchEvent.End(file) => // simple case: remove file from map
        toBeProcessed.update(s => (s - file)).unit

      case WatchEvent.Mod(file) =>
        // look if the file is already here. If so, interrupt. In all case, create a new task.

        (toBeProcessed.updateZIO { s =>
          val newMap = {
            // the new task must :
            // - wait for 500 ms for interruption
            // - then execute on different IO scheduler
            // - if the map wasn't interrupted in the first 500 ms, it is not interruptible anymore

            val effect = (
              ZIO.unit.delay(fileWrittenThreshold)
                *> (watchEventQueue.offer(WatchEvent.End(file))
                *> processFile(file).catchAll(err => {
                  InventoryProcessingLogger.error(
                    s"Error when adding new inventory file '${file.path}' to processing: ${err.fullMsg}"
                  )
                })).uninterruptible
            ).forkDaemon

            effect.map(e => s + (file -> e))
          }

          s.get(file) match {
            case None           =>
              newMap
            case Some(existing) =>
              existing.interrupt.unit *> newMap
          }
        }).unit
    }
  }

  // start the process
  ZioRuntime.unsafeRun(processMessage().forever.forkDaemon)

  def addFilePure(file: File): IOResult[Unit] = {
    watchEventQueue.offer(WatchEvent.Mod(file)).unit
  }

  def addFile(file: File): Unit = {
    ZioRuntime.unsafeRun(addFilePure(file))
  }

  /*
   * Process fully written files
   * ---------------------------
   * We have a second queue that is used as buffer for the step between "file ok to be processed"
   * and "saving file" because "saving file" implies parsing XML and doing other memory and CPU
   * inefficient tasks.
   * The buffer also allows to filter inventory for identical nodes to avoid having a command to parse an inventory
   * while it was already processed earlier in the buffer (and so its files were already moved).
   * As only a small structure is saved (`SaveInventory`: a name and two function to create stream from file), buffer
   * can be big.
   * When queue is full, we prefer to drop old `SaveInventory` to new ones. In the worst case, they will be caught up
   * by the SchedulerMissedNotify and put again in the WatchEvent queue.
   */
  protected val saveInventoryBuffer: Queue[InventoryPair] = Queue.sliding[InventoryPair](1024).runNow

  /*
   * The logic is:
   * - when a file is created, we look if it's a sig or an inventory (ends by .sign or not)
   * - if its an inventory, look for the corresponding sign. If available process, else
   *   register a timeout action that process after waitForSig duration.
   * - if it's a signature, look for the corresponding inventory. If available, remove possible action
   *   timeout and process, else do nothing.
   */
  def processFile(file: File): ZIO[Any, RudderError, Unit] = {
    // the ZIO program
    val prog = for {
      _ <- InventoryProcessingLogger.trace(s"Processing new file: ${file.pathAsString}")
      // We need to only try to do things on fully-written file.
      // The canonical way seems to be to try to get a write lock on the file and see if
      // it works. We assume that once we successfully get the lock, it means that
      // the file is written (so we can immediately release it).
      _ <- if (file.name.endsWith(".gz")) {
             val dest = File(file.parent, file.nameWithoutExtension(includeAll = false))
             InventoryProcessingLogger.debug(s"Dealing with zip file '${file.name}'") *>
             IOResult.attempt {
               file.unGzipTo(dest)
             }.catchAll { err => // if the gz file is corrupted, we still want to delete it in the next instruction, but log
               InventoryProcessingLogger.error(
                 Chained(s"gz archive '${file.pathAsString}' is corrupted: deleting it.", err).fullMsg
               )
             } *>
             IOResult.attempt {
               file.delete()
             }.unit
           } else if (file.name.endsWith(sign)) { // a signature
             val inventory = File(file.parent, file.nameWithoutExtension(includeAll = false))

             if (inventory.exists) {
               // process !
               InventoryProcessingLogger.debug(
                 s"Watch new inventory file '${inventory.name}' with signature available: process."
               ) *>
               saveInventoryBuffer.offer(InventoryPair(inventory, file))
             } else {
               InventoryProcessingLogger.debug(
                 s"Watch incoming signature file '${file.pathAsString}' but no corresponding inventory available: waiting"
               )
             }
           } else { // an inventory
             val signature = File(file.pathAsString + sign)
             if (signature.exists) {
               // process !
               InventoryProcessingLogger.debug(s"Watch new inventory file '${file.name}' with signature available: process.") *>
               saveInventoryBuffer.offer(InventoryPair(file, signature))
             } else { // wait for expiration time and exec without signature
               InventoryProcessingLogger.debug(
                 s"Watch incoming inventory file '${file.pathAsString}' but no corresponding signature available: waiting"
               )
             }
           }
    } yield ()

    // run program for that input file.
    prog
  }

  /*
   * The processing logic is to continually call sendToProcessorBlocking. When we
   * take a file, we  de-duplicate files in buffer queue with the same name (ie: remove them).
   * It likely means that we add several "watch event: add" for that file (either copied several time,
   * touched, or inotify event emission not what we thought)
   */
  val saveInventoryBufferProcessing: ZIO[Any, Nothing, Unit] = {
    import com.normation.rudder.inventory.StatusLog.*
    for {
      fst  <- saveInventoryBuffer.take
      // deduplicate and prioritize file in 'incoming', which are new inventories. TakeAll is not blocking
      all  <- saveInventoryBuffer.takeAll
      inv   = all.prepended(fst).find(_.inventory.parent == prioIncomingDir).getOrElse(fst)
      // process
      _    <-
        InventoryProcessingLogger.info(s"Received new inventory file '${inv.inventory.name}' with signature available: process.")
      res  <- inventoryProcessor.saveInventoryBlocking(inv)
      _    <- res match {
                case r: InventoryProcessStatus.Saved => InventoryProcessingLogger.debug(r.msg)
                case r => InventoryProcessingLogger.error(r.msg)
              }
      all2 <- saveInventoryBuffer.takeAll // perhaps lots of new events came for that inventory
      _    <- saveInventoryBuffer.offerAll((all ++ all2).filterNot(inv.inventory.name == _.inventory.name))
    } yield ()
  }
  saveInventoryBufferProcessing.forever.forkDaemon.runNow
}<|MERGE_RESOLUTION|>--- conflicted
+++ resolved
@@ -291,11 +291,7 @@
         // When we call "stop" on the FileMonitor, it always throws a ClosedWatchServiceException.
         // It seems to be because the "run" in start continue to try to execute its
         // action on the stop watcher. We need to catch that.
-<<<<<<< HEAD
         @nowarn("msg=parameter executionContext in method start is never used")
-=======
-        @nowarn("cat=unused-params&msg=executionContext")
->>>>>>> 8d6c265f
         override def start()(implicit executionContext: ExecutionContext): Unit = {
           (
             (
