--- conflicted
+++ resolved
@@ -868,27 +868,15 @@
       // use the same order than for rudder-directive.cf
       policy <- PolicyOrdering.sort(policies)
     } yield {
-<<<<<<< HEAD
       (policy.id.directiveId.serialize ::
        policy.policyMode.getOrElse(policyMode.mode).name ::
        policy.technique.generationMode.name ::
-       policy.technique.agentConfig.runHooks.nonEmpty ::
+       policy.technique.agentConfig.runHooks.nonEmpty.toString ::
        policy.technique.id.name.value ::
        policy.technique.id.version.serialize ::
-       policy.technique.isSystem ::
+       policy.technique.isSystem.toString ::
        policy.directiveOrder.value ::
        Nil
-=======
-      ( policy.id.directiveId.value ::
-        policy.policyMode.getOrElse(policyMode.mode).name ::
-        policy.technique.generationMode.name ::
-        policy.technique.agentConfig.runHooks.nonEmpty ::
-        policy.technique.id.name ::
-        policy.technique.id.version ::
-        policy.technique.isSystem.toString ::
-        policy.directiveOrder.value ::
-        Nil
->>>>>>> a85f2bc0
       ).mkString("\"","\",\"","\"")
 
     }
