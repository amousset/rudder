/*
*************************************************************************************
* Copyright 2011 Normation SAS
*************************************************************************************
*
* This file is part of Rudder.
*
* Rudder is free software: you can redistribute it and/or modify
* it under the terms of the GNU General Public License as published by
* the Free Software Foundation, either version 3 of the License, or
* (at your option) any later version.
*
* In accordance with the terms of section 7 (7. Additional Terms.) of
* the GNU General Public License version 3, the copyright holders add
* the following Additional permissions:
* Notwithstanding to the terms of section 5 (5. Conveying Modified Source
* Versions) and 6 (6. Conveying Non-Source Forms.) of the GNU General
* Public License version 3, when you create a Related Module, this
* Related Module is not considered as a part of the work and may be
* distributed under the license agreement of your choice.
* A "Related Module" means a set of sources files including their
* documentation that, without modification of the Source Code, enables
* supplementary functions or services in addition to those offered by
* the Software.
*
* Rudder is distributed in the hope that it will be useful,
* but WITHOUT ANY WARRANTY; without even the implied warranty of
* MERCHANTABILITY or FITNESS FOR A PARTICULAR PURPOSE.  See the
* GNU General Public License for more details.
*
* You should have received a copy of the GNU General Public License
* along with Rudder.  If not, see <http://www.gnu.org/licenses/>.

*
*************************************************************************************
*/

package com.normation.rudder.services.policies.write

import com.normation.cfclerk.domain.TechniqueFile
import com.normation.cfclerk.domain.TechniqueId
import com.normation.cfclerk.domain.TechniqueResourceId
import com.normation.cfclerk.domain.TechniqueTemplate
import com.normation.cfclerk.services.TechniqueRepository
import com.normation.inventory.domain.AgentType
import com.normation.inventory.domain.NodeId
import com.normation.rudder.domain.Constants
import com.normation.rudder.domain.nodes.NodeInfo
import com.normation.rudder.domain.nodes.NodeProperty
import com.normation.rudder.domain.policies.GlobalPolicyMode
import com.normation.rudder.domain.reports.NodeConfigId
import com.normation.rudder.hooks.HookEnvPairs
import com.normation.rudder.hooks.RunHooks
import com.normation.templates.FillTemplatesService
import com.normation.templates.STVariable
<<<<<<< HEAD
=======

import java.nio.charset.Charset
>>>>>>> b4316436
import net.liftweb.common._
import net.liftweb.json.JsonAST
import net.liftweb.json.JsonAST.JValue
import org.joda.time.DateTime
import com.normation.cfclerk.domain.SystemVariable
import com.normation.cfclerk.domain.Variable
import com.normation.rudder.services.policies.NodeConfiguration
import com.normation.rudder.services.policies.ParameterEntry
import com.normation.rudder.services.policies.PolicyId
import com.normation.rudder.services.policies.Policy
<<<<<<< HEAD
import java.nio.charset.Charset
=======

import java.nio.charset.StandardCharsets
>>>>>>> b4316436
import java.nio.file.AtomicMoveNotSupportedException
import java.nio.file.FileAlreadyExistsException
import java.nio.file.StandardCopyOption
import java.nio.file.StandardOpenOption
import java.nio.file.attribute.PosixFilePermission
import java.util.concurrent.TimeUnit
import com.normation.rudder.hooks.HookReturnCode
import zio._
import zio.syntax._
import zio.duration._
import com.normation.errors._
import com.normation.box._
import com.normation.zio._
import zio.duration.Duration
import cats.data._
import cats.implicits._
import com.normation.rudder.domain.logger.NodeConfigurationLogger
import better.files._
import com.normation.rudder.domain.logger.PolicyGenerationLogger
import com.normation.rudder.domain.logger.PolicyGenerationLoggerPure
import com.normation.templates.FillTemplateThreadUnsafe
import com.normation.templates.FillTemplateTimer
import org.apache.commons.io.FileUtils

/**
 * Write promises for the set of nodes, with the given configs.
 * Requires access to external templates files.
 */
trait PolicyWriterService {

  /**
   * Write templates for node configuration that changed since the last write.
   *
   */
  def writeTemplate(
      rootNodeId      : NodeId
    , nodesToWrite    : Set[NodeId]
    , allNodeConfigs  : Map[NodeId, NodeConfiguration]
    , allNodeInfos    : Map[NodeId, NodeInfo]
    , versions        : Map[NodeId, NodeConfigId]
    , globalPolicyMode: GlobalPolicyMode
    , generationTime  : DateTime
    , parallelism     : Int
  ) : Box[Seq[NodeId]]
}

object PolicyWriterServiceImpl {
  import PosixFilePermission._
  // we want: /bin/chmod u-x,u+rwX,g-wx,g+rX,o-rwx ... for nodes other than root
  val defaultFilePerms      = Set[PosixFilePermission](OWNER_READ, OWNER_WRITE, GROUP_READ)
  val defaultDirectoryPerms = Set[PosixFilePermission](OWNER_READ, OWNER_WRITE, OWNER_EXECUTE, GROUP_READ, GROUP_EXECUTE)
  // we want: /bin/chmod u-x,u+rwX,g-rwx,o-rwx ... for root
  val rootFilePerms         = Set[PosixFilePermission](OWNER_READ, OWNER_WRITE)
  val rootDirectoryPerms    = Set[PosixFilePermission](OWNER_READ, OWNER_WRITE, OWNER_EXECUTE)

  def createParentsIfNotExist(file: File, optPerms: Option[Set[PosixFilePermission]], optGroupOwner: Option[String]): Unit = {
    file.parentOption.foreach { parent =>
      if(!parent.exists) {
        createParentsIfNotExist(parent, optPerms, optGroupOwner)
        try {
          parent.createDirectory()
        } catch {
          case _:FileAlreadyExistsException => // too late, does nothing
        }
        optPerms.foreach(parent.setPermissions)
        optGroupOwner.foreach(parent.setGroup)
      }
    }

  }

  def moveFile(src: File, dest: File, mvOptions: File.CopyOptions, optPerms: Option[Set[PosixFilePermission]], optGroupOwner: Option[String]) = {
    createParentsIfNotExist(dest, optPerms, optGroupOwner)
    src.moveTo(dest)(mvOptions)
    optGroupOwner.foreach(dest.setGroup(_))
  }
}

/*
 * Timer accumulator for write part, in nanoseconds
 */
case class WriteTimer(
    writeTemplate: Ref[Long]
  , fillTemplate : Ref[Long]
  , copyResources: Ref[Long]
  , agentSpecific: Ref[Long]
  , writeCSV     : Ref[Long]
  , writeJSON    : Ref[Long]
)

object WriteTimer {
  def make() = for {
    a <- Ref.make(0L)
    b <- Ref.make(0L)
    c <- Ref.make(0L)
    d <- Ref.make(0L)
    e <- Ref.make(0L)
    f <- Ref.make(0L)
  } yield WriteTimer(a, b, c, d, e, f)
}

class PolicyWriterServiceImpl(
    techniqueRepository       : TechniqueRepository
  , pathComputer              : PathComputer
  , logNodeConfig             : NodeConfigurationLogger
  , prepareTemplate           : PrepareTemplateVariables
  , fillTemplates             : FillTemplatesService
  , writeAllAgentSpecificFiles: WriteAllAgentSpecificFiles
  , HOOKS_D                   : String
  , HOOKS_IGNORE_SUFFIXES     : List[String]
  , implicit val charset      : Charset
  , groupOwner                : Option[String]
) extends PolicyWriterService {
  import PolicyWriterServiceImpl._

  val clock = ZioRuntime.environment
  val timingLogger = PolicyGenerationLoggerPure.timing

  val hookGlobalWarnTimeout = 60.seconds // max time before warning for executing all hooks
  val hookUnitWarnTimeout   = 2.seconds  // max time before warning for executing each hook
  val hookUnitKillTimeout   = 20.seconds // max time before killing for executing one hook

  val newPostfix = ".new"
  val backupPostfix = ".bkp"

  //an utility that write text in a file and create file parents if needed
  implicit class CreateParentAndWrite(val file: File) {
    import StandardOpenOption._
    // open file mode for create or overwrite mode
    def createParentsAndWrite(text: String, isRootServer: Boolean) = IOResult.effect {
      val (optGroupOwner, filePerms, dirPerms) = if(isRootServer) {
        (None      , rootFilePerms   , rootDirectoryPerms   )
      } else {
        (groupOwner, defaultFilePerms, defaultDirectoryPerms)
      }
      createParentsIfNotExist(file, Some(dirPerms), optGroupOwner)
      file.writeText(text)(Seq(WRITE, TRUNCATE_EXISTING, CREATE), charset).setPermissions(filePerms)
      optGroupOwner.foreach(file.setGroup)
    }

    def createParentsAndWrite(content: Array[Byte], isRootServer: Boolean) = IOResult.effect {
      val (optGroupOwner, filePerms, dirPerms) = if(isRootServer) {
        (None      , rootFilePerms   , rootDirectoryPerms   )
      } else {
        (groupOwner, defaultFilePerms, defaultDirectoryPerms)
      }
      createParentsIfNotExist(file, Some(dirPerms), optGroupOwner)
      file.writeByteArray(content)(Seq(WRITE, TRUNCATE_EXISTING, CREATE)).setPermissions(filePerms)
      optGroupOwner.foreach(file.setGroup)
    }
  }

  private[this] def writeNodePropertiesFile (agentNodeConfig: AgentNodeConfiguration) = {

    def generateNodePropertiesJson(properties : Seq[NodeProperty]): JValue = {
      import net.liftweb.json.JsonDSL._
      ( "properties" -> properties.toDataJson)
    }

    val path = Constants.GENERATED_PROPERTY_DIR
    val file = File(agentNodeConfig.paths.newFolder, path, Constants.GENERATED_PROPERTY_FILE)
    val jsonProperties = generateNodePropertiesJson(agentNodeConfig.config.nodeInfo.properties)
    val propertyContent = JsonAST.prettyRender(jsonProperties)

    for {
      _ <- PolicyGenerationLoggerPure.trace(s"Create node properties file '${agentNodeConfig.paths.newFolder}/${path}/${file.name}'")
      _ <- file.createParentsAndWrite(propertyContent, agentNodeConfig.config.isRootServer).chainError(s"could not write file: '${file.name} '")
    } yield ()
  }

  private[this] def writeRudderParameterFile(agentNodeConfig: AgentNodeConfiguration): IOResult[Unit] = {
    def generateParametersJson(parameters : Set[ParameterEntry]): JValue = {
      import com.normation.rudder.domain.nodes.JsonPropertySerialisation._
      import net.liftweb.json.JsonDSL._
      ( "parameters" -> parameters.toDataJson)
    }

    val file = File(agentNodeConfig.paths.newFolder, Constants.GENERATED_PARAMETER_FILE)
    val jsonParameters = generateParametersJson(agentNodeConfig.config.parameters.map(x => ParameterEntry(x.name, x.value, agentNodeConfig.agentType)))
    val parameterContent = JsonAST.prettyRender(jsonParameters)

    for {
      _ <- PolicyGenerationLoggerPure.trace(s"Create parameter file '${agentNodeConfig.paths.newFolder}/${file.name}'")
      _ <- file.createParentsAndWrite(parameterContent, agentNodeConfig.config.isRootServer).chainError(s"could not write file: ' ${file.name}'")
    } yield ()
  }

  /*
   * For all the writing part, we want to limit the number of concurrent workers on two aspects:
   * - we want an I/O threadpool, which knows what to do when a thread is blocked for a long time,
   *   and risks thread exaustion
   *   (it can happens, since we have a number of files to write, some maybe big)
   * - we want to limit the total number of concurrent execution to avoid blowming up the number
   *   of open files, concurrent hooks, etc. This is not directly linked to the number of CPU,
   *   but clearly there is no point having a pool of 4 threads for 1000 nodes which will
   *   fork 1000 times for hooks - even if there is 4 threads used for that.
   *
   * That means that we want something looking like a sequencePar interface, but with:
   * - a common thread pool, i/o oriented
   * - a common max numbers of concurrent tasks.
   *   I believe it should be common to all steps because it's mostly on the same machine - but
   *   for now, that doesn't really matter, since each step is bloking (ie wait before next).
   *   A parallelism around the thread pool sizing (by default, number of CPU) seems ok.
   *
   * here, f must not throws execption.
   *
   */
  def parrallelSequence[U,T](seq: Seq[U])(f:U => IOResult[T])(implicit timeout: Duration, maxParallelism: Int): IOResult[Seq[T]] = {
    seq.accumulateParN(maxParallelism)(a => f(a)).timeout(timeout).foldM(
      err => err.fail
    , suc => suc match {
        case None      => //timeout
          Accumulated(NonEmptyList.one(Unexpected(s"Execution of computation timed out after '${timeout.asJava.toString}'"))).fail
        case Some(seq) =>
          seq.succeed
      }
    ).provide(clock)
  }

  // a version for Hook with a nicer message accumulation
  def parallelSequenceNodeHook(seq: Seq[AgentNodeConfiguration])(f: AgentNodeConfiguration => IOResult[HookReturnCode])(implicit timeout: Duration, maxParallelism: Int): IOResult[Unit] = {

    // a dedicated error for hooks
    final case class HookError(nodeId: NodeId, errorCode: HookReturnCode.Error) extends RudderError {
      def limitOut(s: String) = {
        val max = 300
        if(s.size <= max) s else s.substring(0, max-3) + "..."
      }
      val msg = errorCode match {
          // we need to limit sdtout/sdterr lenght
          case HookReturnCode.ScriptError(code, stdout, stderr, msg) => s"${msg} [stdout:${limitOut(stdout)}][stderr:${limitOut(stderr)}]"
          case x                                                     => x.msg
      }
    }

    seq.accumulateParNELN(maxParallelism){ a =>
      f(a).foldM(
        ex   => HookError(a.config.nodeInfo.id, HookReturnCode.SystemError(ex.fullMsg)).fail
      , code => code match {
          case s:HookReturnCode.Success => s.succeed
          case e:HookReturnCode.Error   => HookError(a.config.nodeInfo.id, e).fail
        }
      )
    }.timeout(timeout).foldM(
        nel => {
          // in that case, it is extremely likely that most messages are the same. We group them together
          val nodeErrors = nel.toList.map{ err => (err.nodeId, err.msg) }
          val message = nodeErrors.groupBy( _._2 ).foldLeft("Error when executing hooks:") { case (s, (msg, list)) =>
            s + s"\n ${msg} (for node(s) ${list.map(_._1.value).mkString(";")})"
          }
          Unexpected(message).fail
        }
      , ok => ok match {
          case None    => Unexpected(s"Execution of computation timed out after '${timeout.asJava.toString}'").fail
          case Some(x) => UIO.unit
        }
    ).provide(clock)
  }.untraced


  /**
   * Write templates for node configuration that changed since the last write.
   *
   */
  override def writeTemplate(
      rootNodeId      : NodeId
    , nodesToWrite    : Set[NodeId]
    , allNodeConfigs  : Map[NodeId, NodeConfiguration]
    , allNodeInfos    : Map[NodeId, NodeInfo]
    , versions        : Map[NodeId, NodeConfigId]
    , globalPolicyMode: GlobalPolicyMode
    , generationTime  : DateTime
    , parallelism     : Int
  ) : Box[Seq[NodeId]] = {
    writeTemplatePure(rootNodeId, nodesToWrite, allNodeConfigs, allNodeInfos, versions, globalPolicyMode, generationTime, parallelism).toBox
  }

  def writeTemplatePure(
      rootNodeId      : NodeId
    , nodesToWrite    : Set[NodeId]
    , allNodeConfigs  : Map[NodeId, NodeConfiguration]
    , allNodeInfos    : Map[NodeId, NodeInfo]
    , versions        : Map[NodeId, NodeConfigId]
    , globalPolicyMode: GlobalPolicyMode
    , generationTime  : DateTime
    , parallelism     : Int
  ) : IOResult[Seq[NodeId]] = {

    val interestingNodeConfigs = allNodeConfigs.collect { case (nodeId, nodeConfiguration) if (nodesToWrite.contains(nodeId)) => nodeConfiguration }.toSeq

    val techniqueIds           = interestingNodeConfigs.flatMap( _.getTechniqueIds() ).toSet

    //debug - but don't fails for debugging !
    val logNodeConfigurations = ZIO.when(logNodeConfig.isDebugEnabled) {
      IOResult.effect(logNodeConfig.log(interestingNodeConfigs)).foldM(
          err => PolicyGenerationLoggerPure.error(s"Error when trying to write node configurations for debugging: ${err.fullMsg}")
        , ok  => UIO.unit
      )
    }

    /*
     * Here come the general writing process
     *
     * The general algorithm flow as following:
     * - for all nodes, for each of its agent, build path and configuration (both node&agent related)
     * - then, for each node/agent, prepare for each techniques the context variable to use, and the expected reports file to construct
     * - then, actually write things. For a node/agent, write into the ".new" directory:
     *   - for each technique:
     *        - the corresponding promises with templates filled
     *       - other resources files
     *   - the expected reports file
     *   - the bundle file
     * - then, copy the license, if applicable
     * - then, check generated promises and changes file permissions
     * - and finally, move everything to each node rules directory
     */

    //we need to add the current environment variables to the script context
    //plus the script environment variables used as script parameters
    import scala.jdk.CollectionConverters._

    // give a timeout for the whole tasks sufficiently large.
    // Hint: CF-promise taking 2s by node, for 10 000 nodes, on
    // 4 cores => ~85 minutes...
    // It is here mostly as a safeguard for generation which went wrong -
    // we will already have timeout at the thread level for stalling threads.
    implicit val timeout = Duration(2, TimeUnit.HOURS)
    // Max number of fiber used in parallel.
    implicit val maxParallelism = parallelism

    for {
      _                    <- logNodeConfigurations
      systemEnv            <- IOResult.effect(System.getenv.asScala.toSeq).map(seq => HookEnvPairs.build(seq:_*))
      readTemplateTime1    <- currentTimeMillis
      configAndPaths       <- calculatePathsForNodeConfigurations(interestingNodeConfigs, rootNodeId, allNodeInfos, newPostfix, backupPostfix)
      pathsInfo            =  configAndPaths.map { _.paths }
      // we need for yield that to free all agent specific resources
      _ <- for {
        pair <- for {
          templates         <- readTemplateFromFileSystem(techniqueIds)
          resources         <- readResourcesFromFileSystem(techniqueIds)
          // Clearing cache
          _                 <- IOResult.effect(fillTemplates.clearCache())
          readTemplateTime2 <- currentTimeMillis
          _                 <- timingLogger.debug(s"Paths computed and templates read in ${readTemplateTime2 - readTemplateTime1} ms")

          //////////
          // nothing agent specific before that
          //////////
          prepareTimer          <- PrepareTemplateTimer.make()
          preparedTemplates     <- parrallelSequence(configAndPaths) { case agentNodeConfig =>
                                     val nodeConfigId = versions(agentNodeConfig.config.nodeInfo.id)
                                     prepareTemplate.prepareTemplateForAgentNodeConfiguration(agentNodeConfig, nodeConfigId, rootNodeId, templates, allNodeConfigs, Policy.TAG_OF_RUDDER_ID, globalPolicyMode, generationTime, prepareTimer).chainError(
                                       s"Error when calculating configuration for node '${agentNodeConfig.config.nodeInfo.hostname}' (${agentNodeConfig.config.nodeInfo.id.value})"
                                     )
                                   }
          preparedTemplatesTime <- currentTimeMillis
          _                     <- timingLogger.debug(s"Policy templates prepared in ${preparedTemplatesTime - readTemplateTime2} ms") *> {
                                     ZIO.when(timingLogger.logEffect.isTraceEnabled) { (prepareTimer.buildBundleSeq.get <*> prepareTimer.buildAgentVars.get <*> prepareTimer.prepareTemplate.get).flatMap( t =>
                                       timingLogger.trace(s" -> bundle sequence built in ${t._1._1} ms | agent system variables built in ${t._1._2} ms | policy template prepared in ${t._2} ms")
                                     ) }
                                   }
        } yield {
          (preparedTemplates, resources)
        }
        (preparedTemplates, resources) = pair

        writeTimer           <- WriteTimer.make()
        fillTimer            <- FillTemplateTimer.make()
        beforeWrittingTime   <- currentTimeMillis
        promiseWritten       <- writePolicies(preparedTemplates, writeTimer, fillTimer)
        others               <- writeOtherResources(preparedTemplates, writeTimer, globalPolicyMode, resources)
        promiseWrittenTime   <- currentTimeMillis
        _                    <- timingLogger.debug(s"Policies written in ${promiseWrittenTime - beforeWrittingTime} ms")
        nanoToMillis         =  1000*1000
        f                    <- writeTimer.fillTemplate.get.map(_/nanoToMillis)
        w                    <- writeTimer.writeTemplate.get.map(_/nanoToMillis)
        r                    <- writeTimer.copyResources.get.map(_/nanoToMillis)
        a                    <- writeTimer.agentSpecific.get.map(_/nanoToMillis)
        c                    <- writeTimer.writeCSV.get.map(_/nanoToMillis)
        j                    <- writeTimer.writeJSON.get.map(_/nanoToMillis)
        ftf                  <- fillTimer.fill.get.map(_ / nanoToMillis)
        fts                  <- fillTimer.stringify.get.map(_ / nanoToMillis)
        ftw                  <- fillTimer.waitFill.get.map(_/nanoToMillis)
        gte                  <- fillTimer.get.get.map(_/nanoToMillis)
        gtw                  <- fillTimer.waitGet.get.map(_/nanoToMillis)
        _                    <- timingLogger.trace(s" -> fill template: ${f} ms [fill template: ${ftf} ms | to string template: ${fts} ms | fill template wait: ${ftw} ms | get template exec: ${gte} ms | get template wait: ${gtw} ms]")
        _                    <- timingLogger.trace(s" -> write template: ${w} ms | copy resources: ${r} ms | agent specific: ${a} ms | write CSV: ${c} ms| write JSON: ${j} ms")
        getRefTime           <- currentTimeMillis
        _                    <- timingLogger.debug(s"Getting info for timing trace in ${getRefTime - promiseWrittenTime} ms")

      } yield {
        ()
      }

      //////////
      // nothing agent specific after that
      //////////
      beforePropertiesTime <- currentTimeMillis
      propertiesWritten    <- parrallelSequence(configAndPaths) { case agentNodeConfig =>
                                writeNodePropertiesFile(agentNodeConfig).chainError(
                                  s"An error occured while writing property file for Node ${agentNodeConfig.config.nodeInfo.hostname} (id: ${agentNodeConfig.config.nodeInfo.id.value}"
                                )
                              }

      propertiesWrittenTime<- currentTimeMillis
      _                    <- timingLogger.debug(s"Properties written in ${propertiesWrittenTime - beforePropertiesTime} ms")

      parametersWritten    <- parrallelSequence(configAndPaths) { case agentNodeConfig =>
                                writeRudderParameterFile(agentNodeConfig).chainError(
                                  s"An error occured while writing parameter file for Node ${agentNodeConfig.config.nodeInfo.hostname} (id: ${agentNodeConfig.config.nodeInfo.id.value}"
                                )
                              }

      parametersWrittenTime <- currentTimeMillis
      _                     <- timingLogger.debug(s"Parameters written in ${parametersWrittenTime - propertiesWrittenTime} ms")


      _                     <- IOResult.effect(fillTemplates.clearCache())
      /// perhaps that should be a post-hook somehow ?
      // and perhaps we should have an AgentSpecific global pre/post write

      nodePreMvHooks        <- RunHooks.getHooksPure(HOOKS_D + "/policy-generation-node-ready", HOOKS_IGNORE_SUFFIXES)
      preMvHooks            <- parallelSequenceNodeHook(configAndPaths) { agentNodeConfig =>
                                 val nodeId = agentNodeConfig.config.nodeInfo.node.id.value
                                 val hostname = agentNodeConfig.config.nodeInfo.hostname
                                 val policyServer = agentNodeConfig.config.nodeInfo.policyServerId.value
                                 for {
                                   timeHooks0 <- currentTimeMillis
                                   res        <- RunHooks.asyncRun(
                                                     nodePreMvHooks
                                                   , HookEnvPairs.build(
                                                       ("RUDDER_GENERATION_DATETIME", generationTime.toString)
                                                     , ("RUDDER_NODE_ID", nodeId)
                                                     , ("RUDDER_NODE_HOSTNAME", hostname)
                                                     , ("RUDDER_NODE_POLICY_SERVER_ID", policyServer)
                                                     , ("RUDDER_AGENT_TYPE", agentNodeConfig.agentType.id)
                                                     , ("RUDDER_POLICIES_DIRECTORY_NEW", agentNodeConfig.paths.newFolder)
                                                       // for compat in 4.1. Remove in 4.2
                                                     , ("RUDDER_NODEID", nodeId)
                                                     , ("RUDDER_NEXT_POLICIES_DIRECTORY", agentNodeConfig.paths.newFolder)
                                                   )
                                                   , systemEnv
                                                   , hookGlobalWarnTimeout // warn if all hooks took more than a minute
                                                   , hookUnitWarnTimeout
                                                   , hookUnitKillTimeout
                                                 )
                                   timeHooks1 <- currentTimeMillis
                                   _          <- timingLogger.hooks.trace(s"Run post-generation pre-move hooks for node '${nodeId}' in ${timeHooks1 - timeHooks0} ms")
                                 } yield res._1
                               }

      movedPromisesTime1    <- currentTimeMillis
      _                     <- timingLogger.hooks.debug(s"Hooks for policy-generation-node-ready executed in ${movedPromisesTime1-parametersWrittenTime} ms")
      movedPromises         <- movePromisesToFinalPosition(pathsInfo, maxParallelism)
      movedPromisesTime2    <- currentTimeMillis
      _                     <- timingLogger.debug(s"Policies moved to their final position in ${movedPromisesTime2 - movedPromisesTime1} ms")

      nodePostMvHooks       <- RunHooks.getHooksPure(HOOKS_D + "/policy-generation-node-finished", HOOKS_IGNORE_SUFFIXES)
      postMvHooks           <- parallelSequenceNodeHook(configAndPaths) { agentNodeConfig =>
                                 val nodeId = agentNodeConfig.config.nodeInfo.node.id.value
                                 val hostname = agentNodeConfig.config.nodeInfo.hostname
                                 val policyServer = agentNodeConfig.config.nodeInfo.policyServerId.value
                                 for {
                                   timeHooks0 <- currentTimeMillis
                                   res        <- RunHooks.asyncRun(
                                                     nodePostMvHooks
                                                   , HookEnvPairs.build(
                                                        ("RUDDER_GENERATION_DATETIME", generationTime.toString)
                                                      , ("RUDDER_NODE_ID", nodeId)
                                                      , ("RUDDER_NODE_HOSTNAME", hostname)
                                                      , ("RUDDER_NODE_POLICY_SERVER_ID", policyServer)
                                                      , ("RUDDER_AGENT_TYPE", agentNodeConfig.agentType.id)
                                                      , ("RUDDER_POLICIES_DIRECTORY_CURRENT", agentNodeConfig.paths.baseFolder)
                                                        // for compat in 4.1. Remove in 4.2
                                                      , ("RUDDER_NODEID", nodeId)
                                                      , ("RUDDER_POLICIES_DIRECTORY", agentNodeConfig.paths.baseFolder)
                                                     )
                                                   , systemEnv
                                                   , hookGlobalWarnTimeout // warn if a hook took more than a minute
                                                   , hookUnitWarnTimeout
                                                   , hookUnitKillTimeout
                                                 )
                                   timeHooks1 <- currentTimeMillis
                                   _          <- timingLogger.hooks.trace(s"Run post-generation post-move hooks for node '${nodeId}' in ${timeHooks1 - timeHooks0} ms")
                                 } yield res._1
                               }
      postMvHooksTime2         <- currentTimeMillis
      _                        <- timingLogger.hooks.debug(s"Hooks for policy-generation-node-finished executed in ${postMvHooksTime2 - movedPromisesTime2} ms")
    } yield {
      pathsInfo.map { _.nodeId }
    }
  }

  ///////////// implementation of each step /////////////

  case class TemplateFillInfo(
      id               : TechniqueResourceId
    , destination      : String
    , newFolder        : String
    , envVars          : Seq[STVariable]
    , reportIdToReplace: Option[PolicyId]
    , isRootServer     : Boolean
  )
  /*
   * This method is an hot spot in Rudder. It is where most of the generation is taking time, and that for two reasons:
   * - the fisrt one is that we write a lot of template. Not much can be done here.
   * - the second is around template filling with StringTemplate. Parsing a template is very slow, so we cache them.
   *   But even once parsed, we can't just use the parsed value, we need to protect it with a semaphore from
   *   the moment we duplicate it to the moment we get the final string with replaced values: StringTemplate
   *   is not even a bit thread safe.
   *
   * Note: just making traverse for prepared technique/writePromisesFiles parallel increase latency by x5
   */
  private[this] def writePolicies(preparedTemplates: Seq[AgentNodeWritableConfiguration], writeTimer: WriteTimer, fillTimer: FillTemplateTimer)(implicit maxParallelism: Int, timeout: Duration): IOResult[Unit] = {
    /*
     * Idea: sort template by content (ie what is cached). Put each unique cache in a seq with the corresponding list of
     * template to fill.
     * Get the the corresponding list of filled template.
     * Write it.
     * No semaphore, no synchronisation.
     */

    // template are created based on "content"
    val byTemplate = (for {
      p  <- preparedTemplates
      pt <- p.preparedTechniques
      t  <- pt.templatesToProcess
    } yield {
      (t.content, TemplateFillInfo(t.id, t.destination, p.paths.newFolder, pt.environmentVariables, pt.reportIdToReplace, p.agentNodeProps.nodeId == Constants.ROOT_POLICY_SERVER_ID))
    }).groupMap(_._1)(_._2)


    import org.antlr.stringtemplate.StringTemplate
    import com.normation.stringtemplate.language.NormationAmpersandTemplateLexer

    // now process by template, which are not thread safe but here, accessed sequentially
    parrallelSequence(byTemplate.toSeq) { case (content, seqInfos) =>
      for {
        t0      <- currentTimeNanos
        parsed  <- IOResult.effect(s"Error when trying to parse template '${seqInfos.head.destination}'") { // head ok because of groupBy
                     new StringTemplate(content, classOf[NormationAmpersandTemplateLexer])
                   }
        t1      <- currentTimeNanos
        _       <- fillTimer.get.update(_ + t1 - t0)
        _       <- ZIO.foreach_(seqInfos) { info =>

                     for {
                       // we need to for {} yield {} to free resources
                       replacedDest   <- for {
                                           _      <- PolicyGenerationLoggerPure.trace(s"Create policies file ${info.newFolder} ${info.destination}")
                                           t0     <- currentTimeNanos
                                           filled <- FillTemplateThreadUnsafe.fill(info.destination, parsed, info.envVars, fillTimer, info.reportIdToReplace.map(id => (Policy.TAG_OF_RUDDER_MULTI_POLICY, id.getRudderUniqueId)))
                                           t1     <- currentTimeNanos
                                           _      <- writeTimer.fillTemplate.update(_ + t1 - t0)
                                         } yield {
                                           filled
                                         }
                       (replaced, dest) = replacedDest
                       t1               <- currentTimeNanos
                       _                <- File(info.newFolder, dest).createParentsAndWrite(replaced, info.isRootServer).chainError(
                                               s"Bad format in Technique ${info.id.toString} (file: ${info.destination})"
                                           )
                       t2               <- currentTimeNanos
                       _                <- writeTimer.writeTemplate.update(_ + t2 - t1)
                     } yield ()
                   }
      } yield ()
    }.unit
  }


  private[this] def writeOtherResources(preparedTemplates: Seq[AgentNodeWritableConfiguration], writeTimer: WriteTimer, globalPolicyMode: GlobalPolicyMode, resources: Map[(TechniqueResourceId, AgentType), TechniqueResourceCopyInfo])(implicit timeout: Duration, maxParallelism: Int): IOResult[Unit] = {
    parrallelSequence(preparedTemplates) { prepared =>
      val isRootServer = prepared.agentNodeProps.nodeId == Constants.ROOT_POLICY_SERVER_ID
      val writeResources = ZIO.foreach_(prepared.preparedTechniques) { preparedTechnique => ZIO.foreach_(preparedTechnique.filesToCopy) { file =>
         for {
           t0 <- currentTimeNanos
           r  <- copyResourceFile(file, isRootServer, prepared.agentNodeProps.agentType, prepared.paths.newFolder, preparedTechnique.reportIdToReplace, resources)
           t1 <- currentTimeNanos
           _  <- writeTimer.copyResources.update(_ + t1 - t0)
         } yield ()
      } }

      val writeAgent = for {
              // changing `writeAllAgentSpecificFiles.write` to IOResult breaks DSC
        t0 <- currentTimeNanos
        _  <- IOResult.effect(writeAllAgentSpecificFiles.write(prepared)).chainError(s"Error with node '${prepared.paths.nodeId.value}'")
        t1 <- currentTimeNanos
        _  <- writeTimer.agentSpecific.update(_ + t1 - t0)
      } yield ()
      val writeCSV = for {
        t0 <- currentTimeNanos
        _  <- writeDirectiveCsv(prepared.paths, prepared.policies, globalPolicyMode)
        t1 <- currentTimeNanos
        _  <- writeTimer.writeCSV.update(_ + t1 - t0)
      } yield ()
      val writeJSON = for {
        t0 <- currentTimeNanos
        _  <- writeSystemVarJson(prepared.paths, prepared.systemVariables)
        t1 <- currentTimeNanos
        _  <- writeTimer.writeJSON.update(_ + t1 - t0)
      } yield ()

      // this allows to do some IO (JSON, CSV) while waiting for semaphores in
      // writePromise (for template filling)
      ZIO.collectAllPar(writeResources :: writeAgent :: writeCSV :: writeJSON :: Nil).
        chainError(s"Error when writing configuration for node '${prepared.paths.nodeId.value}'")
    }.unit
  }

  /**
   * Calculate path for node configuration.
   * Path are agent dependant, so from that point, all
   * node configuration are also identified by agent.
   * Note that a node without any agent configured won't
   * have any promise written.
   */
  private[this] def calculatePathsForNodeConfigurations(
      configs            : Seq[NodeConfiguration]
    , rootNodeConfigId   : NodeId
    , allNodeInfos       : Map[NodeId, NodeInfo]
    , newsFileExtension  : String
    , backupFileExtension: String
  ): IOResult[Seq[AgentNodeConfiguration]] = {

    val agentConfig = configs.flatMap { config =>
      if(config.nodeInfo.agentsName.size == 0) {
        PolicyGenerationLogger.info(s"Node '${config.nodeInfo.hostname}' (${config.nodeInfo.id.value}) has no agent type configured and so no policies will be generated")
      }
      config.nodeInfo.agentsName.map {agentType => (agentType, config) }
    }

    ZIO.foreach( agentConfig )  { case (agentInfo, config) =>
      val agentType = agentInfo.agentType
      for {
        paths <- if(rootNodeConfigId == config.nodeInfo.id) {
                    NodePoliciesPaths(
                        config.nodeInfo.id
                      , pathComputer.getRootPath(agentType)
                      , pathComputer.getRootPath(agentType) + newsFileExtension
                      , Some(pathComputer.getRootPath(agentType) + backupFileExtension)
                    ).succeed
                  } else {
                    pathComputer.computeBaseNodePath(config.nodeInfo.id, rootNodeConfigId, allNodeInfos).map { case NodePoliciesPaths(id, base, news, backup) =>
                        val postfix = agentType.toRulesPath
                        NodePoliciesPaths(id, base + postfix, news + postfix, backup.map(_ + postfix))
                    }.toIO
                  }
      } yield {
        AgentNodeConfiguration(config, agentType, paths)
      }
    }
  }

  /*
   * We are returning a map where keys are (TechniqueResourceId, AgentType) because
   * for a given resource IDs, you can have different out path for different agent.
   */
  private[this] def readTemplateFromFileSystem(
      techniqueIds: Set[TechniqueId]
  )(implicit timeout: Duration, maxParallelism: Int): IOResult[Map[(TechniqueResourceId, AgentType), TechniqueTemplateCopyInfo]] = {

    //list of (template id, template out path)
    val templatesToRead = for {
      technique <- techniqueRepository.getByIds(techniqueIds.toSeq)
      template  <- technique.agentConfigs.flatMap(cfg => cfg.templates.map(t => (t.id, cfg.agentType, t.outPath)))
    } yield {
      template
    }

    /*
     * NOTE : this is inefficient and store in a lot of multiple time the same content
     * if only the outpath change for two differents agent type.
     */
    for {
      t0  <- currentTimeMillis
      res <- (parrallelSequence(templatesToRead) { case (templateId, agentType, templateOutPath) =>
               for {
                 copyInfo <- techniqueRepository.getTemplateContent(templateId) { optInputStream =>
                               optInputStream match {
                                 case None =>
                                   Unexpected(s"Error when trying to open template '${templateId.displayPath}'. Check that the file exists with a ${TechniqueTemplate.templateExtension} extension and is correctly commited in Git, or that the metadata for the technique are corrects.").fail
                                 case Some(inputStream) =>
                                   for {
                                     _       <- PolicyGenerationLoggerPure.trace(s"Loading template: ${templateId.displayPath}")
                                               //string template does not allows "." in path name, so we are force to use a templateGroup by polity template (versions have . in them)
                                     content <- IOResult.effect(s"Error when copying technique template '${templateId.displayPath}'")(inputStream.asString(false))
                                   } yield {
                                     TechniqueTemplateCopyInfo(templateId, templateOutPath, content)
                                   }
                               }
                             }
               } yield {
                 ((copyInfo.id, agentType), copyInfo)
               }
             }).map( _.toMap )
      t1  <- currentTimeMillis
      _   <- timingLogger.debug(s"${templatesToRead.size} promises templates read in ${t1-t0} ms")
    } yield res
  }



  /*
   * We are returning a map where keys are (TechniqueResourceId, AgentType) because
   * for a given resource IDs, you can have different out path for different agent.
   */
  private[this] def readResourcesFromFileSystem(
     techniqueIds: Set[TechniqueId]
  )(implicit timeout: Duration, maxParallelism: Int): IOResult[Map[(TechniqueResourceId, AgentType), TechniqueResourceCopyInfo]] = {

    val staticResourceToRead = for {
      technique      <- techniqueRepository.getByIds(techniqueIds.toSeq)
      staticResource <- technique.agentConfigs.flatMap(cfg => cfg.files.map(t => (t.id, cfg.agentType, t.outPath)))
    } yield {
      staticResource
    }

    for {
      t0  <- currentTimeMillis
      res <- (parrallelSequence(staticResourceToRead) { case (templateId, agentType, templateOutPath) =>
               for {
                 copyInfo <- techniqueRepository.getFileContent(templateId) { optInputStream =>
                               optInputStream match {
                                 case None =>
                                   Unexpected(s"Error when trying to open resource '${templateId.displayPath}'. Check that the file exists is correctly commited in Git, or that the metadata for the technique are corrects.").fail
                                 case Some(inputStream) =>
                                     TechniqueResourceCopyInfo(templateId, templateOutPath, inputStream.byteArray).succeed

                               }
                             }
               } yield {
                 ((copyInfo.id, agentType), copyInfo)
               }
             }).map( _.toMap)
      t1  <- currentTimeMillis
      _   <- timingLogger.debug(s"${staticResourceToRead.size} promises resources read in ${t1-t0} ms")
    } yield res
  }


  private[this] def writeDirectiveCsv(paths: NodePoliciesPaths, policies: Seq[Policy], policyMode: GlobalPolicyMode): IOResult[List[AgentSpecificFile]] =  {
    val path = File(paths.newFolder, "rudder-directives.csv")

    val csvContent = for {
      policy <- policies.sortBy(_.directiveOrder.value)
    } yield {
      ( policy.id.directiveId.value ::
        policy.policyMode.getOrElse(policyMode.mode).name ::
        policy.technique.generationMode.name ::
        policy.technique.agentConfig.runHooks.nonEmpty ::
        policy.technique.id.name ::
        policy.technique.id.version ::
        policy.technique.isSystem ::
        policy.directiveOrder.value ::
        Nil
      ).mkString("\"","\",\"","\"")

    }
    val isRootServer = paths.nodeId == Constants.ROOT_POLICY_SERVER_ID
    for {
      _ <- path.createParentsAndWrite(csvContent.mkString("\n") + "\n", isRootServer).chainError(
             s"Can not write rudder-directives.csv file at path '${path.pathAsString}'"
           )
    } yield {
      AgentSpecificFile(path.pathAsString) :: Nil
    }
  }

  private[this] def writeSystemVarJson(paths: NodePoliciesPaths, variables: Map[String, Variable]): IOResult[List[AgentSpecificFile]] =  {
    val path = File(paths.newFolder, "rudder.json")
    val isRootServer = paths.nodeId == Constants.ROOT_POLICY_SERVER_ID
    for {
        _ <- path.createParentsAndWrite(systemVariableToJson(variables) + "\n", isRootServer).chainError(
               s"Can not write json parameter file at path '${path.pathAsString}'"
             )
    } yield {
      AgentSpecificFile(path.pathAsString) :: Nil
    }
  }

  private[this] def systemVariableToJson(vars: Map[String, Variable]): String = {
    //only keep system variables, sort them by name
    import net.liftweb.json._

    //remove these system vars (perhaps they should not even be there, in fact)
    val filterOut = Set(
        "SUB_NODES_ID"
      , "SUB_NODES_KEYHASH"
      , "SUB_NODES_NAME"
      , "SUB_NODES_SERVER"
      , "MANAGED_NODES_CERT_UUID"
      , "MANAGED_NODES_CERT_CN"
      , "MANAGED_NODES_CERT_DN"
      , "MANAGED_NODES_CERT_PEM"
      , "MANAGED_NODES_ADMIN"
      , "MANAGED_NODES_ID"
      , "MANAGED_NODES_IP"
      , "MANAGED_NODES_KEY"
      , "MANAGED_NODES_NAME"
      , "COMMUNITY", "NOVA"
      , "RUDDER_INVENTORY_VARS"
      , "BUNDLELIST", "INPUTLIST"
    )

    val systemVars = vars.toList.sortBy( _._2.spec.name ).collect { case (_, v: SystemVariable) if(!filterOut.contains(v.spec.name)) =>
      // if the variable is multivalued, create an array, else just a String
      // special case for RUDDER_DIRECTIVES_INPUTS - also an array
      val value = if(v.spec.multivalued || v.spec.name == "RUDDER_DIRECTIVES_INPUTS") {
        JArray(v.values.toList.map(JString))
      } else {
        JString(v.values.headOption.getOrElse(""))
      }
      JField(v.spec.name, value)
    }

    prettyRender(JObject(systemVars))
  }

  /**
   * Move the generated promises from the new folder to their final folder, backuping previous promises in the way
   * @param folders : (Container identifier, (base folder, new folder of the policies, backup folder of the policies) )
   */
  private[this] def movePromisesToFinalPosition(folders: Seq[NodePoliciesPaths], maxParallelism: Int): IOResult[Unit] = {
    // We need to sort the folders by "depth", so that we backup and move the deepest one first
    // 2020-01: FAR and NCH are not sure why we need to do that. But it seems that we can parallelize it nonetheless.
    val sortedFolder = folders.sortBy(x => x.baseFolder.count(_ =='/')).reverse

    if(sortedFolder.isEmpty) {
      UIO.unit
    } else {
      for {
        mvOptions  <- getMoveOptions(sortedFolder.head)
        (newMvOpt, backupMvOpt) = mvOptions
        newFolders <- Ref.make(List.empty[NodePoliciesPaths])
<<<<<<< HEAD
                      // can't trivialy parallelise because we need parents before children
        _          <- ZIO.foreachParN_(maxParallelism)(sortedFolder) { case folder @ NodePoliciesPaths(nodeId, baseFolder, newFolder, backupFolder) =>
                        val (optGroupOwner, perms) = if(nodeId == Constants.ROOT_POLICY_SERVER_ID) (None, rootDirectoryPerms) else (groupOwner, defaultDirectoryPerms)
                        for {
                          _ <- PolicyGenerationLoggerPure.trace(s"Backuping old policies from '${baseFolder}' to '${backupFolder} ")
                          _ <- backupNodeFolder(baseFolder, backupFolder, mvOptions, optGroupOwner, perms)
                          _ <- newFolders.update( folder :: _ )
                          _ <- PolicyGenerationLoggerPure.trace(s"Copying new policies into '${baseFolder}'")
                          _ <- moveNewNodeFolder(newFolder, baseFolder, mvOptions, optGroupOwner, perms)
=======
        count      <- Ref.make(0)
        totalNum   =  sortedFolder.size
                      // can't trivialy parallelise because we need parents before
                      // here, base folder, newFolder and backupFolder target agent directory under rules: we need one level up appart for root.
        _          <- (ZIO.foreachParN_(maxParallelism)(sortedFolder) { case folder @ NodePoliciesPaths(nodeId, baseFolderAgent, newFolderAgent, backupFolderAgent) =>
                        val (baseFolder, newFolder, backupFolder) = nodeId match {
                          case Constants.ROOT_POLICY_SERVER_ID =>
                            // root server doesn't have the "rule" middle directory, don't get parent
                            (File(baseFolderAgent), File(newFolderAgent), backupFolderAgent.map(x => File(x)))
                          case _                               =>
                            // get parent of /var/rudder/share/xxxx-xxxx-xxxx/rules/cfengine-community
                            (File(baseFolderAgent).parent, File(newFolderAgent).parent, backupFolderAgent.map(x => File(x).parent))
                        }
                        for {
                          _ <- count.updateAndGet(_ + 1).flatMap(i =>
                                  PolicyGenerationLoggerPure.debug(s"[${i}/${totalNum}] Moving policies for node ID '${nodeId.value}'")
                               )
                          _ <- PolicyGenerationLoggerPure.trace(s"Backuping old policies from '${baseFolder}' to '${backupFolder}' ")
                          _ <- backupNodeFolder(baseFolder, backupFolder, backupMvOpt)
                          _ <- newFolders.update( folder :: _ )
                          _ <- PolicyGenerationLoggerPure.trace(s"Copying new policies into '${baseFolder}'")
                          _ <- moveNewNodeFolder(newFolder, baseFolder, newMvOpt)
>>>>>>> b4316436
                        } yield ()
                      }).tapError(err =>
                        //in case of any error, restore all folders which were backuped, i.e in newFolders
                        //here we do "as best as possible"
                        for {
                          folders <- newFolders.get
                          _       <- ZIO.foreach(folders) { folder =>
<<<<<<< HEAD
                                       val (optGroupOwner, perms) = if(folder.nodeId == Constants.ROOT_POLICY_SERVER_ID) (None, rootDirectoryPerms) else (groupOwner, defaultDirectoryPerms)
                                       PolicyGenerationLoggerPure.error(s"Error when moving policies to their node folder. Restoring old policies on folder ${folder.baseFolder}. Error was: ${err.fullMsg}") *>
                                       restoreBackupNodeFolder(folder.baseFolder, folder.backupFolder, mvOptions, optGroupOwner, perms).catchAll(err =>
                                         PolicyGenerationLoggerPure.error(s"could not restore old policies into ${folder.baseFolder} ")
                                       )
                                     }
=======
                                       folder.backupFolder match {
                                         case None    => PolicyGenerationLoggerPure.error(s"Error when moving policies to their node folder. Error was: ${err.fullMsg}")
                                         case Some(x) =>
                                           PolicyGenerationLoggerPure.error(s"Error when moving policies to their node folder. Restoring old policies on folder ${folder.baseFolder}. Error was: ${err.fullMsg}") *>
                                           restoreBackupNodeFolder(folder.baseFolder, x, backupMvOpt).catchAll(err =>
                                             PolicyGenerationLoggerPure.error(s"could not restore old policies into ${folder.baseFolder} ")
                                           )
                                         }
                          }
>>>>>>> b4316436
                        } yield ()
                      )
      } yield ()
    }
  }
  ///////////// utilities /////////////

  // check if we can use an atomic move or if we need a standard one
  // first is for move from rules.new to rule. It really should be atomic.
  // second if for backup
  def getMoveOptions(examplePath: NodePoliciesPaths): IOResult[(Option[File.CopyOptions], Option[File.CopyOptions])] = {
    val atomically = StandardCopyOption.ATOMIC_MOVE :: StandardCopyOption.REPLACE_EXISTING :: Nil

    def testMove(file: File, destination: String): Task[File] = {
      IO.effect {
        val destDir = File(destination).parent
        if(file.parent.path == destDir.path) file // same directory is ok
        else {
          destDir.createDirectoryIfNotExists(true)
          file.moveTo(destDir / file.name)(atomically)
        }
        File(destDir, file.name).delete(false)
      }.catchAll(ex => IO.effect(file.delete(true)) *> ex.fail)
    }

    def decideIfAtomic(src: File, destDir: String): IOResult[Option[File.CopyOptions]] = {
      testMove(src, destDir).map(_ => Some(atomically)).catchAll {
        // since we don't really use these options, it's just a warning about performances
        case ex: AtomicMoveNotSupportedException =>
          PolicyGenerationLoggerPure.warn(s"Node policy directories (${src.parent}, ${destDir}) " +
                                s"are not on the same file system. Rudder won't be able to use atomic move for policies, which may have dire " +
                                s"effect on policy generation performance. You should use the same file system.") *>
          None.succeed
        case ex: Throwable =>
          val err = SystemError("Error when testing for policy 'mv' mode", ex)
          PolicyGenerationLoggerPure.debug(err.fullMsg) *> err.fail
      }
    }

    // try to create a file in new folder parent, move it to base folder, move
    // it to backup. In case of AtomicNotSupported execption, revert to
    // simple move
    for {
      n    <- currentTimeNanos
      f1   <- IOResult.effect {
                File(examplePath.newFolder).parent.createChild("test-rudder-policy-mv-options" + n.toString, true, true)
              }
      opt1 <- decideIfAtomic(f1, examplePath.baseFolder)
      _    <- PolicyGenerationLoggerPure.debug(s"Can use atomic move from policy new folder to base folder")
      f2   <- IOResult.effect {
                File(examplePath.baseFolder).parent.createChild("test-rudder-policy-mv-options" + n.toString, true, true)
              }
      opt2 <- examplePath.backupFolder match {
                case Some(b) => decideIfAtomic(f2, b)
                // if backup disable, we don't case about the kind of move
                case None => None.succeed
              }
      _     <- PolicyGenerationLoggerPure.debug(s"Can use atomic move from policy base folder to archive folder")
    } yield {
      (opt1, opt2)
    }
  }


  /**
   * Copy a resource file from a technique to the node promises directory
   */
  private[this] def copyResourceFile(
      file             : TechniqueFile
    , isRootServer     : Boolean
    , agentType        : AgentType
    , rulePath         : String
    , reportIdToReplace: Option[PolicyId]
    , resources        : Map[(TechniqueResourceId, AgentType), TechniqueResourceCopyInfo]
  ): IOResult[String] = {
    val destination = {
      val out = reportIdToReplace match {
        case None     => file.outPath
        case Some(id) => file.outPath.replaceAll(Policy.TAG_OF_RUDDER_MULTI_POLICY, id.getRudderUniqueId)
      }
      File(rulePath+"/"+out)
    }
    resources.get((file.id, agentType)) match {
      case None    => Unexpected(s"Can not open the technique resource file ${file.id} for reading").fail
      case Some(s) =>

        for {
          _ <- destination.createParentsAndWrite(s.content, isRootServer).chainError(
                 s"Error when copying technique resource file '${file.id}' to '${destination.pathAsString}'"
               )
        } yield {
          destination.pathAsString
        }
    }
  }

  /**
   * Move the machine policies folder to the backup folder if it's not None, else ignore backup.
   */
<<<<<<< HEAD
  private[this] def backupNodeFolder(nodeFolder: String, backupFolder: String, mvOptions: File.CopyOptions, optGroupOwner: Option[String], perms: Set[PosixFilePermission]): IOResult[Unit] = {
    IOResult.effect {
      val src = File(nodeFolder)
      if (src.isDirectory()) {
        val dest = File(backupFolder)
        if (dest.isDirectory) {
          // force deletion of previous backup
          dest.delete(false, File.LinkOptions.noFollow)
        }
        PolicyGenerationLogger.trace(s"Backup old '${nodeFolder}' into ${backupFolder}")
        moveFile(src, dest, mvOptions, Some(perms), optGroupOwner)
      }
=======
  private[this] def backupNodeFolder(nodeFolder: File, backupFolder: Option[File], mvOptions: Option[File.CopyOptions]): IOResult[Unit] = {
    backupFolder match {
      case None => // just delete base
        ZIO.whenM(IOResult.effect(nodeFolder.exists)) {
          IOResult.effect(nodeFolder.delete(false, File.LinkOptions.noFollow))
        }
      case Some(d) =>
        IOResult.effect {
          if (nodeFolder.isDirectory()) {
            if (d.isDirectory) {
              // force deletion of previous backup
              d.delete(false, File.LinkOptions.noFollow)
            }
            PolicyGenerationLogger.trace(s"Backup old '${nodeFolder}' into ${backupFolder}")
            d.parent.createDirectoryIfNotExists(true)
            // must use FileUtils on different fs, see: https://issues.rudder.io/issues/19218
            mvOptions match {
              case Some(opts) => nodeFolder.moveTo(d)(opts)
              case None       => FileUtils.moveDirectory(nodeFolder.toJava, d.toJava)
            }
          }
        }
>>>>>>> b4316436
    }
  }

  /**
   * Move the newly created folder to the final location, ie we move
   *  var/rudder/share/00000038-55a2-4b97-8529-5154cbb63a18/rules.new/ into var/rudder/share/00000038-55a2-4b97-8529-5154cbb63a18/rules
   */
<<<<<<< HEAD
  private[this] def moveNewNodeFolder(sourceFolder: String, destinationFolder: String, mvOptions: File.CopyOptions, optGroupOwner: Option[String], perms: Set[PosixFilePermission]): IOResult[Unit] = {

    val src = File(sourceFolder)
=======
  private[this] def moveNewNodeFolder(src: File, dest: File, mvOptions: Option[File.CopyOptions]): IOResult[Unit] = {
>>>>>>> b4316436

    for {
      b <- IOResult.effect(src.isDirectory)
      _ <- if (b) {
             for {
               _ <- PolicyGenerationLoggerPure.trace(s"Moving folders: \n  from ${src.pathAsString}\n  to   ${dest.pathAsString}")
               _ <- ZIO.whenM(IOResult.effect(dest.isDirectory)) {
                      // force deletion of previous promises
                      IOResult.effect(dest.delete(false, File.LinkOptions.noFollow))
                    }
               _ <- IOResult.effect {
<<<<<<< HEAD
                      moveFile(src, dest, mvOptions, Some(perms), optGroupOwner)
=======
                      dest.parent.createDirectoryIfNotExists(true)
                      // must use FileUtils on different fs, see: https://issues.rudder.io/issues/19218
                      mvOptions match {
                        case Some(opts) => src.moveTo(dest)(opts)
                        case None       => FileUtils.moveDirectory(src.toJava, dest.toJava)
                      }
>>>>>>> b4316436
                    }.chainError(s"Error when moving newly generated policies to node directory")
                    // force deletion of dandling new promise folder
               _ <- ZIO.whenM(IOResult.effect(src.parent.isDirectory && src.parent.pathAsString.endsWith("rules.new"))) {
                      IOResult.effect(src.parent.delete(false, File.LinkOptions.noFollow))
                    }
             } yield ()
           } else {
             PolicyGenerationLoggerPure.error(s"Could not find freshly created policies at '${src.pathAsString}'") *>
             Inconsistency(s"Source policies at '${src.pathAsString}' are missing'").fail
           }
    } yield ()
  }

  /**
   * Restore (by moving) backup folder to its original location
   * @param nodeFolder
   * @param backupFolder
   */
<<<<<<< HEAD
  private[this] def restoreBackupNodeFolder(nodeFolder: String, backupFolder: String, mvOptions: File.CopyOptions, optGroupOwner: Option[String], perms: Set[PosixFilePermission]): IOResult[Unit] = {
=======
  private[this] def restoreBackupNodeFolder(nodeFolder: String, backupFolder: String, mvOptions: Option[File.CopyOptions]): IOResult[Unit] = {
>>>>>>> b4316436
    IOResult.effectM {
      val src = File(backupFolder)
      if (src.isDirectory()) {
        val dest = File(nodeFolder)
        // force deletion of invalid promises
        dest.delete(false, File.LinkOptions.noFollow)
<<<<<<< HEAD
        moveFile(src, dest, mvOptions, Some(perms), optGroupOwner)
=======
        dest.parent.createDirectoryIfNotExists(true)
        // must use FileUtils on different fs, see: https://issues.rudder.io/issues/19218
        mvOptions match {
          case Some(opts) => src.moveTo(dest)(opts)
          case None       => FileUtils.moveFile(src.toJava, dest.toJava)
        }
>>>>>>> b4316436
        UIO.unit
      } else {
        PolicyGenerationLoggerPure.error(s"Could not find freshly backup policies at '${backupFolder}'") *>
        Inconsistency(s"Backup policies could not be found at '${src.pathAsString}', and valid policies couldn't be restored.").fail
      }
    }
  }
}<|MERGE_RESOLUTION|>--- conflicted
+++ resolved
@@ -53,11 +53,8 @@
 import com.normation.rudder.hooks.RunHooks
 import com.normation.templates.FillTemplatesService
 import com.normation.templates.STVariable
-<<<<<<< HEAD
-=======
 
 import java.nio.charset.Charset
->>>>>>> b4316436
 import net.liftweb.common._
 import net.liftweb.json.JsonAST
 import net.liftweb.json.JsonAST.JValue
@@ -68,12 +65,6 @@
 import com.normation.rudder.services.policies.ParameterEntry
 import com.normation.rudder.services.policies.PolicyId
 import com.normation.rudder.services.policies.Policy
-<<<<<<< HEAD
-import java.nio.charset.Charset
-=======
-
-import java.nio.charset.StandardCharsets
->>>>>>> b4316436
 import java.nio.file.AtomicMoveNotSupportedException
 import java.nio.file.FileAlreadyExistsException
 import java.nio.file.StandardCopyOption
@@ -145,9 +136,13 @@
 
   }
 
-  def moveFile(src: File, dest: File, mvOptions: File.CopyOptions, optPerms: Option[Set[PosixFilePermission]], optGroupOwner: Option[String]) = {
+  def moveFile(src: File, dest: File, mvOptions: Option[File.CopyOptions], optPerms: Option[Set[PosixFilePermission]], optGroupOwner: Option[String]) = {
     createParentsIfNotExist(dest, optPerms, optGroupOwner)
-    src.moveTo(dest)(mvOptions)
+    // must use FileUtils on different fs, see: https://issues.rudder.io/issues/19218
+    mvOptions match {
+      case Some(opts) => src.moveTo(dest)(opts)
+      case None       => FileUtils.moveDirectory(src.toJava, dest.toJava)
+    }
     optGroupOwner.foreach(dest.setGroup(_))
   }
 }
@@ -910,22 +905,12 @@
         mvOptions  <- getMoveOptions(sortedFolder.head)
         (newMvOpt, backupMvOpt) = mvOptions
         newFolders <- Ref.make(List.empty[NodePoliciesPaths])
-<<<<<<< HEAD
-                      // can't trivialy parallelise because we need parents before children
-        _          <- ZIO.foreachParN_(maxParallelism)(sortedFolder) { case folder @ NodePoliciesPaths(nodeId, baseFolder, newFolder, backupFolder) =>
-                        val (optGroupOwner, perms) = if(nodeId == Constants.ROOT_POLICY_SERVER_ID) (None, rootDirectoryPerms) else (groupOwner, defaultDirectoryPerms)
-                        for {
-                          _ <- PolicyGenerationLoggerPure.trace(s"Backuping old policies from '${baseFolder}' to '${backupFolder} ")
-                          _ <- backupNodeFolder(baseFolder, backupFolder, mvOptions, optGroupOwner, perms)
-                          _ <- newFolders.update( folder :: _ )
-                          _ <- PolicyGenerationLoggerPure.trace(s"Copying new policies into '${baseFolder}'")
-                          _ <- moveNewNodeFolder(newFolder, baseFolder, mvOptions, optGroupOwner, perms)
-=======
         count      <- Ref.make(0)
         totalNum   =  sortedFolder.size
                       // can't trivialy parallelise because we need parents before
                       // here, base folder, newFolder and backupFolder target agent directory under rules: we need one level up appart for root.
         _          <- (ZIO.foreachParN_(maxParallelism)(sortedFolder) { case folder @ NodePoliciesPaths(nodeId, baseFolderAgent, newFolderAgent, backupFolderAgent) =>
+                        val (optGroupOwner, perms) = if(nodeId == Constants.ROOT_POLICY_SERVER_ID) (None, rootDirectoryPerms) else (groupOwner, defaultDirectoryPerms)
                         val (baseFolder, newFolder, backupFolder) = nodeId match {
                           case Constants.ROOT_POLICY_SERVER_ID =>
                             // root server doesn't have the "rule" middle directory, don't get parent
@@ -935,15 +920,11 @@
                             (File(baseFolderAgent).parent, File(newFolderAgent).parent, backupFolderAgent.map(x => File(x).parent))
                         }
                         for {
-                          _ <- count.updateAndGet(_ + 1).flatMap(i =>
-                                  PolicyGenerationLoggerPure.debug(s"[${i}/${totalNum}] Moving policies for node ID '${nodeId.value}'")
-                               )
-                          _ <- PolicyGenerationLoggerPure.trace(s"Backuping old policies from '${baseFolder}' to '${backupFolder}' ")
-                          _ <- backupNodeFolder(baseFolder, backupFolder, backupMvOpt)
+                          _ <- PolicyGenerationLoggerPure.trace(s"Backuping old policies from '${baseFolder}' to '${backupFolder} ")
+                          _ <- backupNodeFolder(baseFolder, backupFolder, backupMvOpt, optGroupOwner, perms)
                           _ <- newFolders.update( folder :: _ )
                           _ <- PolicyGenerationLoggerPure.trace(s"Copying new policies into '${baseFolder}'")
-                          _ <- moveNewNodeFolder(newFolder, baseFolder, newMvOpt)
->>>>>>> b4316436
+                          _ <- moveNewNodeFolder(newFolder, baseFolder, newMvOpt, optGroupOwner, perms)
                         } yield ()
                       }).tapError(err =>
                         //in case of any error, restore all folders which were backuped, i.e in newFolders
@@ -951,24 +932,16 @@
                         for {
                           folders <- newFolders.get
                           _       <- ZIO.foreach(folders) { folder =>
-<<<<<<< HEAD
-                                       val (optGroupOwner, perms) = if(folder.nodeId == Constants.ROOT_POLICY_SERVER_ID) (None, rootDirectoryPerms) else (groupOwner, defaultDirectoryPerms)
-                                       PolicyGenerationLoggerPure.error(s"Error when moving policies to their node folder. Restoring old policies on folder ${folder.baseFolder}. Error was: ${err.fullMsg}") *>
-                                       restoreBackupNodeFolder(folder.baseFolder, folder.backupFolder, mvOptions, optGroupOwner, perms).catchAll(err =>
-                                         PolicyGenerationLoggerPure.error(s"could not restore old policies into ${folder.baseFolder} ")
-                                       )
-                                     }
-=======
                                        folder.backupFolder match {
                                          case None    => PolicyGenerationLoggerPure.error(s"Error when moving policies to their node folder. Error was: ${err.fullMsg}")
                                          case Some(x) =>
+                                           val (optGroupOwner, perms) = if(folder.nodeId == Constants.ROOT_POLICY_SERVER_ID) (None, rootDirectoryPerms) else (groupOwner, defaultDirectoryPerms)
                                            PolicyGenerationLoggerPure.error(s"Error when moving policies to their node folder. Restoring old policies on folder ${folder.baseFolder}. Error was: ${err.fullMsg}") *>
-                                           restoreBackupNodeFolder(folder.baseFolder, x, backupMvOpt).catchAll(err =>
+                                          restoreBackupNodeFolder(folder.baseFolder, x, backupMvOpt, optGroupOwner, perms).catchAll(err =>
                                              PolicyGenerationLoggerPure.error(s"could not restore old policies into ${folder.baseFolder} ")
                                            )
                                          }
                           }
->>>>>>> b4316436
                         } yield ()
                       )
       } yield ()
@@ -1068,21 +1041,7 @@
   /**
    * Move the machine policies folder to the backup folder if it's not None, else ignore backup.
    */
-<<<<<<< HEAD
-  private[this] def backupNodeFolder(nodeFolder: String, backupFolder: String, mvOptions: File.CopyOptions, optGroupOwner: Option[String], perms: Set[PosixFilePermission]): IOResult[Unit] = {
-    IOResult.effect {
-      val src = File(nodeFolder)
-      if (src.isDirectory()) {
-        val dest = File(backupFolder)
-        if (dest.isDirectory) {
-          // force deletion of previous backup
-          dest.delete(false, File.LinkOptions.noFollow)
-        }
-        PolicyGenerationLogger.trace(s"Backup old '${nodeFolder}' into ${backupFolder}")
-        moveFile(src, dest, mvOptions, Some(perms), optGroupOwner)
-      }
-=======
-  private[this] def backupNodeFolder(nodeFolder: File, backupFolder: Option[File], mvOptions: Option[File.CopyOptions]): IOResult[Unit] = {
+  private[this] def backupNodeFolder(nodeFolder: File, backupFolder: Option[File], mvOptions: Option[File.CopyOptions], optGroupOwner: Option[String], perms: Set[PosixFilePermission]): IOResult[Unit] = {
     backupFolder match {
       case None => // just delete base
         ZIO.whenM(IOResult.effect(nodeFolder.exists)) {
@@ -1096,15 +1055,9 @@
               d.delete(false, File.LinkOptions.noFollow)
             }
             PolicyGenerationLogger.trace(s"Backup old '${nodeFolder}' into ${backupFolder}")
-            d.parent.createDirectoryIfNotExists(true)
-            // must use FileUtils on different fs, see: https://issues.rudder.io/issues/19218
-            mvOptions match {
-              case Some(opts) => nodeFolder.moveTo(d)(opts)
-              case None       => FileUtils.moveDirectory(nodeFolder.toJava, d.toJava)
-            }
+            moveFile(nodeFolder, d, mvOptions, Some(perms), optGroupOwner)
           }
         }
->>>>>>> b4316436
     }
   }
 
@@ -1112,13 +1065,7 @@
    * Move the newly created folder to the final location, ie we move
    *  var/rudder/share/00000038-55a2-4b97-8529-5154cbb63a18/rules.new/ into var/rudder/share/00000038-55a2-4b97-8529-5154cbb63a18/rules
    */
-<<<<<<< HEAD
-  private[this] def moveNewNodeFolder(sourceFolder: String, destinationFolder: String, mvOptions: File.CopyOptions, optGroupOwner: Option[String], perms: Set[PosixFilePermission]): IOResult[Unit] = {
-
-    val src = File(sourceFolder)
-=======
-  private[this] def moveNewNodeFolder(src: File, dest: File, mvOptions: Option[File.CopyOptions]): IOResult[Unit] = {
->>>>>>> b4316436
+  private[this] def moveNewNodeFolder(src: File, dest: File, mvOptions: Option[File.CopyOptions], optGroupOwner: Option[String], perms: Set[PosixFilePermission]): IOResult[Unit] = {
 
     for {
       b <- IOResult.effect(src.isDirectory)
@@ -1130,16 +1077,7 @@
                       IOResult.effect(dest.delete(false, File.LinkOptions.noFollow))
                     }
                _ <- IOResult.effect {
-<<<<<<< HEAD
                       moveFile(src, dest, mvOptions, Some(perms), optGroupOwner)
-=======
-                      dest.parent.createDirectoryIfNotExists(true)
-                      // must use FileUtils on different fs, see: https://issues.rudder.io/issues/19218
-                      mvOptions match {
-                        case Some(opts) => src.moveTo(dest)(opts)
-                        case None       => FileUtils.moveDirectory(src.toJava, dest.toJava)
-                      }
->>>>>>> b4316436
                     }.chainError(s"Error when moving newly generated policies to node directory")
                     // force deletion of dandling new promise folder
                _ <- ZIO.whenM(IOResult.effect(src.parent.isDirectory && src.parent.pathAsString.endsWith("rules.new"))) {
@@ -1158,27 +1096,14 @@
    * @param nodeFolder
    * @param backupFolder
    */
-<<<<<<< HEAD
-  private[this] def restoreBackupNodeFolder(nodeFolder: String, backupFolder: String, mvOptions: File.CopyOptions, optGroupOwner: Option[String], perms: Set[PosixFilePermission]): IOResult[Unit] = {
-=======
-  private[this] def restoreBackupNodeFolder(nodeFolder: String, backupFolder: String, mvOptions: Option[File.CopyOptions]): IOResult[Unit] = {
->>>>>>> b4316436
+  private[this] def restoreBackupNodeFolder(nodeFolder: String, backupFolder: String, mvOptions: Option[File.CopyOptions], optGroupOwner: Option[String], perms: Set[PosixFilePermission]): IOResult[Unit] = {
     IOResult.effectM {
       val src = File(backupFolder)
       if (src.isDirectory()) {
         val dest = File(nodeFolder)
         // force deletion of invalid promises
         dest.delete(false, File.LinkOptions.noFollow)
-<<<<<<< HEAD
         moveFile(src, dest, mvOptions, Some(perms), optGroupOwner)
-=======
-        dest.parent.createDirectoryIfNotExists(true)
-        // must use FileUtils on different fs, see: https://issues.rudder.io/issues/19218
-        mvOptions match {
-          case Some(opts) => src.moveTo(dest)(opts)
-          case None       => FileUtils.moveFile(src.toJava, dest.toJava)
-        }
->>>>>>> b4316436
         UIO.unit
       } else {
         PolicyGenerationLoggerPure.error(s"Could not find freshly backup policies at '${backupFolder}'") *>
