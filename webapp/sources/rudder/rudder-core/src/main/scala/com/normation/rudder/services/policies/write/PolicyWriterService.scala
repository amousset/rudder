/*
*************************************************************************************
* Copyright 2011 Normation SAS
*************************************************************************************
*
* This file is part of Rudder.
*
* Rudder is free software: you can redistribute it and/or modify
* it under the terms of the GNU General Public License as published by
* the Free Software Foundation, either version 3 of the License, or
* (at your option) any later version.
*
* In accordance with the terms of section 7 (7. Additional Terms.) of
* the GNU General Public License version 3, the copyright holders add
* the following Additional permissions:
* Notwithstanding to the terms of section 5 (5. Conveying Modified Source
* Versions) and 6 (6. Conveying Non-Source Forms.) of the GNU General
* Public License version 3, when you create a Related Module, this
* Related Module is not considered as a part of the work and may be
* distributed under the license agreement of your choice.
* A "Related Module" means a set of sources files including their
* documentation that, without modification of the Source Code, enables
* supplementary functions or services in addition to those offered by
* the Software.
*
* Rudder is distributed in the hope that it will be useful,
* but WITHOUT ANY WARRANTY; without even the implied warranty of
* MERCHANTABILITY or FITNESS FOR A PARTICULAR PURPOSE.  See the
* GNU General Public License for more details.
*
* You should have received a copy of the GNU General Public License
* along with Rudder.  If not, see <http://www.gnu.org/licenses/>.

*
*************************************************************************************
*/

package com.normation.rudder.services.policies.write

import com.normation.cfclerk.domain.TechniqueFile
import com.normation.cfclerk.domain.TechniqueId
import com.normation.cfclerk.domain.TechniqueResourceId
import com.normation.cfclerk.domain.TechniqueTemplate
import com.normation.cfclerk.services.TechniqueRepository
import com.normation.inventory.domain.AgentType
import com.normation.inventory.domain.NodeId
import com.normation.rudder.domain.Constants
import com.normation.rudder.domain.nodes.NodeProperty
import com.normation.rudder.domain.policies.GlobalPolicyMode
import com.normation.rudder.domain.reports.NodeConfigId
import com.normation.rudder.hooks.HookEnvPairs
import com.normation.rudder.hooks.HooksLogger
import com.normation.rudder.hooks.RunHooks
import com.normation.rudder.services.policies.nodeconfig.NodeConfigurationLogger
import com.normation.templates.FillTemplatesService
import com.normation.templates.STVariable
import com.normation.utils.Control._
import java.io.File
import java.io.IOException

import net.liftweb.common._
import net.liftweb.json.JsonAST
import net.liftweb.json.JsonAST.JValue
import net.liftweb.util.Helpers.tryo
import org.apache.commons.io.FileUtils
import org.apache.commons.io.IOUtils
import org.joda.time.DateTime

import scala.util.{Failure => FailTry}
import scala.util.Success
import scala.util.Try
import com.normation.cfclerk.domain.SystemVariable
import com.normation.cfclerk.domain.Variable
import com.normation.rudder.services.policies.NodeConfiguration
import com.normation.rudder.services.policies.ParameterEntry
import com.normation.rudder.services.policies.PolicyId
import com.normation.rudder.services.policies.Policy
import java.nio.charset.StandardCharsets
import java.util.concurrent.TimeUnit

import com.normation.rudder.domain.logger.PolicyLogger
import com.normation.rudder.hooks.HookReturnCode
<<<<<<< HEAD
import zio._
import zio.syntax._
import zio.duration._
import com.normation.errors._
import com.normation.box._
import com.normation.zio._
import zio.blocking.Blocking
import zio.duration.Duration
import cats.data._
import cats.implicits._
=======
import com.normation.rudder.services.policies.ParallelSequence
import com.normation.rudder.services.policies.Parallelism
import org.apache.commons.lang.StringUtils
>>>>>>> b7a89085

/**
 * Write promises for the set of nodes, with the given configs.
 * Requires access to external templates files.
 */
trait PolicyWriterService {

  /**
   * Write templates for node configuration that changed since the last write.
   *
   */
  def writeTemplate(
      rootNodeId    : NodeId
    , nodesToWrite  : Set[NodeId]
    , allNodeConfigs: Map[NodeId, NodeConfiguration]
    , versions      : Map[NodeId, NodeConfigId]
    , globalPolicyMode: GlobalPolicyMode
    , generationTime  : DateTime
    , parallelism     : Int
  ) : Box[Seq[NodeConfiguration]]
}

class PolicyWriterServiceImpl(
    techniqueRepository       : TechniqueRepository
  , pathComputer              : PathComputer
  , logNodeConfig             : NodeConfigurationLogger
  , prepareTemplate           : PrepareTemplateVariables
  , fillTemplates             : FillTemplatesService
  , writeAllAgentSpecificFiles: WriteAllAgentSpecificFiles
  , HOOKS_D                   : String
  , HOOKS_IGNORE_SUFFIXES     : List[String]
) extends PolicyWriterService with Loggable {

  val hookWarnDurationMillis = (60*1000).millis

  val newPostfix = ".new"
  val backupPostfix = ".bkp"

  val policyLogger = PolicyLogger

  private[this] def writeNodePropertiesFile (agentNodeConfig: AgentNodeConfiguration) = {

    def generateNodePropertiesJson(properties : Seq[NodeProperty]): JValue = {
      import com.normation.rudder.domain.nodes.JsonSerialisation._
      import net.liftweb.json.JsonDSL._
      ( "properties" -> properties.toDataJson())
    }

    val fileName = Constants.GENERATED_PROPERTY_FILE
    val path = Constants.GENERATED_PROPERTY_DIR
    val jsonProperties = generateNodePropertiesJson(agentNodeConfig.config.nodeInfo.properties)
    val propertyContent = JsonAST.prettyRender(jsonProperties)
    logger.trace(s"Create node properties file '${agentNodeConfig.paths.newFolder}/${path}/${fileName}'")
    Try {
      val propertyFile = new File ( new File (agentNodeConfig.paths.newFolder, path), fileName)
      FileUtils.writeStringToFile(propertyFile, propertyContent, StandardCharsets.UTF_8)
    } match {
      case FailTry(e) =>
        val message = s"could not write ${fileName} file, cause is: ${e.getMessage}"
        Failure(message)
      case Success(_) =>
        Full(agentNodeConfig)
    }
  }

  private[this] def writeRudderParameterFile(agentNodeConfig: AgentNodeConfiguration) = {
    def generateParametersJson(parameters : Set[ParameterEntry]): JValue = {
      import com.normation.rudder.domain.nodes.JsonSerialisation._
      import net.liftweb.json.JsonDSL._
      ( "parameters" -> parameters.toDataJson())
    }

    val fileName = Constants.GENERATED_PARAMETER_FILE
    val jsonParameters = generateParametersJson(agentNodeConfig.config.parameters.map(x => ParameterEntry(x.name.value, x.value, agentNodeConfig.agentType)))
    val parameterContent = JsonAST.prettyRender(jsonParameters)
    logger.trace(s"Create parameter file '${agentNodeConfig.paths.newFolder}/${fileName}'")
    Try {
      val parameterFile = new File ( new File (agentNodeConfig.paths.newFolder), fileName)
      FileUtils.writeStringToFile(parameterFile, parameterContent, StandardCharsets.UTF_8)
    } match {
      case FailTry(e) =>
        val message = s"could not write ${fileName} file, cause is: ${e.getMessage}"
        Failure(message)
      case Success(_) =>
        Full(agentNodeConfig)
    }
  }

  /*
   * For all the writing part, we want to limit the number of concurrent workers on two aspects:
   * - we want an I/O threadpool, which knows what to do when a thread is blocked for a long time,
   *   and risks thread exaustion
   *   (it can happens, since we have a number of files to write, some maybe big)
   * - we want to limit the total number of concurrent execution to avoid blowming up the number
   *   of open files, concurrent hooks, etc. This is not directly linked to the number of CPU,
   *   but clearly there is no point having a pool of 4 threads for 1000 nodes which will
   *   fork 1000 times for hooks - even if there is 4 threads used for that.
   *
   * That means that we want something looking like a sequencePar interface, but with:
   * - a common thread pool, i/o oriented
   * - a common max numbers of concurrent tasks.
   *   I believe it should be common to all steps because it's mostly on the same machine - but
   *   for now, that doesn't really matter, since each step is bloking (ie wait before next).
   *   A parallelism around the thread pool sizing (by default, number of CPU) seems ok.
   *
   * here, f must not throws execption.
   *
   */
  def parrallelSequence[U,T](seq: Seq[U])(f:U => Box[T])(implicit timeout: Duration, maxParallelism: Int): Box[Seq[T]] = {
    ZIO.accessM[Blocking]{ b =>
      seq.accumulateParN(maxParallelism)(a => b.blocking.blocking(f(a).toIO))
    }.timeout(timeout).foldM(
      err => err.fail
    , suc => suc match {
        case None      => //timeout
          Accumulated(NonEmptyList.one(Unexpected(s"Execution of computation timed out after '${timeout.asJava.toString}'"))).fail
        case Some(seq) =>
          seq.succeed
      }
    ).provide(ZioRuntime.Environment).toBox
  }

  // a version for Hook with a nicer message accumulation
  def parallelSequenceNodeHook(seq: Seq[AgentNodeConfiguration])(f: AgentNodeConfiguration => HookReturnCode)(implicit timeout: Duration, maxParallelism: Int): Box[Unit] = {

    final case class HookError(nodeId: NodeId, errorCode: HookReturnCode.Error) extends RudderError {
      def limitOut(s: String) = {
        val max = 300
        if(s.size <= max) s else s.substring(0, max-3) + "..."
      }
      val msg = errorCode match {
          // we need to limit sdtout/sdterr lenght
          case HookReturnCode.ScriptError(code, stdout, stderr, msg) => s"${msg} [stdout:${limitOut(stdout)}][stderr:${limitOut(stderr)}]"
          case x                                                     => x.msg
      }
    }

    val prog = seq.accumulateParNELN(maxParallelism){ a =>
      zio.Task.effect(f(a)).foldM(
        ex   => HookError(a.config.nodeInfo.id, HookReturnCode.SystemError(ex.getMessage)).fail
      , code => code match {
          case s:HookReturnCode.Success => s.succeed
          case e:HookReturnCode.Error   => HookError(a.config.nodeInfo.id, e).fail
        }
      )
    }

    ZIO.accessM[Blocking](b => b.blocking.blocking(prog.either)).timeout(timeout).provide(ZioRuntime.Environment).runNow match {
      case None            => Failure(s"Hook execution timed out after '${timeout.asJava.toString}'")
      case Some(Right(x))  => Full(())
      case Some(Left(nel)) =>
        // in that case, it is extremely likely that most messages are the same. We group them together
        val nodeErrors = nel.toList.map{ err => (err.nodeId, err.msg) }
        val message = nodeErrors.groupBy( _._2 ).foldLeft("Error when executing hooks:") { case (s, (msg, list)) =>
          s + s"\n ${msg} (for node(s) ${list.map(_._1.value).mkString(";")})"
        }
        Failure(message)
    }
  }

  /**
   * Write templates for node configuration that changed since the last write.
   *
   */
  override def writeTemplate(
      rootNodeId      : NodeId
    , nodesToWrite    : Set[NodeId]
    , allNodeConfigs  : Map[NodeId, NodeConfiguration]
    , versions        : Map[NodeId, NodeConfigId]
    , globalPolicyMode: GlobalPolicyMode
    , generationTime  : DateTime
    , parallelism     : Int
  ) : Box[Seq[NodeConfiguration]] = {

    val nodeConfigsToWrite     = allNodeConfigs.filterKeys(nodesToWrite.contains(_))
    val interestingNodeConfigs = allNodeConfigs.filterKeys(k => nodeConfigsToWrite.exists{ case(x, _) => x == k }).values.toSeq
    val techniqueIds           = interestingNodeConfigs.flatMap( _.getTechniqueIds ).toSet

    //debug - but don't fails for debugging !
    logNodeConfig.log(nodeConfigsToWrite.values.toSeq) match {
      case eb:EmptyBox =>
        val e = eb ?~! "Error when trying to write node configurations for debugging"
        logger.error(e)
        e.rootExceptionCause.foreach { ex =>
          logger.error("Root exception cause was:", ex)
        }
      case _ => //nothing to do
    }

    /*
     * Here come the general writing process
     *
     * The general algorithm flow as following:
     * - for all nodes, for each of its agent, build path and configuration (both node&agent related)
     * - then, for each node/agent, prepare for each techniques the context variable to use, and the expected reports file to construct
     * - then, actually write things. For a node/agent, write into the ".new" directory:
     *   - for each technique:
     *        - the corresponding promises with templates filled
     *       - other resources files
     *   - the expected reports file
     *   - the bundle file
     * - then, copy the license, if applicable
     * - then, check generated promises and changes file permissions
     * - and finally, move everything to each node rules directory
     */

    //we need to add the current environment variables to the script context
    //plus the script environment variables used as script parameters
    import scala.collection.JavaConverters._
    val systemEnv = HookEnvPairs.build(System.getenv.asScala.toSeq:_*)

    // give a timeout for the whole tasks sufficiently large.
    // Hint: CF-promise taking 2s by node, for 10 000 nodes, on
    // 4 cores => ~85 minutes...
    // It is here mostly as a safeguard for generation which went wrong -
    // we will already have timeout at the thread level for stalling threads.
    implicit val timeout = Duration(2, TimeUnit.HOURS)
    // Max number of thread used in the I/O thread pool for blocking tasks.
    implicit val maxParallelism = parallelism

    //interpret HookReturnCode as a Box

    val readTemplateTime1 = System.currentTimeMillis
    for {

      configAndPaths   <- calculatePathsForNodeConfigurations(interestingNodeConfigs, rootNodeId, allNodeConfigs, newPostfix, backupPostfix)
      pathsInfo        =  configAndPaths.map { _.paths }
      templates        <- readTemplateFromFileSystem(techniqueIds)
      resources        <- readResourcesFromFileSystem(techniqueIds)
      // Clearing cache
      _                 = fillTemplates.clearCache
      readTemplateTime2 = System.currentTimeMillis
      readTemplateDur   = readTemplateTime2 - readTemplateTime1
      _                 = policyLogger.debug(s"Paths computed and templates read in ${readTemplateDur} ms")

      //////////
      // nothing agent specific before that
      //////////

      preparedPromises <- parrallelSequence(configAndPaths) { case agentNodeConfig =>
                            val nodeConfigId = versions(agentNodeConfig.config.nodeInfo.id)
                            prepareTemplate.prepareTemplateForAgentNodeConfiguration(agentNodeConfig, nodeConfigId, rootNodeId, templates, allNodeConfigs, Policy.TAG_OF_RUDDER_ID, globalPolicyMode, generationTime) ?~!
                            s"Error when calculating configuration for node '${agentNodeConfig.config.nodeInfo.hostname}' (${agentNodeConfig.config.nodeInfo.id.value})"
                         }
      preparedPromisesTime = System.currentTimeMillis
      preparedPromisesDur  = preparedPromisesTime - readTemplateTime2
      _                    = policyLogger.debug(s"Promises prepared in ${preparedPromisesDur} ms")

      promiseWritten   <- parrallelSequence(preparedPromises) { prepared =>
                            (for {
                              _ <- writePromises(prepared.paths, prepared.agentNodeProps.agentType, prepared.preparedTechniques, resources)
                              _ <- writeAllAgentSpecificFiles.write(prepared) ?~! s"Error with node '${prepared.paths.nodeId.value}'"
                              _ <- writeDirectiveCsv(prepared.paths, prepared.policies, globalPolicyMode)
                              _ <- writeSystemVarJson(prepared.paths, prepared.systemVariables)
                            } yield {
                              "OK"
                            }) ?~! s"Error when writing configuration for node '${prepared.paths.nodeId.value}'"
                          }
      promiseWrittenTime = System.currentTimeMillis
      promiseWrittenDur  = promiseWrittenTime - preparedPromisesTime
      _                  = policyLogger.debug(s"Promises written in ${promiseWrittenDur} ms")


      //////////
      // nothing agent specific after that
      //////////

      propertiesWritten <- parrallelSequence(configAndPaths) { case agentNodeConfig =>
                             writeNodePropertiesFile(agentNodeConfig) ?~!
                               s"An error occured while writing property file for Node ${agentNodeConfig.config.nodeInfo.hostname} (id: ${agentNodeConfig.config.nodeInfo.id.value}"
                           }

      propertiesWrittenTime = System.currentTimeMillis
      propertiesWrittenDur  = propertiesWrittenTime - promiseWrittenTime
      _                     = policyLogger.debug(s"Properties written in ${propertiesWrittenDur} ms")

      parametersWritten <- parrallelSequence(configAndPaths) { case agentNodeConfig =>
                             writeRudderParameterFile(agentNodeConfig) ?~!
                               s"An error occured while writing parameter file for Node ${agentNodeConfig.config.nodeInfo.hostname} (id: ${agentNodeConfig.config.nodeInfo.id.value}"
                          }

      parametersWrittenTime = System.currentTimeMillis
      parametersWrittenDur  = parametersWrittenTime - propertiesWrittenTime
      _                     = policyLogger.debug(s"Parameters written in ${parametersWrittenDur} ms")


      _                 = fillTemplates.clearCache
      /// perhaps that should be a post-hook somehow ?
      // and perhaps we should have an AgentSpecific global pre/post write

      nodePreMvHooks   <- RunHooks.getHooks(HOOKS_D + "/policy-generation-node-ready", HOOKS_IGNORE_SUFFIXES)
      preMvHooks       <- parallelSequenceNodeHook(configAndPaths) { agentNodeConfig =>
                            val timeHooks = System.currentTimeMillis
                            val nodeId = agentNodeConfig.config.nodeInfo.node.id.value
                            val hostname = agentNodeConfig.config.nodeInfo.hostname
                            val policyServer = agentNodeConfig.config.nodeInfo.policyServerId.value
                            val res = RunHooks.syncRun(
                                          nodePreMvHooks
                                        , HookEnvPairs.build(
                                                                 ("RUDDER_GENERATION_DATETIME", generationTime.toString)
                                                               , ("RUDDER_NODE_ID", nodeId)
                                                               , ("RUDDER_NODE_HOSTNAME", hostname)
                                                               , ("RUDDER_NODE_POLICY_SERVER_ID", policyServer)
                                                               , ("RUDDER_AGENT_TYPE", agentNodeConfig.agentType.id)
                                                               , ("RUDDER_POLICIES_DIRECTORY_NEW", agentNodeConfig.paths.newFolder)
                                                                 // for compat in 4.1. Remove in 4.2
                                                               , ("RUDDER_NODEID", nodeId)
                                                               , ("RUDDER_NEXT_POLICIES_DIRECTORY", agentNodeConfig.paths.newFolder)
                                                             )
                                        , systemEnv
                                        , hookWarnDurationMillis // warn if a hook took more than a minute
                            )
                            HooksLogger.trace(s"Run post-generation pre-move hooks for node '${nodeId}' in ${System.currentTimeMillis - timeHooks} ms")
                            res
                          }

      movedPromisesTime1 = System.currentTimeMillis
      _                  = policyLogger.debug(s"Hooks for policy-generation-node-ready executed in ${movedPromisesTime1-parametersWrittenTime} ms")

      movedPromises    <- tryo { movePromisesToFinalPosition(pathsInfo) }

      movedPromisesTime2 = System.currentTimeMillis
      movedPromisesDur   = movedPromisesTime2 - movedPromisesTime1
      _                  = policyLogger.debug(s"Policies moved to their final position in ${movedPromisesDur} ms")

      nodePostMvHooks  <- RunHooks.getHooks(HOOKS_D + "/policy-generation-node-finished", HOOKS_IGNORE_SUFFIXES)
      postMvHooks      <- parallelSequenceNodeHook(configAndPaths) { agentNodeConfig =>
                            val timeHooks = System.currentTimeMillis
                            val nodeId = agentNodeConfig.config.nodeInfo.node.id.value
                            val hostname = agentNodeConfig.config.nodeInfo.hostname
                            val policyServer = agentNodeConfig.config.nodeInfo.policyServerId.value
                            val res = RunHooks.syncRun(
                                          nodePostMvHooks
                                        , HookEnvPairs.build(
                                                               ("RUDDER_GENERATION_DATETIME", generationTime.toString)
                                                             , ("RUDDER_NODE_ID", nodeId)
                                                             , ("RUDDER_NODE_HOSTNAME", hostname)
                                                             , ("RUDDER_NODE_POLICY_SERVER_ID", policyServer)
                                                             , ("RUDDER_AGENT_TYPE", agentNodeConfig.agentType.id)
                                                             , ("RUDDER_POLICIES_DIRECTORY_CURRENT", agentNodeConfig.paths.baseFolder)
                                                               // for compat in 4.1. Remove in 4.2
                                                             , ("RUDDER_NODEID", nodeId)
                                                             , ("RUDDER_POLICIES_DIRECTORY", agentNodeConfig.paths.baseFolder)
                                                           )
                                        , systemEnv
                                        , hookWarnDurationMillis // warn if a hook took more than a minute
                            )
                            HooksLogger.trace(s"Run post-generation post-move hooks for node '${nodeId}' in ${System.currentTimeMillis - timeHooks} ms")
                            res
                          }
      postMvHooksTime2   = System.currentTimeMillis
      _                  = policyLogger.debug(s"Hooks for policy-generation-node-ready executed in ${postMvHooksTime2 - movedPromisesTime2} ms")
    } yield {
      val ids = movedPromises.map { _.nodeId }.toSet
      allNodeConfigs.filterKeys { id => ids.contains(id) }.values.toSeq
    }

  }

  ///////////// implementation of each step /////////////

  /**
   * Calculate path for node configuration.
   * Path are agent dependant, so from that point, all
   * node configuration are also identified by agent.
   * Note that a node without any agent configured won't
   * have any promise written.
   */
  private[this] def calculatePathsForNodeConfigurations(
      configs            : Seq[NodeConfiguration]
    , rootNodeConfigId   : NodeId
    , allNodeConfigs     : Map[NodeId, NodeConfiguration]
    , newsFileExtension  : String
    , backupFileExtension: String
  ): Box[Seq[AgentNodeConfiguration]] = {

    val agentConfig = configs.flatMap { config =>
      if(config.nodeInfo.agentsName.size == 0) {
        logger.info(s"Node '${config.nodeInfo.hostname}' (${config.nodeInfo.id.value}) has no agent type configured and so no promises will be generated")
      }
      config.nodeInfo.agentsName.map {agentType => (agentType, config) }
    }

    sequence( agentConfig )  { case (agentInfo, config) =>
      val agentType = agentInfo.agentType
      for {
        paths <- if(rootNodeConfigId == config.nodeInfo.id) {
                    Full(NodePromisesPaths(
                        config.nodeInfo.id
                      , pathComputer.getRootPath(agentType)
                      , pathComputer.getRootPath(agentType) + newsFileExtension
                      , pathComputer.getRootPath(agentType) + backupFileExtension
                    ))
                  } else {
                    pathComputer.computeBaseNodePath(config.nodeInfo.id, rootNodeConfigId, allNodeConfigs.mapValues(_.nodeInfo)).map { case NodePromisesPaths(id, base, news, backup) =>
                        val postfix = agentType.toRulesPath
                        NodePromisesPaths(id, base + postfix, news + postfix, backup + postfix)
                    }
                  }
      } yield {
        AgentNodeConfiguration(config, agentType, paths)
      }
    }
  }

  /*
   * We are returning a map where keys are (TechniqueResourceId, AgentType) because
   * for a given resource IDs, you can have different out path for different agent.
   */
  private[this] def readTemplateFromFileSystem(
      techniqueIds: Set[TechniqueId]
  )(implicit timeout: Duration, maxParallelism: Int): Box[Map[(TechniqueResourceId, AgentType), TechniqueTemplateCopyInfo]] = {

    //list of (template id, template out path)
    val templatesToRead = for {
      technique <- techniqueRepository.getByIds(techniqueIds.toSeq)
      template  <- technique.agentConfigs.flatMap(cfg => cfg.templates.map(t => (t.id, cfg.agentType, t.outPath)))
    } yield {
      template
    }

    val now = System.currentTimeMillis()

    /*
     * NOTE : this is inefficient and store in a lot of multiple time the same content
     * if only the outpath change for two differents agent type.
     */
   val res = (parrallelSequence(templatesToRead) { case (templateId, agentType, templateOutPath) =>
      for {
        copyInfo <- techniqueRepository.getTemplateContent(templateId) { optInputStream =>
          optInputStream match {
            case None =>
              Failure(s"Error when trying to open template '${templateId.toString}'. Check that the file exists with a ${TechniqueTemplate.templateExtension} extension and is correctly commited in Git, or that the metadata for the technique are corrects.")
            case Some(inputStream) =>
              logger.trace(s"Loading template: ${templateId}")
              //string template does not allows "." in path name, so we are force to use a templateGroup by polity template (versions have . in them)
              val content = IOUtils.toString(inputStream, StandardCharsets.UTF_8)
              Full(TechniqueTemplateCopyInfo(templateId, templateOutPath, content))
          }
        }
      } yield {
        ((copyInfo.id, agentType), copyInfo)
      }
    }).map( _.toMap)

    logger.debug(s"${templatesToRead.size} promises templates read in ${System.currentTimeMillis-now} ms")
    res
  }


  private[this] def writePromises(
      paths             : NodePromisesPaths
    , agentType         : AgentType
    , preparedTechniques: Seq[PreparedTechnique]
    , resources         : Map[(TechniqueResourceId, AgentType), TechniqueResourceCopyInfo]
  ) : Box[NodePromisesPaths] = {
    // write the promises of the current machine and set correct permission
    for {
      _ <- sequence(preparedTechniques) { preparedTechnique =>
             for {
               templates <-  sequence(preparedTechnique.templatesToProcess.toSeq) { template =>
                               writePromisesFiles(template, preparedTechnique.environmentVariables, paths.newFolder, preparedTechnique.reportIdToReplace)
                             }
               files     <- sequence(preparedTechnique.filesToCopy.toSeq) { file =>
                              copyResourceFile(file, agentType, paths.newFolder, preparedTechnique.reportIdToReplace, resources)
                            }
             } yield {
               "OK"
             }
           }
    } yield {
      paths
    }
  }

  /*
   * We are returning a map where keys are (TechniqueResourceId, AgentType) because
   * for a given resource IDs, you can have different out path for different agent.
   */
  private[this] def readResourcesFromFileSystem(
     techniqueIds: Set[TechniqueId]
  )(implicit timeout: Duration, maxParallelism: Int): Box[Map[(TechniqueResourceId, AgentType), TechniqueResourceCopyInfo]] = {

    val staticResourceToRead = for {
      technique      <- techniqueRepository.getByIds(techniqueIds.toSeq)
      staticResource <- technique.agentConfigs.flatMap(cfg => cfg.files.map(t => (t.id, cfg.agentType, t.outPath)))
    } yield {
      staticResource
    }

    val now = System.currentTimeMillis()

    val res = (parrallelSequence(staticResourceToRead) { case (templateId, agentType, templateOutPath) =>
      for {
        copyInfo <- techniqueRepository.getFileContent(templateId) { optInputStream =>
          optInputStream match {
            case None =>
              Failure(s"Error when trying to open template '${templateId.toString}'. Check that the file exists with a ${TechniqueTemplate.templateExtension} extension and is correctly commited in Git, or that the metadata for the technique are corrects.")
            case Some(inputStream) =>
              logger.trace(s"Loading template: ${templateId}")
              //string template does not allows "." in path name, so we are force to use a templateGroup by polity template (versions have . in them)
              val content = IOUtils.toString(inputStream, StandardCharsets.UTF_8)
              Full(TechniqueResourceCopyInfo(templateId, templateOutPath, content))
          }
        }
      } yield {
        ((copyInfo.id, agentType), copyInfo)
      }
    }).map( _.toMap)

    logger.debug(s"${staticResourceToRead.size} techniques resources read in ${System.currentTimeMillis-now} ms")
    res
  }


  private[this] def writeDirectiveCsv(paths: NodePromisesPaths, policies: Seq[Policy], policyMode : GlobalPolicyMode) =  {
    val path = new File(paths.newFolder, "rudder-directives.csv")

    val csvContent = for {
      policy <- policies.sortBy(_.directiveOrder.value)
    } yield {
      ( policy.id.directiveId.value ::
        policy.policyMode.getOrElse(policyMode.mode).name ::
        policy.technique.generationMode.name ::
        policy.technique.agentConfig.runHooks.nonEmpty ::
        policy.technique.id.name ::
        policy.technique.id.version ::
        policy.technique.isSystem ::
        policy.directiveOrder.value ::
        Nil
      ).mkString("\"","\",\"","\"")

    }
    for {
      _ <- tryo { FileUtils.writeStringToFile(path, csvContent.mkString("\n") + "\n", StandardCharsets.UTF_8) } ?~!
        s"Can not write rudder-directives.csv file at path '${path.getAbsolutePath}'"
    } yield {
      AgentSpecificFile(path.getAbsolutePath) :: Nil
    }
  }

  private[this] def writeSystemVarJson(paths: NodePromisesPaths, variables: Map[String, Variable]) =  {
    val path = new File(paths.newFolder, "rudder.json")
    for {
        _ <- tryo { FileUtils.writeStringToFile(path, systemVariableToJson(variables) + "\n", StandardCharsets.UTF_8) } ?~!
               s"Can not write json parameter file at path '${path.getAbsolutePath}'"
    } yield {
      AgentSpecificFile(path.getAbsolutePath) :: Nil
    }
  }

  private[this] def systemVariableToJson(vars: Map[String, Variable]): String = {
    //only keep system variables, sort them by name
    import net.liftweb.json._

    //remove these system vars (perhaps they should not even be there, in fact)
    val filterOut = Set(
        "SUB_NODES_ID"
      , "SUB_NODES_KEYHASH"
      , "SUB_NODES_NAME"
      , "SUB_NODES_SERVER"
      , "MANAGED_NODES_CERT_UUID"
      , "MANAGED_NODES_CERT_CN"
      , "MANAGED_NODES_CERT_DN"
      , "MANAGED_NODES_CERT_PEM"
      , "MANAGED_NODES_ADMIN"
      , "MANAGED_NODES_ID"
      , "MANAGED_NODES_IP"
      , "MANAGED_NODES_KEY"
      , "MANAGED_NODES_NAME"
      , "COMMUNITY", "NOVA"
      , "RUDDER_INVENTORY_VARS"
      , "BUNDLELIST", "INPUTLIST"
    )

    val systemVars = vars.toList.sortBy( _._2.spec.name ).collect { case (_, v: SystemVariable) if(!filterOut.contains(v.spec.name)) =>
      // if the variable is multivalued, create an array, else just a String
      // special case for RUDDER_DIRECTIVES_INPUTS - also an array
      val value = if(v.spec.multivalued || v.spec.name == "RUDDER_DIRECTIVES_INPUTS") {
        JArray(v.values.toList.map(JString))
      } else {
        JString(v.values.headOption.getOrElse(""))
      }
      JField(v.spec.name, value)
    }

    prettyRender(JObject(systemVars))
  }

  /**
   * Move the generated promises from the new folder to their final folder, backuping previous promises in the way
   * @param folder : (Container identifier, (base folder, new folder of the policies, backup folder of the policies) )
   */
  private[this] def movePromisesToFinalPosition(folders: Seq[NodePromisesPaths]): Seq[NodePromisesPaths] = {
    // We need to sort the folders by "depth", so that we backup and move the deepest one first
    val sortedFolder = folders.sortBy(x => x.baseFolder.count(_ =='/')).reverse

    val newFolders = scala.collection.mutable.Buffer[NodePromisesPaths]()
    try {
      // Folders is a map of machine.uuid -> (base_machine_folder, backup_machine_folder, machine)
      for (folder @ NodePromisesPaths(_, baseFolder, newFolder, backupFolder) <- sortedFolder) {
        // backup old promises
        logger.trace("Backuping old promises from %s to %s ".format(baseFolder, backupFolder))
        backupNodeFolder(baseFolder, backupFolder)
        try {
          newFolders += folder

          logger.trace("Copying new promises into %s ".format(baseFolder))
          // move new promises
          moveNewNodeFolder(newFolder, baseFolder)

        } catch {
          case ex: Exception =>
            logger.error("Could not write promises into %s, reason : ".format(baseFolder), ex)
            throw ex
        }
      }
      folders
    } catch {
      case ex: Exception =>

        for (folder <- newFolders) {
          logger.info("Restoring old promises on folder %s".format(folder.baseFolder))
          try {
            restoreBackupNodeFolder(folder.baseFolder, folder.backupFolder);
          } catch {
            case ex: Exception =>
              logger.error("could not restore old promises into %s ".format(folder.baseFolder))
              throw ex
          }
        }
        throw ex
    }

  }

  ///////////// utilities /////////////

  /**
   * Copy a resource file from a technique to the node promises directory
   */
  private[this] def copyResourceFile(
      file             : TechniqueFile
    , agentType        : AgentType
    , rulePath         : String
    , reportIdToReplace: Option[PolicyId]
    , resources        : Map[(TechniqueResourceId, AgentType), TechniqueResourceCopyInfo]
  ): Box[String] = {
    val destination = {
      val out = reportIdToReplace match {
        case None     => file.outPath
        case Some(id) => file.outPath.replaceAll(Policy.TAG_OF_RUDDER_MULTI_POLICY, id.getRudderUniqueId)
      }
      new File(rulePath+"/"+out)
    }

    resources.get((file.id, agentType)) match {
      case None    => Failure(s"Can not open the technique resource file ${file.id} for reading")
      case Some(s) =>
        try {
          FileUtils.writeStringToFile(destination, s.content, StandardCharsets.UTF_8)
          Full(destination.getAbsolutePath)
        } catch {
          case ex: Exception => Failure(s"Error when copying technique resoure file '${file.id}' to '${destination.getAbsolutePath}')", Full(ex), Empty)
        }
    }
  }

  /**
   * Write the current seq of template file a the path location, replacing the variables found in variableSet
   * @param fileSet : the set of template to be written
   * @param variableSet : the set of variable
   * @param path : where to write the files
   */
  private[this] def writePromisesFiles(
      templateInfo          : TechniqueTemplateCopyInfo
    , variableSet           : Seq[STVariable]
    , outPath               : String
    , reportIdToReplace     : Option[PolicyId]
  ): Box[String] = {

    //here, we need a big try/catch, because almost anything in string template can
    //throw errors
    // write the files to the new promise folder
    logger.trace(s"Create promises file ${outPath} ${templateInfo.destination}")

    for {
      filled           <- fillTemplates.fill(templateInfo.destination, templateInfo.content, variableSet).toBox
      // if the technique is multipolicy, replace rudderTag by reportId
      (replaced, dest) =  reportIdToReplace match {
                            case None => (filled, templateInfo.destination)
                            case Some(id) =>
                              val replace = (s: String) => StringUtils.replace(s, Policy.TAG_OF_RUDDER_MULTI_POLICY, id.getRudderUniqueId)
                              (replace(filled), replace(templateInfo.destination))
                          }
      _                <- tryo { FileUtils.writeStringToFile(new File(outPath, dest), replaced, StandardCharsets.UTF_8) } ?~!
                            s"Bad format in Technique ${templateInfo.id.toString} (file: ${templateInfo.destination})"
    } yield {
      outPath
    }
  }

  /**
   * Move the machine promises folder  to the backup folder
   * @param machineFolder
   * @param backupFolder
   */
  private[this] def backupNodeFolder(nodeFolder: String, backupFolder: String): Unit = {
    val src = new File(nodeFolder)
    if (src.isDirectory()) {
      val dest = new File(backupFolder)
      if (dest.isDirectory) {
        // force deletion of previous backuup
        FileUtils.deleteDirectory(dest)
      }
      FileUtils.moveDirectory(src, dest)
    }
  }

  /**
   * Move the newly created folder to the final location
   * @param newFolder : where the promises have been written
   * @param nodeFolder : where the promises will be
   */
  private[this] def moveNewNodeFolder(sourceFolder: String, destinationFolder: String): Unit = {
    val src = new File(sourceFolder)

    logger.trace("Moving folders from %s to %s".format(src, destinationFolder))

    if (src.isDirectory()) {
      val dest = new File(destinationFolder)

      if (dest.isDirectory) {
        // force deletion of previous promises
        FileUtils.deleteDirectory(dest)
      }
      FileUtils.moveDirectory(src, dest)

      // force deletion of dandling new promise folder
      if ( (src.getParentFile().isDirectory) && (src.getParent().endsWith("rules.new"))) {
        FileUtils.deleteDirectory(src.getParentFile())
      }
    } else {
      logger.error("Could not find freshly created promises at %s".format(sourceFolder))
      throw new IOException("Created promises not found !!!!")
    }
  }

  /**
   * Restore (by moving) backup folder to its original location
   * @param machineFolder
   * @param backupFolder
   */
  private[this] def restoreBackupNodeFolder(nodeFolder: String, backupFolder: String): Unit = {
    val src = new File(backupFolder)
    if (src.isDirectory()) {
      val dest = new File(nodeFolder)
      // force deletion of invalid promises
      FileUtils.forceDelete(dest)

      FileUtils.moveDirectory(src, dest)
    } else {
      logger.error("Could not find freshly backup promises at %s".format(backupFolder))
      throw new IOException("Backup promises could not be found, and valid promises couldn't be restored !!!!")
    }
  }
}<|MERGE_RESOLUTION|>--- conflicted
+++ resolved
@@ -80,7 +80,6 @@
 
 import com.normation.rudder.domain.logger.PolicyLogger
 import com.normation.rudder.hooks.HookReturnCode
-<<<<<<< HEAD
 import zio._
 import zio.syntax._
 import zio.duration._
@@ -91,11 +90,7 @@
 import zio.duration.Duration
 import cats.data._
 import cats.implicits._
-=======
-import com.normation.rudder.services.policies.ParallelSequence
-import com.normation.rudder.services.policies.Parallelism
 import org.apache.commons.lang.StringUtils
->>>>>>> b7a89085
 
 /**
  * Write promises for the set of nodes, with the given configs.
@@ -788,6 +783,9 @@
       (replaced, dest) =  reportIdToReplace match {
                             case None => (filled, templateInfo.destination)
                             case Some(id) =>
+                              // this is done quite heavely on big instances, with string rather big, and the performance of
+                              // StringUtils.replace ix x4 the one of String.replace (no regex), see:
+                              // https://stackoverflow.com/questions/16228992/commons-lang-stringutils-replace-performance-vs-string-replace/19163566
                               val replace = (s: String) => StringUtils.replace(s, Policy.TAG_OF_RUDDER_MULTI_POLICY, id.getRudderUniqueId)
                               (replace(filled), replace(templateInfo.destination))
                           }
