--- conflicted
+++ resolved
@@ -251,7 +251,6 @@
      * step.
      * But we still want the whole operation to be non-bloking.
      */
-<<<<<<< HEAD
     val runAllSeq = ZIO.foldLeft(hooks.hooksFile)(Ok("", ""): HookReturnCode) {
       case (previousCode, (nextHookName, timeouts)) =>
         val killTimeout = timeouts.kill.getOrElse(unitKillAfter)
@@ -275,7 +274,7 @@
                      case Some(ok) =>
                        ok.succeed
                      case None     =>
-                       val msg = s"Hook ${cmdInfo} timed out after ${killTimeout.asJava.toString}"
+                       val msg = s"Hook ${cmdInfo} timed out after ${killTimeout.render}"
                        PureHooksLogger.LongExecLogger.error(msg) *> Unexpected(msg).fail
                    }
               _ <- f.interrupt
@@ -286,48 +285,6 @@
             }
         }
     }
-=======
-    val runAllSeq = ZIO
-      .foldLeft(hooks.hooksFile)(Ok("", ""): HookReturnCode) {
-        case (previousCode, (nextHookName, timeouts)) =>
-          val killTimeout = timeouts.kill.getOrElse(unitKillAfter)
-          val warnTimeout = timeouts.warn.getOrElse(unitWarnAfter)
-          previousCode match {
-            case x: Error   => x.succeed
-            case x: Success => // run the next hook
-              val path    = hooks.basePath + File.separator + nextHookName
-              val env     = envVariables.add(hookParameters)
-              val cmdInfo = s"'${path}' with environment parameters: [${hookParameters.debugString}]"
-
-              for {
-                _ <- PureHooksLogger.debug(s"Run hook: ${cmdInfo}")
-                _ <- PureHooksLogger.trace(s"System environment variables: ${envVariables.debugString}")
-                f <- PureHooksLogger.LongExecLogger
-                       .warn(s"Hook is taking more than ${warnTimeout.render} to finish: ${cmdInfo}")
-                       .delay(warnTimeout)
-                       .fork
-                p <- RunNuCommand.run(Cmd(path, Nil, env.toMap)).untraced
-                r <- p.await
-                       .timeout(killTimeout)
-                       .flatMap {
-                         case Some(ok) =>
-                           ok.succeed
-                         case None     =>
-                           val msg = s"Hook ${cmdInfo} timed out after ${killTimeout.render}"
-                           PureHooksLogger.LongExecLogger.error(msg) *> Unexpected(msg).fail
-                       }
-                       .untraced
-                _ <- f.interrupt
-                c  = translateReturnCode(path, r)
-                _ <- logReturnCode(c)
-              } yield {
-                c
-              }
-          }
-      }
-      .provide(ZioRuntime.environment)
-      .untraced
->>>>>>> 93bce593
 
     val cmdInfo = s"'${hooks.basePath}' with environment parameters: [${hookParameters.debugString}]"
     (for {
