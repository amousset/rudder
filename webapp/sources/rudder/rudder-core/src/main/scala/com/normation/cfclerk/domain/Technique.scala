--- conflicted
+++ resolved
@@ -39,11 +39,8 @@
 
 import com.normation.inventory.domain.AgentType
 import com.normation.utils.Utils.*
-<<<<<<< HEAD
 import enumeratum.*
-=======
 import org.apache.commons.text.StringEscapeUtils
->>>>>>> c02538a7
 
 /**
  * A name, used as an identifier, for a policy.
