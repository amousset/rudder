--- conflicted
+++ resolved
@@ -42,12 +42,7 @@
 import com.normation.errors._
 import com.normation.errors.IOResult
 import com.normation.inventory.domain._
-<<<<<<< HEAD
-=======
-import com.normation.rudder.apidata.FullDetailLevel
 import com.normation.rudder.domain.logger.NodeLogger
-import com.normation.rudder.domain.nodes.NodeInfo
->>>>>>> c0dc668a
 import com.normation.rudder.git.GitItemRepository
 import com.normation.rudder.git.GitRepositoryProvider
 import java.nio.charset.StandardCharsets
@@ -146,15 +141,9 @@
  */
 class GitNodeFactRepositoryImpl(
     override val gitRepo: GitRepositoryProvider,
-<<<<<<< HEAD
-    groupOwner:           String
-) extends NodeFactStorage with GitItemRepository with SerializeFacts[(NodeId, InventoryStatus), NodeFact] {
-=======
     groupOwner:           String,
     actuallyCommit:       Boolean
-) extends NodeFactRepository with GitItemRepository
-    with SerializeFacts[(NodeId, InventoryStatus), (NodeInfo, FullInventory, Seq[Software])] {
->>>>>>> c0dc668a
+) extends NodeFactStorage with GitItemRepository with SerializeFacts[(NodeId, InventoryStatus), NodeFact] {
 
   override val relativePath = "nodes"
   override val entity:     String = "node"
@@ -186,7 +175,6 @@
     NodeFactArchive(entity, fileFormat, nodeFact).toJsonPretty.succeed
   }
 
-<<<<<<< HEAD
   private[nodes] def getAll(base: File): IOStream[NodeFact] = {
     // TODO should be from git head, not from file directory
     val stream = ZStream.fromIterator(base.collectChildren(_.extension(includeDot = true, includeAll = true) == Some(".json")))
@@ -195,22 +183,6 @@
       .mapZIO(f =>
         f.contentAsString(StandardCharsets.UTF_8).fromJson[NodeFact].toIO.chainError(s"Error when decoding ${f.pathAsString}")
       )
-=======
-  override def persist(nodeInfo: NodeInfo, inventory: FullInventory, software: Seq[Software]): IOResult[Unit] = {
-    for {
-      json <- toJson((nodeInfo, inventory, software))
-      file  = getFile(nodeInfo.id, inventory.node.main.status)
-      _    <- IOResult.attempt(file.write(json))
-      _    <- IOResult.attempt(file.setGroup(groupOwner))
-      _    <- ZIO.when(actuallyCommit) {
-                commitAddFile(
-                  commiter,
-                  toGitPath(file.toJava),
-                  s"Save inventory facts for ${inventory.node.main.status.name} node '${nodeInfo.hostname}' (${nodeInfo.id.value})"
-                )
-              }
-    } yield ()
->>>>>>> c0dc668a
   }
 
   override def getAllPending():  IOStream[NodeFact] = getAll(gitRepo.rootDirectory / relativePath / PendingInventory.name)
@@ -224,17 +196,17 @@
       ZIO.unit
     } else {
       for {
-        json   <- toJson(nodeFact)
-        file    = getFile(nodeFact.id, nodeFact.rudderSettings.status)
-        _      <- IOResult.attempt(file.write(json))
-        _      <- IOResult.attempt(file.setGroup(groupOwner))
-        gitPath = toGitPath(file.toJava)
-        saved  <-
-          commitAddFile(
-            committer,
-            gitPath,
-            s"Save inventory facts for ${nodeFact.rudderSettings.status.name} node '${nodeFact.fqdn}' (${nodeFact.id.value})"
-          )
+        json <- toJson(nodeFact)
+        file  = getFile(nodeFact.id, nodeFact.rudderSettings.status)
+        _    <- IOResult.attempt(file.write(json))
+        _    <- IOResult.attempt(file.setGroup(groupOwner))
+        _    <- ZIO.when(actuallyCommit) {
+                  commitAddFile(
+                    committer,
+                    toGitPath(file.toJava),
+                    s"Save inventory facts for ${nodeFact.rudderSettings.status.name} node '${nodeFact.fqdn}' (${nodeFact.id.value})"
+                  )
+                }
       } yield ()
     }
   }
@@ -242,11 +214,15 @@
   // when we delete, we check for all path to also remove possible left-over
   // we may need to recreate pending/accepted directory, because git delete
   // empty directories.
-  override def delete(nodeId: NodeId): IOResult[Unit] = {
+  override def delete(nodeId: NodeId) = {
     ZIO.foreach(List(PendingInventory, AcceptedInventory)) { s =>
       val file = getFile(nodeId, s)
       ZIO.whenZIO(IOResult.attempt(file.exists)) {
-        commitRmFile(committer, toGitPath(file.toJava), s"Updating facts for node '${nodeId.value}': deleted")
+        if (actuallyCommit) {
+          commitRmFile(committer, toGitPath(file.toJava), s"Updating facts for node '${nodeId.value}': deleted")
+        } else {
+          IOResult.attempt(file.delete())
+        }
       }
     } *> checkInit()
   }
@@ -263,23 +239,14 @@
         // however toFile exists, move, because if present it may be because a deletion didn't work and
         // we need to overwrite
         IOResult.attempt(fromFile.moveTo(toFile)(File.CopyOptions(overwrite = true))) *>
-<<<<<<< HEAD
-        commitMvDirectory(
-          committer,
-          toGitPath(fromFile.toJava),
-          toGitPath(toFile.toJava),
-          s"Updating facts for node '${nodeId.value}' to status: ${to.name}"
-        ), // if source file does not exist, check if dest is present. If present, assume it's ok, else error
-=======
         ZIO.when(actuallyCommit) {
           commitMvDirectory(
-            commiter,
+            committer,
             toGitPath(fromFile.toJava),
             toGitPath(toFile.toJava),
-            s"Updating facts for node '${nodeId.value}': accepted"
+            s"Updating facts for node '${nodeId.value}' to status: ${to.name}"
           )
         }, // if source file does not exist, check if dest is present. If present, assume it's ok, else error
->>>>>>> c0dc668a
 
         ZIO.whenZIO(IOResult.attempt(!toFile.exists)) {
           Inconsistency(
@@ -289,29 +256,8 @@
       )
     }
 
-<<<<<<< HEAD
     (toStatus match {
       case RemovedInventory => delete(nodeId)
-=======
-    // when we delete, we check for all path to also remove possible left-over
-    // we may need to recreate pending/accepted directory, because git delete
-    // empty directories.
-    def delete() = {
-      ZIO.foreach(List(PendingInventory, AcceptedInventory)) { s =>
-        val file = getFile(nodeId, s)
-        ZIO.whenZIO(IOResult.attempt(file.exists)) {
-          if (actuallyCommit) {
-            commitRmFile(commiter, toGitPath(file.toJava), s"Updating facts for node '${nodeId.value}': deleted")
-          } else {
-            IOResult.attempt(file.delete())
-          }
-        }
-      } *> checkInit()
-    }
-
-    (status match {
-      case RemovedInventory => delete()
->>>>>>> c0dc668a
       case x                => move(x)
     }).unit
   }
