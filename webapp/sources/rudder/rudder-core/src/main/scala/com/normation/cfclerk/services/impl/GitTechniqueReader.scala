/*
*************************************************************************************
* Copyright 2011 Normation SAS
*************************************************************************************
*
* This file is part of Rudder.
*
* Rudder is free software: you can redistribute it and/or modify
* it under the terms of the GNU General Public License as published by
* the Free Software Foundation, either version 3 of the License, or
* (at your option) any later version.
*
* In accordance with the terms of section 7 (7. Additional Terms.) of
* the GNU General Public License version 3, the copyright holders add
* the following Additional permissions:
* Notwithstanding to the terms of section 5 (5. Conveying Modified Source
* Versions) and 6 (6. Conveying Non-Source Forms.) of the GNU General
* Public License version 3, when you create a Related Module, this
* Related Module is not considered as a part of the work and may be
* distributed under the license agreement of your choice.
* A "Related Module" means a set of sources files including their
* documentation that, without modification of the Source Code, enables
* supplementary functions or services in addition to those offered by
* the Software.
*
* Rudder is distributed in the hope that it will be useful,
* but WITHOUT ANY WARRANTY; without even the implied warranty of
* MERCHANTABILITY or FITNESS FOR A PARTICULAR PURPOSE.  See the
* GNU General Public License for more details.
*
* You should have received a copy of the GNU General Public License
* along with Rudder.  If not, see <http://www.gnu.org/licenses/>.

*
*************************************************************************************
*/

package com.normation.cfclerk.services.impl

import scala.xml._
import com.normation.cfclerk.domain._
import java.io.FileNotFoundException

import org.xml.sax.SAXParseException
import java.io.File

import net.liftweb.common._
<<<<<<< HEAD

=======
>>>>>>> 684a1cee
import scala.collection.immutable.SortedMap
import java.io.InputStream

import org.eclipse.jgit.treewalk.TreeWalk
import org.eclipse.jgit.lib.ObjectId

import scala.collection.mutable.{Map => MutMap}
import com.normation.cfclerk.xmlparsers.TechniqueParser
import com.normation.cfclerk.services._

import scala.collection.JavaConverters._
import org.eclipse.jgit.diff.DiffFormatter
import org.eclipse.jgit.errors.MissingObjectException
import org.eclipse.jgit.diff.DiffEntry.ChangeType
import java.io.IOException

import com.normation.errors._
import com.normation.zio.ZioRuntime
import zio._
import zio.syntax._

/**
 *
 * A TechniqueReader that reads policy techniques from
 * a git repository.
 *
 * The root directory on the git repos is assumed to be
 * a parent directory of the root directory of the policy
 * template library. For example, if "techniques" is
 * the root directory of the PT lib:
 * - (1) /some/path/techniques/.git [=> OK]
 * - (2) /some/path/
 *             |- techniques
 *             ` .git  [=> OK]
 * - (3) /some/path/
 *             |-techniques
 *             ` sub/dirs/.git [=> NOT OK]
 *
 * The relative path from the parent of .git to ptlib root is given in
 * the "relativePathToGitRepos" parameter.
 *
 * The convention used about policy techniques and categories are the
 * same than for the FSTechniqueReader, which are:
 *
 * - all directories which contains a metadata.xml file is
 *   considered to be a policy package.
 *
 * - template files are looked in the directory
 *
 * - all directory without a metadata.xml are considered to be
 *   a category directory.
 *
 * - if a category directory contains a category.xml file,
 *   information are look from it, else file name is used.
 *
 *  Category description information are stored in XML files with the expected
 *  structure:
 *  <xml>
 *    <name>Name of the category</name>
 *    <description>Description of the category</description>
 *  </xml>
 *
 *  In that implementation, the name of the directory of a category
 *  is used for the techniqueCategoryName.
 *
 * @param relativePathToGitRepos
 *   The relative path from the root directory of the git repository to
 *   the root directory of the policy template library.
 *   If the root directory of the git repos is in the PT lib root dir,
 *   as in example (1) above, None ("") must be used.
 *   Else, the relative path without leading nor trailing "/" is used. For
 *   example, in example (2), Some("techniques") must be used.
 */
object GitTechniqueReader {

  //denotes a path for a technique, so it starts by a "/"
  //and is not prefixed by relativePathToGitRepos
final case class TechniquePath(path:String) extends AnyVal
}

class GitTechniqueReader(
  techniqueParser            : TechniqueParser,
  revisionProvider           : GitRevisionProvider,
  repo                       : GitRepositoryProvider,
  val techniqueDescriptorName: String, //full (with extension) conventional name for policy descriptor
  val categoryDescriptorName : String, //full (with extension) name of the descriptor for categories
  val relativePathToGitRepos : Option[String],
  val directiveDefaultName   : String //full (with extension) name of the file containing default name for directive (default-directive-names.conf)
) extends TechniqueReader with Loggable {
  reader =>

<<<<<<< HEAD
  /*
   * That class is not yet ported to ZIO.
   * So we accept that any error in a IOResult[A] will lead to an exception, which will
   * need to be taken care for.
   */
  implicit class RunOrThrow[A](effect: IOResult[A]) {
    def runNow: A = ZioRuntime.runNow(effect.either) match {
      case Right(x)  => x
      case Left(err) => throw new RuntimeException(err.fullMsg)
    }
  }

  //denotes a path for a technique, so it starts by a "/"
  //and is not prefixed by relativePathToGitRepos
  private[this] case class TechniquePath(path:String)
=======
  import GitTechniqueReader.TechniquePath
>>>>>>> 684a1cee

  //the path of the PT lib relative to the git repos
  //withtout leading and trailing /.
  val canonizedRelativePath = relativePathToGitRepos.flatMap { path =>
      val p1 = path.trim
      val p2 = if(p1(0) == '/') p1.tail else p1
      val p3 = if(p2(p2.size -1) == '/') p2.substring(0, p2.size-1) else p2

      if(p3.size == 0) { //can not have Some("/") or Some("")
        None
      } else {
        Some(p3)
      }
  }

  /*
   * Change a path relative to the Git repository to a path relative
   * to the root of policy template library.
   * As it is required that the git repository is in  a parent of the
   * ptLib, it's just removing start of the string.
   */
  private[this] def toTechniquePath(path:String) : TechniquePath = {
    canonizedRelativePath match {
      case Some(relative) if(path.startsWith(relative)) =>
        TechniquePath(path.substring(relative.size, path.size))
      case _ => TechniquePath("/" + path)
    }
  }

  //can not set private because of "outer ref cannot be checked" scalac bug
  private case class NoRootCategory(msg: String) extends Exception(msg)

  private[this] var currentTechniquesInfoCache : TechniquesInfo = {
    val currentRevTree = revisionProvider.currentRevTreeId.runNow
    try {
      processRevTreeId(currentRevTree)
    } catch {
      case NoRootCategory(msg) =>
        logger.error(s"The stored Git revision '${currentRevTree}' does not provide a root category.xml, which is mandatory. Error message was: ${msg}")
        val newRevTreeId = revisionProvider.getAvailableRevTreeId.runNow
        if(newRevTreeId != currentRevTree) {
          logger.error(s"Trying to load last available revision of the technique library to unstuck the situation.")
          revisionProvider.setCurrentRevTreeId(newRevTreeId).runNow
          processRevTreeId(newRevTreeId)
        } else {
          sys.error("Please add a root category.xml and commit it before restarting Rudder.")
        }
      case e:MissingObjectException => //ah, that commit is not know on our repos
        logger.error("The stored Git revision for the last version of the known Technique Library was not found in the local Git repository. " +
            "That may happen if a commit was reverted, the Git repository was deleted and created again, or if LDAP datas where corrupted. Loading the last available Techique library version.")
        val newRevTreeId = revisionProvider.getAvailableRevTreeId.runNow
        revisionProvider.setCurrentRevTreeId(newRevTreeId).runNow
        processRevTreeId(newRevTreeId)
    }
  }

  private[this] var nextTechniquesInfoCache : (ObjectId,TechniquesInfo) = (revisionProvider.currentRevTreeId.runNow, currentTechniquesInfoCache)
  //a non empty list IS the indicator of differences between current and next
  private[this] var modifiedTechniquesCache : Map[TechniqueName, TechniquesLibraryUpdateType] = Map()

  override def getModifiedTechniques : Map[TechniqueName, TechniquesLibraryUpdateType] = {
    val nextId = revisionProvider.getAvailableRevTreeId.runNow
    if(nextId == nextTechniquesInfoCache._1) modifiedTechniquesCache
    else reader.synchronized { //update next and calculate diffs
      val nextTechniquesInfo = processRevTreeId(nextId)

      //get the list of ALL valid package infos, both in current and in next version,
      //so we have both deleted package (from current) and new one (from next)
      val allKnownTechniquePaths = getTechniquePath(currentTechniquesInfoCache) ++ getTechniquePath(nextTechniquesInfo)

      val diffFmt = new DiffFormatter(null)
      diffFmt.setRepository(repo.db.runNow)
      val diffPathEntries : Set[(TechniquePath, ChangeType)] =
        diffFmt.scan(nextTechniquesInfoCache._1, nextId).asScala.flatMap { diffEntry =>
          Seq( (toTechniquePath(diffEntry.getOldPath), diffEntry.getChangeType), (toTechniquePath(diffEntry.getNewPath), diffEntry.getChangeType))
        }.toSet
      diffFmt.close

      /*
       * now, group diff entries by TechniqueId to find which were updated
       * we take into account any modifications, as anything among a
       * delete, rename, copy, add, modify must be accepted and the matching
       * datetime saved.
       */
      val modifiedTechnique : Set[(TechniqueId, ChangeType)] = diffPathEntries.flatMap { case (path, changeType) =>
        allKnownTechniquePaths.find { case (techniquePath, _) =>
          path.path.startsWith(techniquePath.path)
        }.map { case (n, techniqueId) =>
          (techniqueId, changeType)
        }
      }

      //now, build the actual modification by techniques:
      val techniqueMods = modifiedTechnique.groupBy( _._1.name ).map { case (name, mods) =>
        //deduplicate mods by ids:
        val versionsMods: Map[TechniqueVersion, TechniqueVersionModType] = mods.groupBy( _._1.version).map { case(version, pairs) =>
          val modTypes = pairs.map( _._2 ).toSet

          //merge logic
          //delete + add (+mod) => have to check if still present
          //delete (+ mod) => delete
          //add (+ mod) => add
          //other: mod
          if(modTypes.contains(ChangeType.DELETE)) {
            if(modTypes.contains(ChangeType.ADD)) {
              if(currentTechniquesInfoCache.techniquesCategory.isDefinedAt(TechniqueId(name, version))) {
                //it was present before mod, so can't have been added first, so
                //it was deleted then added (certainly a move), so it is actually mod
                (version, VersionUpdated)
              } else {
                //it was not here, so was added then deleted, so it's a noop.
                //not sure we want to trace that ? As a deletion perhaps ?
                (version, VersionDeleted)
              }
            } else {
              (version, VersionDeleted)
            }
          } else if(modTypes.contains(ChangeType.ADD)) {
            //add
            (version, VersionAdded)
          } else {
            //mod
            (version, VersionUpdated)
          }
        }.toMap

        //now, build the technique mod.
        //distinguish the case where all mod are deletion AND they represent the whole set of known version
        //from other case (just simple updates)

        if(versionsMods.values.forall( _ == VersionDeleted)
           && currentTechniquesInfoCache.techniques.get(name).map( _.size) == Some(versionsMods.size)
        ) {
          (name, TechniqueDeleted(name, versionsMods.keySet))
        } else {
          (name, TechniqueUpdated(name, versionsMods))
        }
      }.toMap

      //Ok, now rebuild Technique !
      modifiedTechniquesCache = techniqueMods
      nextTechniquesInfoCache = (nextId, nextTechniquesInfo)
      modifiedTechniquesCache
    }
  }

  override def getMetadataContent[T](techniqueId: TechniqueId)(useIt : Option[InputStream] => T) : T = {
    //build a treewalk with the path, given by metadata.xml
    val path = techniqueId.toString + "/" + techniqueDescriptorName
    //has package id are unique among the whole tree, we are able to find a
    //template only base on the packageId + name.

    var is : InputStream = null
    try {
      useIt {
        //now, the treeWalk
        val tw = new TreeWalk(repo.db.runNow)
        tw.setFilter(new FileTreeFilter(canonizedRelativePath, path))
        tw.setRecursive(true)
        tw.reset(revisionProvider.currentRevTreeId.runNow)
        var ids = List.empty[ObjectId]
        while(tw.next) {
          ids = tw.getObjectId(0) :: ids
        }
        ids match {
          case Nil =>
            logger.error("Metadata file %s was not found for technique with id %s.".format(techniqueDescriptorName, techniqueId))
            None
          case h :: Nil =>
            is = repo.db.runNow.open(h).openStream
            Some(is)
          case _ =>
            logger.error(s"There is more than one Technique with ID '${techniqueId}', what is forbidden. Please check if several categories have that Technique, and rename or delete the clones.")
            None
      } }
    } catch {
      case ex:FileNotFoundException =>
        logger.debug( () => "Template %s does not exist".format(path),ex)
        useIt(None)
    } finally {
      if(null != is) {
        is.close
      }
    }
  }

  override def getResourceContent[T](techniqueResourceId: TechniqueResourceId, postfixName: Option[String])(useIt : Option[InputStream] => T) : T = {
    //build a treewalk with the path, given by TechniqueTemplateId
    val filenameFilter = {
      val name = techniqueResourceId.name + postfixName.getOrElse("")
      techniqueResourceId match {
        case TechniqueResourceIdByName(tid, _) =>
          new FileTreeFilter(canonizedRelativePath, s"${tid.name}/${tid.version.toString}/${name}")
        case TechniqueResourceIdByPath(Nil, _) =>
          new FileTreeFilter(None, name)
        case TechniqueResourceIdByPath(parents, _) =>
          new FileTreeFilter(Some(parents.mkString("/")), name)
      }
    }

    //has package id are unique among the whole tree, we are able to find a
    //template only base on the techniqueId + name.

    var is : InputStream = null
    try {
      useIt {
        //now, the treeWalk
        val tw = new TreeWalk(repo.db.runNow)
        tw.setFilter(filenameFilter)
        tw.setRecursive(true)
        tw.reset(revisionProvider.currentRevTreeId.runNow)
        var ids = List.empty[ObjectId]
        while(tw.next) {
          ids = tw.getObjectId(0) :: ids
        }
        ids match {
          case Nil =>
            logger.error(s"Template with id ${techniqueResourceId.toString} was not found")
            None
          case h :: Nil =>
            is = repo.db.runNow.open(h).openStream
            Some(is)
          case _ =>
            logger.error(s"There is more than one Technique with name '${techniqueResourceId.name}' which is forbidden. Please check if several categories have that Technique and rename or delete the clones")
            None
      } }
    } catch {
      case ex:FileNotFoundException =>
        logger.debug( () => s"Technique Template ${techniqueResourceId.toString} does not exist", ex)
        useIt(None)
    } finally {
      if(null != is) {
        is.close
      }
    }
  }

  /**
   * Read the policies from the last available tag.
   * The last available tag state is given by modifiedTechniques
   * and is ONLY updated by that method.
   * Two subsequent call to readTechniques without a call
   * to modifiedTechniques does nothing, even if some
   * commit were done in git repository.
   */
  override def readTechniques : TechniquesInfo = {
    reader.synchronized {
      if(needReload) {
        currentTechniquesInfoCache = nextTechniquesInfoCache._2
        revisionProvider.setCurrentRevTreeId(nextTechniquesInfoCache._1).runNow
        modifiedTechniquesCache = Map()
      }
      currentTechniquesInfoCache
    }
  }


  override def needReload() = revisionProvider.currentRevTreeId.runNow != nextTechniquesInfoCache._1

  private[this] def processRevTreeId(id:ObjectId, parseDescriptor:Boolean = true) : TechniquesInfo = {
    /*
     * Global process : the logic is completly different
     * from a standard "directory then subdirectoies" walk, because
     * we have access to the full list of path in that RevTree.
     * So, we are just looking for:
     * - paths which end by categoryDescriptorName:
     *   these paths parents are category path if and only
     *   if their own parent is a category
     * - paths which end by techniqueDescriptorName
     *   these paths are policy version directories if and only
     *   if:
     *   - their direct parent name is a valid version number
     *   - their direct great-parent is a valid category
     *
     * As the tree walk, we are sure that:
     * - A/B/cat.xml < A/B/C/cat.xml (and so we can say that the second is valid if the first is)
     * - A/B/cat.xml < A/B/0.1/pol.xml (and so we can say that the second is an error);
     * - A/B/cat.xml < A/B/P/0.1/pol.xml (and so we can say that the second is valid if the first is)
     *
     * We know if the first is valid because:
     * - we are always looking for a category
     * - and so we have to found the matching catId in the category map.
     */
      val techniqueInfos = new InternalTechniquesInfo()
      //we only want path ending by a descriptor file

      //start to process all categories related information
      processCategories(id,techniqueInfos, parseDescriptor)

      //now, build techniques
      processTechniques(id,techniqueInfos,parseDescriptor)

      //ok, return the result in its immutable format
      TechniquesInfo(
        rootCategory = techniqueInfos.rootCategory.get,
        gitRevId = id.name(),
        techniquesCategory = techniqueInfos.techniquesCategory.toMap,
        techniques = techniqueInfos.techniques.map { case(k,v) => (k, SortedMap.empty[TechniqueVersion,Technique] ++ v)}.toMap,
        subCategories = Map[SubTechniqueCategoryId, SubTechniqueCategory]() ++ techniqueInfos.subCategories,
        processDirectiveDefaultName(id)
      )
  }

  private[this] def processDirectiveDefaultName(revTreeId: ObjectId) : Map[String, String] = {
      //a first walk to find categories
      val tw = new TreeWalk(repo.db.runNow)
      tw.setFilter(new FileTreeFilter(canonizedRelativePath, directiveDefaultName))
      tw.setRecursive(true)
      tw.reset(revTreeId)

      val prop = new java.util.Properties()

      //now, for each potential path, look if the cat or policy
      //is valid
      while(tw.next) {
        //we need to filter out directories
        if(tw.getNameString == directiveDefaultName) {
          var is : InputStream = null
          try {
            is = repo.db.runNow.open(tw.getObjectId(0)).openStream
            prop.load(is)
          } catch {
            case ex: Exception =>
              logger.error(s"Error when trying to load directive default name from '${directiveDefaultName}' No specific default naming rules will be available. ", ex)
              Map()
          } finally {
            try {
              if (is != null) { is.close() }
            } catch {
              case ioe: IOException => // ignore
            }
          }
        }
      }
      import scala.collection.JavaConverters._
      prop.asScala.toMap

  }

  private[this] def processTechniques(revTreeId: ObjectId, techniqueInfos : InternalTechniquesInfo, parseDescriptor:Boolean) : Unit = {
      //a first walk to find categories
      val tw = new TreeWalk(repo.db.runNow)
      tw.setFilter(new FileTreeFilter(canonizedRelativePath, techniqueDescriptorName))
      tw.setRecursive(true)
      tw.reset(revTreeId)

      //now, for each potential path, look if the cat or policy
      //is valid
      while(tw.next) {
        val path = toTechniquePath(tw.getPathString) //we will need it to build the category id
        processTechnique(repo.db.runNow.open(tw.getObjectId(0)).openStream, path.path, techniqueInfos, parseDescriptor, revTreeId).either.runNow match {
          case Left(err)  => logger.error(s"Error with technique at path: '${path.path}', it will be ignored. Error: ${err.fullMsg}")
          case Right(()) => // ok
        }
      }
  }


  private[this] def processCategories(revTreeId: ObjectId, techniqueInfos : InternalTechniquesInfo, parseDescriptor:Boolean) : Unit = {
      //a first walk to find categories
      val tw = new TreeWalk(repo.db.runNow)
      tw.setFilter(new FileTreeFilter(canonizedRelativePath, categoryDescriptorName))
      tw.setRecursive(true)
      tw.reset(revTreeId)

      val maybeCategories = MutMap[TechniqueCategoryId, TechniqueCategory]()

      //now, for each potential path, look if the cat or policy
      //is valid
      while(tw.next) {
        val path = toTechniquePath(tw.getPathString) //we will need it to build the category id
        extractMaybeCategory(tw.getObjectId(0), path.path, parseDescriptor).either.runNow match {
          case Left(err)  => logger.error(s"Error with category at path: '${path.path}', it will be ignored. Error: ${err.fullMsg}")
          case Right(cat) => maybeCategories.update(cat.id, cat)
        }
      }

      val toRemove = new collection.mutable.HashSet[SubTechniqueCategoryId]()
      maybeCategories.foreach {
        case (sId:SubTechniqueCategoryId,cat:SubTechniqueCategory) =>
          recToRemove(sId,toRemove, maybeCategories)

        case _ => //ignore
      }

      //now, actually remove things
      maybeCategories --= toRemove

      //update techniqueInfos
      techniqueInfos.subCategories ++= maybeCategories.collect { case (sId:SubTechniqueCategoryId, cat:SubTechniqueCategory) => (sId -> cat) }

      var root = maybeCategories.get(RootTechniqueCategoryId) match {
          case None =>
            val path = repo.db.runNow.getWorkTree.getPath + canonizedRelativePath.map( "/" + _ + "/" + categoryDescriptorName).getOrElse("")
            throw new NoRootCategory(s"Missing techniques root category in Git, expecting category descriptor for Git path: '${path}'")
          case Some(sub:SubTechniqueCategory) =>
            logger.error("Bad type for root category in the Technique Library. Please check the hierarchy of categories")
            throw new NoRootCategory(s"Bad type for root category in the Technique Library, found: '${sub}'. Please check the hierarchy of categories")
          case Some(r:RootTechniqueCategory) => r
      }

      //update subcategories
      techniqueInfos.subCategories.toSeq.foreach {
        case(sId@SubTechniqueCategoryId(_,RootTechniqueCategoryId) , _ ) => //update root
          root = root.copy( subCategoryIds = root.subCategoryIds + sId )
        case(sId@SubTechniqueCategoryId(_,pId:SubTechniqueCategoryId) , _ ) =>
          val cat = techniqueInfos.subCategories(pId)
          techniqueInfos.subCategories(pId) = cat.copy( subCategoryIds = cat.subCategoryIds + sId )
      }

      //finally, update root !
      techniqueInfos.rootCategory = Some(root)

  }


  /**
   * We remove each category for which parent category is not defined.
   */
  @scala.annotation.tailrec
  private[this] def recToRemove(
      catId:SubTechniqueCategoryId
    , toRemove:collection.mutable.HashSet[SubTechniqueCategoryId]
    , maybeCategories: MutMap[TechniqueCategoryId, TechniqueCategory]
  ) : Boolean = {
      catId.parentId match {
        case RootTechniqueCategoryId => false
        case sId:SubTechniqueCategoryId =>
          if(toRemove.contains(sId)) {
            toRemove += catId
            true
          } else if(maybeCategories.isDefinedAt(sId)) {
            recToRemove(sId, toRemove, maybeCategories )
          } else {
            toRemove += catId
            true
          }
      }
  }

  private[this] val dummyTechnique = Technique(
      TechniqueId(TechniqueName("dummy"),TechniqueVersion("1.0"))
    , "dummy", "dummy", Nil, TrackerVariableSpec()
    , SectionSpec("ROOT"), None
 )

  private[this] def processTechnique(
      is             : InputStream
    , filePath       : String
    , techniquesInfo : InternalTechniquesInfo
    , parseDescriptor: Boolean // that option is a success optimization for the case diff between old/new commit
    , revTreeId      : ObjectId
  ): IOResult[Unit] = {
    def updateParentCat(catId: TechniqueCategoryId, techniqueId: TechniqueId, descriptorFile: File) : Boolean = {
      catId match {
        case RootTechniqueCategoryId =>
          val cat = techniquesInfo.rootCategory.getOrElse(
              throw new RuntimeException(s"Can not find the parent (root) category '${descriptorFile.getParent}' for package '${techniqueId.toString()}'")
          )
          techniquesInfo.rootCategory = Some(cat.copy(techniqueIds = cat.techniqueIds + techniqueId ))
          true

        case sid:SubTechniqueCategoryId =>
          techniquesInfo.subCategories.get(sid) match {
            case Some(cat) =>
              techniquesInfo.subCategories(sid) = cat.copy(techniqueIds = cat.techniqueIds + techniqueId )
              true
            case None =>
              logger.error(s"Can not find the parent (root) category '${descriptorFile.getParent}' for package '${techniqueId.toString()}'")
              false
          }
      }
    }

    val descriptorFile = new File(filePath)
    val policyVersion = TechniqueVersion(descriptorFile.getParentFile.getName)
    val policyName = TechniqueName(descriptorFile.getParentFile.getParentFile.getName)
    val parentCategoryId = TechniqueCategoryId.buildId(descriptorFile.getParentFile.getParentFile.getParent )
    val techniqueId = TechniqueId(policyName,policyVersion)

    for {
      pack <- if(parseDescriptor) loadDescriptorFile(is, filePath).flatMap(d => ZIO.fromEither(techniqueParser.parseXml(d, techniqueId)))
                 else dummyTechnique.succeed
      res  <- Task.effect {
                //check that that package is not already know, else its an error (by id ?)
                techniquesInfo.techniques.get(techniqueId.name) match {
                  case None => //so we don't have any version yet, and so no id
                    if(updateParentCat(parentCategoryId, techniqueId, descriptorFile)) {
                      techniquesInfo.techniques(techniqueId.name) = MutMap(techniqueId.version -> pack)
                      techniquesInfo.techniquesCategory(techniqueId) = parentCategoryId
                    }
                  case Some(versionMap) => //check for the version
                    versionMap.get(techniqueId.version) match {
                      case None => //add that version
                        if(updateParentCat(parentCategoryId, techniqueId, descriptorFile)) {
                          techniquesInfo.techniques(techniqueId.name)(techniqueId.version) = pack
                          techniquesInfo.techniquesCategory(techniqueId) = parentCategoryId
                        }
                      case Some(v) => //error, policy package version already exsits
                        logger.error("Ignoring package for policy with ID %s and root directory %s because an other policy is already defined with that id and root path %s".format(
                            TechniqueId, descriptorFile.getParent, techniquesInfo.techniquesCategory(techniqueId).toString)
                        )
                    }
                }
              } fold ( err => err match {
                case e : TechniqueVersionFormatException => s"Ignoring technique '${filePath}}' because the version format is incorrect. Error message was: ${e.getMessage}}".fail
                case e : ConstraintException => s"Ignoring technique '${filePath}}' because the descriptor file is malformed. Error message was: ${e.getMessage}}".fail
                case e : Exception => s"Error when processing technique '${filePath}}': ${e.getMessage}}".fail
              }
              , ok => ok.succeed
              )
    }yield {
      ()
    }
  }

  /**
   * Register a category, but whithout checking that its parent
   * is legal.
   * So that will lead to an inconsistant Map of categories
   * which must be normalized before use !
   *
   * If the category descriptor is here, but incorrect,
   * we assume that the directory should be considered
   * as a category, but the user did a mistake: signal it,
   * but DO use the folder as a category.
   */
  private[this] def extractMaybeCategory(
      descriptorObjectId: ObjectId
    , filePath          : String
    , parseDescriptor   : Boolean // that option is a success optimization for the case diff between old/new commit
  ) : IOResult[TechniqueCategory] = {

    def nonEmpty(s: String): Option[String] = {
      s match {
        case null | "" => None
        case _ => Some(s)
      }
    }
    def parse(parseDesc:Boolean, catId: TechniqueCategoryId): IOResult[(String, String, Boolean)] = {
      if(parseDesc) {
        for {
          db  <- repo.db
          xml <- loadDescriptorFile(repo.db.runNow.open(descriptorObjectId).openStream, filePath)
        } yield {
          val name = nonEmpty((xml \\ "name").text).getOrElse(catId.name.value)
          val description = nonEmpty((xml \\ "description").text).getOrElse("")
          val isSystem = (nonEmpty((xml \\ "system").text).getOrElse("false")).equalsIgnoreCase("true")
          (name, description, isSystem)
        }
      } else {
        (catId.name.value, "", false).succeed
      }
    }

    val catPath = filePath.substring(0, filePath.size - categoryDescriptorName.size - 1 ) // -1 for the trailing slash

    val catId = TechniqueCategoryId.buildId(catPath)
    //built the category
    for {
      triple <- parse(parseDescriptor, catId)
    } yield {
      val (name, desc, system ) = triple
      catId match {
        case RootTechniqueCategoryId    => RootTechniqueCategory(name, desc, isSystem = system)
        case sId:SubTechniqueCategoryId => SubTechniqueCategory(sId, name, desc, isSystem = system)
      }
    }
  }

  /**
   * Load a descriptor document.
   * @param file : the full filename
   * @return the xml representation of the file
   */
  private[this] def loadDescriptorFile(is: InputStream, filePath : String ) : IOResult[Elem] = {
    Task.effect {
      XML.load(is)
    }.foldM(
      err => err match {
        case e: SAXParseException =>
          LoadTechniqueError.Parsing(s"Unexpected issue with the descriptor file '${filePath}' at line ${e.getLineNumber}, column ${e.getColumnNumber}: ${e.getMessage}").fail
        case e: java.net.MalformedURLException =>
          LoadTechniqueError.Parsing("Descriptor file not found: " + filePath).fail
        case ex => SystemError(s"Error when parsing ${filePath}", ex).fail
      }
    , doc => if(doc.isEmpty) {
        LoadTechniqueError.Parsing(s"Error when parsing descriptor file: '${filePath}': the parsed document is empty").fail
      } else doc.succeed
    )
  }

  /**
   * Output the set of path for all techniques.
   * Root is "/", so that a package "P1" is denoted
   * /P1, a package P2 in sub category cat1 is denoted
   * /cat1/P2, etc.
   * As we may have files&templates outside technique, we
   * need to keep track of there relative id
   */
  private[this] def getTechniquePath(techniqueInfos:TechniquesInfo) : Set[(TechniquePath, TechniqueId)] = {
    val set = scala.collection.mutable.Set[(TechniquePath, TechniqueId)]()
    techniqueInfos.rootCategory.techniqueIds.foreach { id =>
      set += ((TechniquePath( "/" + id.toString), id))
    }
    techniqueInfos.subCategories.foreach { case (id,cat) =>
      val path = id.toString
      cat.techniqueIds.foreach { t => set += ((TechniquePath(path + "/" + t.toString), t)) }
    }
    //also add template "by path"
    val techniques = techniqueInfos.techniques.flatMap { case(_, set) => set.map { case(_, t) => t } }
    techniques.foreach { t =>
      val byPath = t.agentConfigs.flatMap(cfg => cfg.templates.collect { case TechniqueTemplate(id@TechniqueResourceIdByPath(_,_),_,_) => id }) ++
                   t.agentConfigs.flatMap(cfg => cfg.files.collect { case TechniqueFile(id@TechniqueResourceIdByPath(_,_),_,_) => id })
      byPath.foreach { resource =>
        //here, "/" is needed at the begining because diffEntry have one, so if we don't
        //add it, we won't find is back in modifiedTechnique and diffPathEntries
        set += ((TechniquePath(resource.parentDirectories.mkString("/", "/", "/") + resource.name), t.id))
      }
    }
    set.toSet
   }
}<|MERGE_RESOLUTION|>--- conflicted
+++ resolved
@@ -45,10 +45,7 @@
 import java.io.File
 
 import net.liftweb.common._
-<<<<<<< HEAD
-
-=======
->>>>>>> 684a1cee
+
 import scala.collection.immutable.SortedMap
 import java.io.InputStream
 
@@ -69,6 +66,7 @@
 import com.normation.zio.ZioRuntime
 import zio._
 import zio.syntax._
+import GitTechniqueReader._
 
 /**
  *
@@ -126,7 +124,7 @@
 
   //denotes a path for a technique, so it starts by a "/"
   //and is not prefixed by relativePathToGitRepos
-final case class TechniquePath(path:String) extends AnyVal
+  final case class TechniquePath(path:String) extends AnyVal
 }
 
 class GitTechniqueReader(
@@ -140,7 +138,6 @@
 ) extends TechniqueReader with Loggable {
   reader =>
 
-<<<<<<< HEAD
   /*
    * That class is not yet ported to ZIO.
    * So we accept that any error in a IOResult[A] will lead to an exception, which will
@@ -152,13 +149,6 @@
       case Left(err) => throw new RuntimeException(err.fullMsg)
     }
   }
-
-  //denotes a path for a technique, so it starts by a "/"
-  //and is not prefixed by relativePathToGitRepos
-  private[this] case class TechniquePath(path:String)
-=======
-  import GitTechniqueReader.TechniquePath
->>>>>>> 684a1cee
 
   //the path of the PT lib relative to the git repos
   //withtout leading and trailing /.
