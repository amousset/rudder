/*
 *************************************************************************************
 * Copyright 2011 Normation SAS
 *************************************************************************************
 *
 * This file is part of Rudder.
 *
 * Rudder is free software: you can redistribute it and/or modify
 * it under the terms of the GNU General Public License as published by
 * the Free Software Foundation, either version 3 of the License, or
 * (at your option) any later version.
 *
 * In accordance with the terms of section 7 (7. Additional Terms.) of
 * the GNU General Public License version 3, the copyright holders add
 * the following Additional permissions:
 * Notwithstanding to the terms of section 5 (5. Conveying Modified Source
 * Versions) and 6 (6. Conveying Non-Source Forms.) of the GNU General
 * Public License version 3, when you create a Related Module, this
 * Related Module is not considered as a part of the work and may be
 * distributed under the license agreement of your choice.
 * A "Related Module" means a set of sources files including their
 * documentation that, without modification of the Source Code, enables
 * supplementary functions or services in addition to those offered by
 * the Software.
 *
 * Rudder is distributed in the hope that it will be useful,
 * but WITHOUT ANY WARRANTY; without even the implied warranty of
 * MERCHANTABILITY or FITNESS FOR A PARTICULAR PURPOSE.  See the
 * GNU General Public License for more details.
 *
 * You should have received a copy of the GNU General Public License
 * along with Rudder.  If not, see <http://www.gnu.org/licenses/>.

 *
 *************************************************************************************
 */

package com.normation.rudder.repository

import com.normation.errors.*
import com.normation.eventlog.EventActor
import com.normation.eventlog.ModificationId
import com.normation.inventory.domain.NodeId
import com.normation.rudder.domain.nodes.*
import com.normation.rudder.domain.policies.*
import com.normation.rudder.facts.nodes.CoreNodeFact
import com.normation.utils.Utils
import com.unboundid.ldif.LDIFChangeRecord
import scala.collection.MapView
import scala.collection.immutable.SortedMap
import zio.Chunk

/**
 * Here is the ordering for a List[NodeGroupCategoryId]
 * MUST start by the root !
 */
object GroupCategoryRepositoryOrdering extends Ordering[List[NodeGroupCategoryId]] {
  type ID = NodeGroupCategoryId
  override def compare(x: List[ID], y: List[ID]): Int = {
    Utils.recTreeStringOrderingCompare(x.map(_.value), y.map(_.value))

  }
}

/**
 * Here is the ordering for a List[NodeGroupCategoryId]
 * MUST start by the root !
 */
object NodeGroupCategoryOrdering extends Ordering[List[NodeGroupCategoryId]] {
  type ID = NodeGroupCategoryId
  override def compare(x: List[ID], y: List[ID]): Int = {
    Utils.recTreeStringOrderingCompare(x.map(_.value), y.map(_.value))
  }
}

/**
 * A simple container for a category
 * and its direct children ActiveTechniques
 */
final case class CategoryAndNodeGroup(
    category: NodeGroupCategory,
    groups:   Set[NodeGroup]
)

final case class FullNodeGroupCategory(
    id:            NodeGroupCategoryId,
    name:          String,
    description:   String,
    subCategories: List[FullNodeGroupCategory],
    targetInfos:   List[FullRuleTargetInfo],
    isSystem:      Boolean = false
) {

  def toNodeGroupCategory: NodeGroupCategory = NodeGroupCategory(
    id = id,
    name = name,
    description = description,
    children = subCategories.map(_.id),
    items = targetInfos.map(_.toTargetInfo),
    isSystem = isSystem
  )

  /**
   * Get the list of categories, starting by that one,
   * and with chlidren sorted with the given ordering.
   * So we get:
   * cat1
   *  - cat1.1
   *     - cat1.1.1
   *     - cat1.1.2
   *  - cat1.2
   *     - cat1.2.1
   *     etc.
   *
   * Some categories AND ALL THERE SUBCATEGORIES can be
   * exclude with the "exclude" predicat is true.
   */
  def getSortedCategories(
      ordering: (FullNodeGroupCategory, FullNodeGroupCategory) => Boolean,
      exclude:  FullNodeGroupCategory => Boolean
  ): List[(List[NodeGroupCategoryId], FullNodeGroupCategory)] = {

    if (exclude(this)) {
      Nil
    } else {
      val subCats = for {
        directSubCat    <- subCategories.sortWith(ordering)
        (subId, subCat) <- directSubCat.getSortedCategories(ordering, exclude)
      } yield {
        (id :: subId, subCat)
      }

      (List(id) -> this) :: subCats
    }
  }

  val ownGroups: Map[NodeGroupId, FullGroupTarget] = targetInfos.collect {
    case FullRuleTargetInfo(g: FullGroupTarget, _, _, _, _) => (g.nodeGroup.id, g)
  }.toMap

  val allGroups: Map[NodeGroupId, FullGroupTarget] = (
    ownGroups ++ subCategories.flatMap(_.allGroups)
  ).toMap

  val categoryByGroupId: Map[NodeGroupId, NodeGroupCategoryId] = (
    ownGroups.map { case (gid, _) => (gid, id) } ++ subCategories.flatMap(_.categoryByGroupId)
  ).toMap

  val allCategories: Map[NodeGroupCategoryId, FullNodeGroupCategory] = {
    subCategories.flatMap(_.allCategories) :+ (id -> this)
  }.toMap

  // A Map that allow you to get directly the parent category of a category
  // This will return you the id of the root category for the root category
  val parentCategories: Map[NodeGroupCategoryId, FullNodeGroupCategory] = {
    val map = {
      subCategories.map((_.id -> this)) ++ subCategories.flatMap(_.parentCategories)
    }.toMap
    map.withDefaultValue(this)
  }

  val allTargets: Map[RuleTarget, FullRuleTargetInfo] = (
    targetInfos.map(t => (t.target.target, t)).toMap ++ subCategories.flatMap(_.allTargets)
  )

  /**
   * Return all node ids that match the set of target.
   */
  def getNodeIds(targets: Set[RuleTarget], arePolicyServers: MapView[NodeId, Boolean]): Set[NodeId] = {
    val groups = allGroups.view.mapValues(_.nodeGroup.serverList.toSet)

    RuleTarget.getNodeIds(targets, arePolicyServers, groups.toMap)
  }

  /**
   * Given a nodeId, get all the groups where it belongs to.
   */
  def getTarget(node: CoreNodeFact): Map[RuleTarget, FullRuleTargetInfo] = {
    allTargets.filter {
      case (t, info) =>
        info.target match {
          case FullGroupTarget(target, group) => group.serverList.contains(node.id)
          case FullCompositeRuleTarget(t)     =>
            // here, on choice but to calculate the list of nodes and see if it is in the result
            // here, we don't need all node info, just the current node
            // It's because we only do set analysis on node info, not things like "find all
            // the node with that policy server" in target.
            getNodeIds(Set(t), MapView(node.id -> node.rudderSettings.isPolicyServer)).contains(node.id)
          case FullOtherTarget(t)             =>
            t match {
              case AllTarget                    => true
              case AllTargetExceptPolicyServers => !node.rudderSettings.isPolicyServer
              case AllPolicyServers             => node.rudderSettings.isPolicyServer
              case PolicyServerTarget(id)       => id == node.id
            }
        }
    }
  }

}

trait RoNodeGroupRepository {

  /**
   * Get the full group tree with all information
   * for categories and groups.
   * Returns the objects sorted by name within
   */
  def getFullGroupLibrary(): IOResult[FullNodeGroupCategory]

  def categoryExists(id: NodeGroupCategoryId): IOResult[Boolean]

  /**
   * Get a server group by its id. Fail if not present.
   * @param id
   * @return
   */
  def getNodeGroup(id: NodeGroupId): IOResult[(NodeGroup, NodeGroupCategoryId)] = {
    getNodeGroupOpt(id).notOptional(s"Group with id '${id.serialize}' was not found'")
  }

  /**
   * Get the node group corresponding to that ID, or None if none were found.
   */
  def getNodeGroupOpt(id: NodeGroupId): IOResult[Option[(NodeGroup, NodeGroupCategoryId)]]

  /**
   * Fetch the parent category of the NodeGroup
   * Caution, its a lightweight version of the entry (no children nor item)
   * @param id
   * @return
   */
  def getNodeGroupCategory(id: NodeGroupId): IOResult[NodeGroupCategory]

  /**
   * Get all node groups defined in that repository
   */
  def getAll(): IOResult[Seq[NodeGroup]]

  /**
   * Get all node groups by ids
   */
  def getAllByIds(ids: Seq[NodeGroupId]): IOResult[Seq[NodeGroup]]

  /**
   * Get all the node group id and the set of ndoes within
   * Goal is to be more efficient
   */
  def getAllNodeIds(): IOResult[Map[NodeGroupId, Set[NodeId]]]

  /**
   * Get all the node group id and the set of ndoes within
   * Goal is to be more efficient
   */
  def getAllNodeIdsChunk(): IOResult[Map[NodeGroupId, Chunk[NodeId]]]

  /**
   * Get all pairs of (category details, Set(node groups) )
   * in a map in which keys are the parent category of the groups.
   * The map is sorted by category:
   *
   *   "/"           -> [/_details, Set(G1, G2)]
   *   "/cat1"       -> [cat1_details, Set(G3)]
   *   "/cat1/cat11" -> [/cat1/cat11_details, Set(G4)]
   *   "/cat2"       -> [/cat2_details, Set(G5)]
   *   ...    *
   *
   */
  def getGroupsByCategory(includeSystem: Boolean = false): IOResult[SortedMap[List[NodeGroupCategoryId], CategoryAndNodeGroup]]

  /**
   * Retrieve all groups that have at least one of the given
   * node ID in there member list.
   * @param nodeIds
   * @return
   */
  def findGroupWithAnyMember(nodeIds: Seq[NodeId]): IOResult[Seq[NodeGroupId]]

  /**
   * Retrieve all groups that have ALL given node ID in their
   * member list.
   * @param nodeIds
   * @return
   */
  def findGroupWithAllMember(nodeIds: Seq[NodeId]): IOResult[Seq[NodeGroupId]]

  /**
   * Root group category
   */
  def getRootCategory(): NodeGroupCategory

  def getRootCategoryPure(): IOResult[NodeGroupCategory]

  /**
   * Get all pairs of (categoryid, category)
   * in a map in which keys are the parent category of the
   * the template. The map is sorted by categories:
   * SortedMap {
   *   "/"           -> [root]
   *   "/cat1"       -> [cat1_details]
   *   "/cat1/cat11" -> [/cat1/cat11]
   *   "/cat2"       -> [/cat2_details]
   *   ...
   */
  def getCategoryHierarchy: IOResult[SortedMap[List[NodeGroupCategoryId], NodeGroupCategory]]

  /**
   * Return all categories
   * @return
   */
  def getAllGroupCategories(includeSystem: Boolean = false): IOResult[Seq[NodeGroupCategory]]

  /**
   * Get a group category by its id
   * @param id
   * @return
   */
  def getGroupCategory(id: NodeGroupCategoryId): IOResult[NodeGroupCategory]

  /**
   * Get the direct parent of the given category.
   * Fails if the category is not in the repository or for root category
   */
  def getParentGroupCategory(id: NodeGroupCategoryId): IOResult[NodeGroupCategory]

  /**
   * Return the list of parents for that category, the nearest parent
   * first, until the root of the library.
   * The the last parent is not the root of the library, return a Failure.
   * Also return a failure if the path to top is broken in any way.
   */
  def getParents_NodeGroupCategory(id: NodeGroupCategoryId): IOResult[List[NodeGroupCategory]]

  /**
   * Returns all non system categories + the root category
   * Caution, they are "lightweight" group categories (no children)
   */
  def getAllNonSystemCategories(): IOResult[Seq[NodeGroupCategory]]

}

object RoNodeGroupRepository {

  /**
   * Return all node ids that match the set of target.
   */
  def getNodeIds(
      allGroups:    Map[NodeGroupId, Set[NodeId]],
      targets:      Set[RuleTarget],
      allNodeFacts: MapView[NodeId, CoreNodeFact]
  ): Set[NodeId] = {
    val allNodes = allNodeFacts.mapValues(x => (x.rudderSettings.isPolicyServer))
    RuleTarget.getNodeIds(targets, allNodes, allGroups)
  }

  def getNodeIdsChunk(
      allGroups:        Map[NodeGroupId, Chunk[NodeId]],
      targets:          Set[RuleTarget],
      arePolicyServers: MapView[NodeId, Boolean]
  ): Chunk[NodeId] = {
<<<<<<< HEAD
    RuleTarget.getNodeIdsChunk(targets, arePolicyServers, allGroups)
=======
    val allNodes = allNodeInfos.view.mapValues(x => (x.isPolicyServer))
    RuleTarget.getNodeIdsChunk(targets, allNodes.toMap, allGroups, false)
>>>>>>> 954f0d35
  }
}

trait WoNodeGroupRepository {
  //// write operations ////

  /**
   * Add a server group into the a parent category
   * Fails if the parent category does not exist
   * The id provided by the nodeGroup will  be used to save it inside the repository
   * return the newly created server group
   */
  def create(
      group: NodeGroup,
      into:  NodeGroupCategoryId,
      modId: ModificationId,
      actor: EventActor,
      why:   Option[String]
  ): IOResult[AddNodeGroupDiff]

  /**
   * Used in relay-server plugin
   */
  def createPolicyServerTarget(
      target: PolicyServerTarget,
      modId:  ModificationId,
      actor:  EventActor,
      reason: Option[String]
  ): IOResult[LDIFChangeRecord]

  /**
   * Update the given existing group
   * That method does nothing at the configuration level,
   * so you will have to manage rule deployment
   * if needed
   *
   * System group can not be updated with that method.
   */
  def update(
      group:          NodeGroup,
      modId:          ModificationId,
      actor:          EventActor,
      whyDescription: Option[String]
  ): IOResult[Option[ModifyNodeGroupDiff]]

  /**
   * Only add / remove some nodes in an atomic way from the group
   */
  def updateDiffNodes(
      group:          NodeGroupId,
      add:            List[NodeId],
      delete:         List[NodeId],
      modId:          ModificationId,
      actor:          EventActor,
      whyDescription: Option[String]
  ): IOResult[Option[ModifyNodeGroupDiff]]

  /**
   * Update the given existing system group
   */
  def updateSystemGroup(
      group:  NodeGroup,
      modId:  ModificationId,
      actor:  EventActor,
      reason: Option[String]
  ): IOResult[Option[ModifyNodeGroupDiff]]

  /**
   * Update the given existing dynamic group, and only the node list
   * part (but the group can be system or not).
   *
   * If anything else than the node list changed compared to the
   * group given in parameter in the backend, an error is raised.
   *
   * That method does nothing at the configuration level,
   * so you will have to manage rule deployment
   * if needed
   */
  def updateDynGroupNodes(
      group:          NodeGroup,
      modId:          ModificationId,
      actor:          EventActor,
      whyDescription: Option[String]
  ): IOResult[Option[ModifyNodeGroupDiff]]

  /**
   * Move the given existing group to the new container.
   *
   * That *only* move the group, and don't modify anything
   * else. You will have to use udate/updateSystemGroup for
   * modification.
   *
   * That method does nothing at the configuration level,
   * so you will have to manage rule deployment
   * if needed
   */
  def move(
      group:          NodeGroupId,
      containerId:    NodeGroupCategoryId,
      modId:          ModificationId,
      actor:          EventActor,
      whyDescription: Option[String]
  ): IOResult[Option[ModifyNodeGroupDiff]]

  /**
   * Delete the given nodeGroup.
   * If no nodegroup has such id in the directory, return a success.
   * @param id
   * @return
   */
  def delete(
      id:             NodeGroupId,
      modId:          ModificationId,
      actor:          EventActor,
      whyDescription: Option[String]
  ): IOResult[DeleteNodeGroupDiff]

  /**
   * Delete the given policyServerTarget.
   * If no policyServerTarget has such id in the directory, return a success.
   */
  def deletePolicyServerTarget(policyServer: PolicyServerTarget): IOResult[PolicyServerTarget]

  /**
   * Add that group category into the given parent category
   * Fails if the parent category does not exist or
   * if it already contains that category.
   *
   * return the new category.
   */
  def addGroupCategorytoCategory(
      that: NodeGroupCategory,
      into: NodeGroupCategoryId, // parent category

      modificationId: ModificationId,
      actor:          EventActor,
      reason:         Option[String]
  ): IOResult[NodeGroupCategory]

  /**
   * Update an existing group category
   */
  def saveGroupCategory(
      category:       NodeGroupCategory,
      modificationId: ModificationId,
      actor:          EventActor,
      reason:         Option[String]
  ): IOResult[NodeGroupCategory]

  /**
    * Update/move an existing group category
    */
  def saveGroupCategory(
      category:       NodeGroupCategory,
      containerId:    NodeGroupCategoryId,
      modificationId: ModificationId,
      actor:          EventActor,
      reason:         Option[String]
  ): IOResult[NodeGroupCategory]

  /**
   * Delete the category with the given id.
   * If no category with such id exists, it is a success.
   * If checkEmtpy is set to true, the deletion may be done only if
   * the category is empty (else, category and children are deleted).
   * @param id
   * @param checkEmtpy
   * @return
   *  - Full(category id) for a success
   *  - Failure(with error message) iif an error happened.
   */
  def delete(
      id:             NodeGroupCategoryId,
      modificationId: ModificationId,
      actor:          EventActor,
      reason:         Option[String],
      checkEmpty:     Boolean = true
  ): IOResult[NodeGroupCategoryId]

}<|MERGE_RESOLUTION|>--- conflicted
+++ resolved
@@ -358,12 +358,7 @@
       targets:          Set[RuleTarget],
       arePolicyServers: MapView[NodeId, Boolean]
   ): Chunk[NodeId] = {
-<<<<<<< HEAD
-    RuleTarget.getNodeIdsChunk(targets, arePolicyServers, allGroups)
-=======
-    val allNodes = allNodeInfos.view.mapValues(x => (x.isPolicyServer))
-    RuleTarget.getNodeIdsChunk(targets, allNodes.toMap, allGroups, false)
->>>>>>> 954f0d35
+    RuleTarget.getNodeIdsChunk(targets, arePolicyServers, allGroups, allNodesAreThere = false)
   }
 }
 
