/*
*************************************************************************************
* Copyright 2016 Normation SAS
*************************************************************************************
*
* This file is part of Rudder.
*
* Rudder is free software: you can redistribute it and/or modify
* it under the terms of the GNU General Public License as published by
* the Free Software Foundation, either version 3 of the License, or
* (at your option) any later version.
*
* In accordance with the terms of section 7 (7. Additional Terms.) of
* the GNU General Public License version 3, the copyright holders add
* the following Additional permissions:
* Notwithstanding to the terms of section 5 (5. Conveying Modified Source
* Versions) and 6 (6. Conveying Non-Source Forms.) of the GNU General
* Public License version 3, when you create a Related Module, this
* Related Module is not considered as a part of the work and may be
* distributed under the license agreement of your choice.
* A "Related Module" means a set of sources files including their
* documentation that, without modification of the Source Code, enables
* supplementary functions or services in addition to those offered by
* the Software.
*
* Rudder is distributed in the hope that it will be useful,
* but WITHOUT ANY WARRANTY; without even the implied warranty of
* MERCHANTABILITY or FITNESS FOR A PARTICULAR PURPOSE.  See the
* GNU General Public License for more details.
*
* You should have received a copy of the GNU General Public License
* along with Rudder.  If not, see <http://www.gnu.org/licenses/>.

*
*************************************************************************************
*/

package com.normation.rudder.services.policies

import java.security.Permission
import java.util.concurrent._
import java.util.concurrent.Callable
import java.util.concurrent.Executors
import java.util.concurrent.TimeUnit
import java.util.concurrent.TimeoutException
import java.util.concurrent.atomic.AtomicInteger

import scala.language.implicitConversions
import com.normation.cfclerk.domain.HashAlgoConstraint._
import com.normation.cfclerk.domain.Variable
import com.normation.rudder.domain.appconfig.FeatureSwitch
import com.normation.rudder.services.policies.HashOsType._
import com.normation.rudder.services.policies.JsEngine._
import com.normation.utils.Control._
import ca.mrvisser.sealerate
import javax.script.Bindings
import javax.script.ScriptEngine
import javax.script.ScriptEngineManager
import javax.script.ScriptException
import net.liftweb.common.Box
import net.liftweb.common.Empty
import net.liftweb.common.Failure
import net.liftweb.common.Full
import java.io.FilePermission

import org.apache.commons.codec.digest.Md5Crypt
import org.apache.commons.codec.digest.Sha2Crypt
import com.normation.cfclerk.domain.AixPasswordHashAlgo
import com.normation.cfclerk.domain.AbstactPassword
import java.security.NoSuchAlgorithmException
import java.net.URL
import java.net.URLPermission
import java.nio.file.Paths
import java.security.CodeSource
import java.security.ProtectionDomain
import java.util.logging.LoggingPermission
import java.security.cert.Certificate

import sun.security.provider.PolicyFile
import com.github.ghik.silencer.silent
import com.normation.rudder.domain.logger.JsDirectiveParamLogger

<<<<<<< HEAD
import com.normation.box._
=======
import scala.concurrent.duration.FiniteDuration
>>>>>>> aaa1d104

sealed trait HashOsType

object HashOsType {
  final case object AixHash   extends HashOsType
  final case object CryptHash extends HashOsType //linux, bsd,...

  def all = sealerate.values[HashOsType]
}

/*
 * Define implicit bytes from string methods
 */
abstract class ImplicitGetBytes {
  protected implicit def getBytes(s: String): Array[Byte] = {
    s.getBytes("UTF-8")
  }
}

/*
 * we need to define each class of the lib as class, because
 * nashorn can't access static field.
 */
class JsLibHash() extends ImplicitGetBytes {
  def md5    (s: String): String = MD5.hash(s)
  def sha1   (s: String): String = SHA1.hash(s)
  def sha256 (s: String): String = SHA256.hash(s)
  def sha512 (s: String): String = SHA512.hash(s)
}

trait JsLibPassword extends ImplicitGetBytes {

  /// Standard Unix (crypt) specific

  def cryptMd5    (s: String): String = Md5Crypt.md5Crypt(s)
  def cryptSha256 (s: String): String = Sha2Crypt.sha256Crypt(s)
  def cryptSha512 (s: String): String = Sha2Crypt.sha512Crypt(s)

  def cryptMd5    (s: String, salt: String): String = Md5Crypt.md5Crypt(s, salt)
  def cryptSha256 (s: String, salt: String): String = Sha2Crypt.sha256Crypt(s, "$5$" + salt)
  def cryptSha512 (s: String, salt: String): String = Sha2Crypt.sha512Crypt(s, "$6$" + salt)

  /// Aix specific

  def aixMd5    (s: String): String = AixPasswordHashAlgo.smd5(s)
  def aixSha256 (s: String): String = AixPasswordHashAlgo.ssha256(s)
  def aixSha512 (s: String): String = AixPasswordHashAlgo.ssha512(s)

  def aixMd5    (s: String, salt: String): String = AixPasswordHashAlgo.smd5(s, Some(salt))
  def aixSha256 (s: String, salt: String): String = AixPasswordHashAlgo.ssha256(s, Some(salt))
  def aixSha512 (s: String, salt: String): String = AixPasswordHashAlgo.ssha512(s, Some(salt))

  /// one automatically choosing correct hash also based of the kind of HashOsType
  /// method accessible from JS

  def md5    (s: String): String
  def sha256 (s: String): String
  def sha512 (s: String): String

  def md5    (s: String, salt: String): String
  def sha256 (s: String, salt: String): String
  def sha512 (s: String, salt: String): String

  /// Advertised methods
  def unix(algo: String, s: String): String = {
    algo.toLowerCase match {
      case "md5" => cryptMd5(s)
      case "sha-256" | "sha256" => cryptSha256(s)
      case "sha-512" | "sha512" => cryptSha512(s)
      case _ => // unknown value, fail
        throw new NoSuchAlgorithmException(s"Evaluating script 'unix(${algo}, ${s})' failed, as algorithm ${algo} is not recognized")
    }
  }

  def unix(algo: String, s: String, salt: String): String = {
    algo.toLowerCase match {
      case "md5" => cryptMd5(s, salt)
      case "sha-256" | "sha256" => cryptSha256(s, salt)
      case "sha-512" | "sha512" => cryptSha512(s, salt)
      case _ => // unknown value, fail
        throw new NoSuchAlgorithmException(s"Evaluating script 'unix(${algo}, ${s}, ${salt})' failed, as algorithm ${algo} is not recognized")
    }
  }

  def aix(algo: String, s: String): String = {
    algo.toLowerCase match {
      case "md5" => aixMd5(s)
      case "sha-256" | "sha256" => aixSha256(s)
      case "sha-512" | "sha512" => aixSha512(s)
      case _ => // unknown value, fail
        throw new NoSuchAlgorithmException(s"Evaluating script 'aix(${algo}, ${s})' failed, as algorithm ${algo} is not recognized")
    }
  }

  def aix(algo: String, s: String, salt: String): String = {
    algo.toLowerCase match {
      case "md5" => aixMd5(s, salt)
      case "sha-256" | "sha256" => aixSha256(s, salt)
      case "sha-512" | "sha512" => aixSha512(s, salt)
      case _ => // unknown value, fail
        throw new NoSuchAlgorithmException(s"Evaluating script 'unix(${algo}, ${s}, ${salt})' failed, as algorithm ${algo} is not recognized")
    }
  }

  def auto(algo: String, s: String): String = {
    algo.toLowerCase match {
      case "md5" => md5(s)
      case "sha-256" | "sha256" => sha256(s)
      case "sha-512" | "sha512" => sha512(s)
      case _ => // unknown value, fail
        throw new NoSuchAlgorithmException(s"Evaluating script 'auto(${algo}, ${s})' failed, as algorithm ${algo} is not recognized")
    }
  }

  def auto(algo: String, s: String, salt: String): String = {
    algo.toLowerCase match {
      case "md5" => md5(s, salt)
      case "sha-256" | "sha256" => sha256(s, salt)
      case "sha-512" | "sha512" => sha512(s, salt)
      case _ => // unknown value, fail
        throw new NoSuchAlgorithmException(s"Evaluating script 'auto(${algo}, ${s}, ${salt})' failed, as algorithm ${algo} is not recognized")
    }
  }
}

/*
 * This class provides the Rudder JS lib.
 * All method signatures are available in JS.
 *
 * This lib is intended to be bound to the "rudder" namespace,
 * so that one can access:
 * ## Under the "rudder.hash" namespace, simple hashing methods:
 * - rudder.hash.md5(value)
 * - rudder.hash.sha256(value)
 * - rudder.hash.sha512(value)
 *
 * ## Under the "rudder.password" namespace, salted hashing functions
 *    compatible with Unix crypt (Linux, BSD...) or AIX
 * ### Automatically chosen based on the node type:
 * - rudder.password.md5(value [, salt])
 * - rudder.password.sha256(value [, salt])
 * - rudder.password.sha512(value [, salt])
 *
 * ### Generates Unix crypt password compatible hashes:
 * - rudder.password.cryptMd5(value [, salt])
 * - rudder.password.cryptSha256(value [, salt])
 * - rudder.password.cryptSha512(value [, salt])
 *
 * ### Generates AIX password compatible hashes:
 * - rudder.password.aixMd5(value [, salt])
 * - rudder.password.aixSha256(value [, salt])
 * - rudder.password.aixSha512(value [, salt])
 *
 * ### Public methods (advertised to the users, fallback to the previous methods)
 * - rudder.password.auto(algo, password [, salt])
 * - rudder.password.unix(algo, password [, salt])
 * - rudder.password.aix(algo, password [, salt])
 *
 *   where algo can be MD5, SHA-512, SHA-256 (case insensitive, with or without -)
 *   * auto automatically choose the encryption based on the node type
 *   * unix generated Unix crypt password compatible hashes (Linux, BSD, ...)
 *   * aix generates AIX password compatible hashes
 */
final class JsRudderLibImpl(
  hashKind: HashOsType
) {

  ///// simple hash algorithms /////
  private val hash = new JsLibHash()
  // with the getter, it will be accessed with rudder.hash...
  def getHash() = hash

  ///// unix password hash /////
  private val password = hashKind match {
    case CryptHash =>
      new JsLibPassword() {
        /// method accessible from JS
        def md5    (s: String): String = super.cryptMd5(s)
        def sha256 (s: String): String = super.cryptSha256(s)
        def sha512 (s: String): String = super.cryptSha512(s)

        def md5    (s: String, salt: String): String = super.cryptMd5(s, salt)
        def sha256 (s: String, salt: String): String = super.cryptSha256(s, salt)
        def sha512 (s: String, salt: String): String = super.cryptSha512(s, salt)

      }
    case AixHash =>
      new JsLibPassword() {
        /// method accessible from JS
        def md5    (s: String): String = super.aixMd5(s)
        def sha256 (s: String): String = super.aixSha256(s)
        def sha512 (s: String): String = super.aixSha512(s)

        def md5    (s: String, salt: String): String = super.aixMd5(s, salt)
        def sha256 (s: String, salt: String): String = super.aixSha256(s, salt)
        def sha512 (s: String, salt: String): String = super.aixSha512(s, salt)

      }
  }

  // with the getter, it will be accessed with rudder.password...
  def getPassword = password
}

sealed trait JsRudderLibBinding { def bindings: Bindings }

object JsRudderLibBinding {

  import java.util.{ HashMap => JHMap }
  import javax.script.SimpleBindings

  private[this] def toBindings(k: String, v: JsRudderLibImpl): Bindings = {
    val m = new JHMap[String, Object]()
    m.put(k, v)
    new SimpleBindings(m)
  }

  /*
   * Be carefull, as bindings are mutable, we can't have
   * a val for bindings, else the same context is shared...
   */
  final object Aix extends JsRudderLibBinding {
    def bindings = toBindings("rudder", new JsRudderLibImpl(AixHash))
  }

  final object Crypt extends JsRudderLibBinding {
    def bindings = toBindings("rudder", new JsRudderLibImpl(CryptHash))
  }
}

/**
 * This class provides the Rhino (java 7) or Longhorn (Java 8 & up)
 * java script engine.
 *
 * It allows to eval parameters in directives which are starting
 * with $eval.
 *
 */
final object JsEngineProvider {

  /**
   * Initialize a new JsEngine with the correct bindings.
   *
   * Not all Libs (bindings in JSR-223 name) can't be provided here,
   * because we want to make them specific to each eval
   * (i.e: different eval may have to different bindings).
   * So we just provide eval-indep lib here, but we don't
   * have any for now.
   *
   * Security policy are taken from `rudder-js.policy` file in the classpath
   * unlessthe file `/opt/rudder/etc/rudder-js.policy` is defined.
   */
  def withNewEngine[T](feature: FeatureSwitch, maxThread: Int = 1, timeout: FiniteDuration)(script: JsEngine => Box[T]): Box[T] = {
    feature match {
      case FeatureSwitch.Enabled  =>
        val defaultPath = this.getClass.getClassLoader.getResource("rudder-js.policy")
        val userPolicies = Paths.get("/opt/rudder/etc/rudder-js.policy")
        val url = if(userPolicies.toFile.canRead) {
          userPolicies.toUri.toURL
        } else {
          defaultPath
        }

        val res = SandboxedJsEngine.sandboxed(url, maxThread, timeout) { engine => script(engine) }

        //we may want to debug hard to debug case here, especially when we had a stackoverflow below
        (JsDirectiveParamLogger.isDebugEnabled, res) match {
          case (true, Failure(msg, Full(ex), x)) =>
            import scala.util.{Properties => P}
            JsDirectiveParamLogger.debug(s"Error when trying to use the JS script engine in a directive. Java version: '${P.javaVersion}'; JVM info: '${P.javaVmInfo}'; name: '${P.javaVmName}'; version: : '${P.javaVmVersion}'; vendor: '${P.javaVmVendor}';")

            // in the case of an exception and debug enable, print stack
            ex .printStackTrace()

          case _ => // nothing more
        }

        res
      case FeatureSwitch.Disabled =>
        script(DisabledEngine)
    }
  }

}

sealed trait JsEngine {
  /**
   *
   * Parse a value looking for EVAL keyword.
   * Return the correct NodeContextualizedValue type.
   *
   * Note that the eval result is ALWAY cast to
   * string. So computation, object, etc must be
   * correctly defined by the user to get and
   * interesting value.
   */
  def eval(variable: Variable, lib: JsRudderLibBinding): Box[Variable]
}

/*
 * Our JsEngine.
 */
object JsEngine {
  // Several evals: one default and one JS (in the future, we may have several language)
  final val DEFAULT_EVAL = "eval:"
  final val EVALJS       = "evaljs:"

  final val PASSWORD_PREFIX       = "plain:"
  final val DEFAULT_EVAL_PASSWORD = PASSWORD_PREFIX+DEFAULT_EVAL
  final val EVALJS_PASSWORD       = PASSWORD_PREFIX+EVALJS

  // From a variable, returns the two string we should check at the beginning of the variable value
  // For a password, check if it's a plain text or not, otherwise check simply the eval keywords
  def getEvaluatorTuple(variable: Variable) : (String, String, Boolean) = {
    variable.spec.constraint.typeName match {
        case t: AbstactPassword => (DEFAULT_EVAL_PASSWORD, EVALJS_PASSWORD, true)
        case _                  => (DEFAULT_EVAL, EVALJS, false)
    }
  }

  final object DisabledEngine extends JsEngine {
    /*
     * Eval does nothing on variable without the EVAL keyword, and
     * fails on variable with the keyword.
     */
    def eval(variable: Variable, lib: JsRudderLibBinding): Box[Variable] = {
      val (default, js, _) = getEvaluatorTuple(variable)
      variable.values.find( x => x.startsWith(default)) match {
        /*
         * Here, we need to chose between:
         * - fails when the feature is disabled, but the string starts with $eval,
         *   meaning that maybe the user wanted to use it anyway.
         *   But that means that we are changing GENERATION behavior on existing prod,
         *   for a feature the user don't know anything.
         * - not fails, because perhaps the user had that in its parameter. But in
         *   that case, it will fails when feature is enabled by default.
         *   And we risk to let the user spread sensitive information  into nodes
         *   (because he thought the will be hashed, but in fact no).
         *
         * For now, failing because it seems to be the safe bet.
         */
        case None =>
          variable.values.find( x => x.startsWith(js)) match {
            case None =>
              Full(variable)
            case Some(v) =>
              Failure(s"Value '${v}' starts with the ${js} keyword, but the 'parameter evaluation feature' "
                  +"is disabled. Please, either don't use the keyword or enable the feature")
           }
        case Some(v) =>
           Failure(s"Value '${v}' starts with the ${default} keyword, but the 'parameter evaluation feature' "
                  +"is disabled. Please, either don't use the keyword or enable the feature")
      }
    }
  }

  final object SandboxedJsEngine {
    /*
     * The value is successlly arbitrary. We expects that a normal use case ends in tens of ms.
     * But we don't want the user to have a whole generation fails because it scripts took 2 seconds
     * for reasons. As it is something rather exceptionnal, and which will ends the
     * Policy Generation, the value can be rather hight.
     *
     * Note: maybe make that a parameter so that we can put an even higher value here,
     * but only put 1s in tests so that they end quickly
     */
    val DEFAULT_MAX_EVAL_DURATION = FiniteDuration(5, TimeUnit.SECONDS)

    /**
     * Get a new JS Engine.
     * This is expensive, several seconds on a 8-core i7 @ 3.5Ghz.
     * So you should minimize the number of time it is done.
     */
    def sandboxed[T](policyFileUrl: URL, maxThread: Int = 1, timeout: FiniteDuration = DEFAULT_MAX_EVAL_DURATION)(script: SandboxedJsEngine => Box[T]): Box[T] = {
      var sandbox = new SandboxSecurityManager(policyFileUrl)
      var threadFactory = new RudderJsEngineThreadFactory(sandbox)
      var pool = Executors.newFixedThreadPool(maxThread, threadFactory)
      System.setSecurityManager(sandbox)

      getJsEngine().flatMap { jsEngine =>
        val engine = new SandboxedJsEngine(jsEngine, sandbox, pool, timeout)

        try {
          script(engine)
        } catch {
          case RudderFatalScriptException(message, cause) =>
            Failure(message, Full(cause), Empty)
        } finally {
          //clear everything
          pool.shutdownNow()
          pool = null
          threadFactory = null
          sandbox = null
          //check & clear interruption of the calling thread
          Thread.currentThread().isInterrupted()
          //restore the "none" security manager
          System.setSecurityManager(null)
        }
      }
    }

    protected[policies] def getJsEngine(): Box[ScriptEngine] = {
      val message = s"Error when trying to get the java script engine. Check with your system administrator that you JVM support JSR-223 with javascript"
      try {
        // create a script engine manager
        val factory = new ScriptEngineManager()
        // create a JavaScript engine
        factory.getEngineByName("JavaScript") match {
          case null   => Failure(message)
          case engine => Full(engine)
        }
      } catch {
        case ex: Exception =>
         Failure(s"${message}. Exception message was: ${ex.getMessage}")
      }
    }
  }

  /*
   * The whole idea is to give a throwable Sandox class whose only
   * goal is to run a thread in a contained environment.
   * Notice that using the sandox HAS a global effect, because it
   * changes the security manager.
   * So generally, you want to manage that in a contained scope.
   */

  final class SandboxedJsEngine private (jsEngine: ScriptEngine, sm: SecurityManager, pool: ExecutorService, maxTime: FiniteDuration) extends JsEngine {

    // we need to preload Permission to avoid loops - see #13014
    val preload1 = new FilePermission("not a real path", "read")
    val preload2 = new URLPermission("file://not/a/real/url", "read")
    val preload3 = new RuntimePermission("not a real action", "read")
    val preload4 = new LoggingPermission("control", null)

    private[this] trait KillingThread {
      /**
       * Force stop the thread, throws a the ThreadDeath error.
       *
       * As explained in Thread#stop(), that method has consequences and
       * can cause random error in all the object interracting with it
       * (because monitor released without any protection).
       * So caller of that method should ensure to 1/ contains
       * the thread to abort and 2/ clean as best as possible object
       * which interrected with it.
       *
       */
      @silent def abortWithConsequences(): Unit = {
        Thread.currentThread().stop()
      }
    }

    // If it's a password, we need to reconstruct the correct password structure
    def reconstructPassword(value: String, isPassword: Boolean) : String = {
      if (isPassword) {
          (PASSWORD_PREFIX + value)
       } else {
         value
       }
    }

    /**
     * This is the user-accessible eval.
     * It is expected to throws, and should always be used in
     * a SandboxedJsEngine.sandboxed wrapping call.
     *
     * Nothing fancy here.
     */
    def eval(variable: Variable, lib: JsRudderLibBinding): Box[Variable] = {

      val (default, js, isPassword) = getEvaluatorTuple(variable)

      for {
        values <- sequence(variable.values) { value =>
          (if (value.startsWith(default)) {
            val script = value.substring(default.length())
            //do something with script
            singleEval(script, lib.bindings).map(reconstructPassword(_, isPassword))
          } else {
            if (value.startsWith(js)) {
              val script = value.substring(js.length())
              //do something with script
              singleEval(script, lib.bindings).map(reconstructPassword(_, isPassword))
            } else {
              Full(value)
            }
          }) ?~! s"Invalid script '${value}' for Variable ${variable.spec.name} - please check method call and/or syntax"
        }
        copied <- variable.copyWithSavedValues(values).toBox
      } yield {
        copied
      }
    }

    /**
     * The single eval method encapsulate the evaluation in a dedicated thread.
     * We check that the evaluation doesn't take to much time, and if so, we
     * kill the thread (gently, and then with a force stop).
     * The thread is also restricted, and can't do dangerous things (access
     * to FS, Network, System (jvm), class loader, etc).
     */
    def singleEval(value: String, bindings: Bindings): Box[String] = {
      val res = safeExec(value) {
        try {
          jsEngine.eval(value, bindings) match {
            case null => Failure(s"The script '${value}' was evaluated to disallowed value 'null'")
            case x    => Full(x.toString)
          }
        } catch {
          case ex: ScriptException => Failure(ex.getMessage)
        }
      }
      res
    }

    /**
     * The safe eval method encapsulate the evaluation of a block of code
     * in a dedicated thread.
     * We check that the evaluation doesn't take to much time, and if so, we
     * kill the thread (gently, and then with a force stop).
     * The thread is also restricted, and can't do dangerous things (access
     * to FS, Network, System (jvm), class loader, etc).
     */
    def safeExec[T](name: String)(block: => Box[T]): Box[T] = {
      //create the callable object
      val scriptCallable = new Callable[Box[T]] with KillingThread() {
        def call() = {
          try {
            block
          } catch {
            case ex: Exception => Failure(s"Error when evaluating value '${name}': ${ex.getMessage}", Full(ex), Empty)
          }
        }
      }

      try {
        val task = pool.submit(scriptCallable)
        try {
          // submit to the pool and synchroniously retrieve the value with a timeout
          task.get(maxTime.toMillis, TimeUnit.MILLISECONDS)
      } catch {
        case ex: ExecutionException => //this can happen when rhino get security exception... Yeah...
          throw RudderFatalScriptException(s"Evaluating script '${name}' was forced interrupted due to ${ex.getMessage}, aborting.", ex)

        case ex: TimeoutException =>
          //try to interrupt the thread
          try {
              // try to gently terminate the task
              if(!task.isDone) {
               task.cancel(true)
              }
              if(task.isCancelled || task.isDone) {
                Failure(s"Evaluating script '${name}' took more than ${maxTime.toString()}, aborting")
            } else {
              //not interrupted - force kill
              scriptCallable.abortWithConsequences() //that throws TreadDead, the following is never reached
                Failure(s"Evaluating script '${name}' took more than ${maxTime.toString()}, and " +
                    "we were force to kill the thread. Check for infinite loop or uninterruptible system calls")
            }
          } catch {
            case ex: ThreadDeath =>
                throw RudderFatalScriptException(s"Evaluating script '${name}' took more than ${maxTime.toString()}, and " +
                    "we were force to kill the thread. Check for infinite loop or uninterruptible system calls", ex)

            case ex: InterruptedException =>
              throw RudderFatalScriptException(s"Evaluating script '${name}' was forced interrupted, aborting.", ex)
          }
      }
      } catch {
        case ex: RejectedExecutionException =>
          throw RudderFatalScriptException(s"Evaluating script '${name}' lead to a '${ex.getClass.getName}'. Perhaps the thread pool was stopped?", ex)
      }
    }
  }
  /*
   * An exception marker class to handle thread related error cases
   */
  protected[policies] case class RudderFatalScriptException(message: String, cause: Throwable) extends Exception(message, cause)

  /*
   * A sandboxed security manager, allowing only restricted
   * set of operation for restricted thread.
   * The RudderJsEngineThreadFactory take care of correctly initializing
   * threads.
   *
   * BE CAREFUL - this sandbox won't prevent an attacker to get/do things.
   * It's goal is to prevent a user to do obviously bad things on the servers,
   * but more by mistake (because he didn't understood when the script is evalued,
   * for example).
   *
   * The security rules are taken from a rudder-js.policy file.
   *
   */
  protected[policies] class SandboxSecurityManager(policyFileUrl: URL) extends SecurityManager {
    //by default, we don't sand box. Thread will do it in their factory
    val isSandboxed = {
      val itl = new InheritableThreadLocal[Boolean]()
      itl.set(false)
      itl
    }

    val protectionDomain = new ProtectionDomain(new CodeSource(null, Array[Certificate]()), null)
    // policy file must be instanciate here else it need to follows its own rules...
    val policyFile = new PolicyFile(policyFileUrl)

    override def checkPermission(permission: Permission): Unit = {

      /*
       * TIP for the future myself: when bug happens here, don't try to put a println here,
       * it will bring desolation in your debug session.
       * You can try to put one in new catch all test after policyFile (as showned).
       *
       * There should be a way to tell "do not check privilege for the current method,
       * else obviously it will loop", but I don't know how.
       */


      if(isSandboxed.get) {
        // there some perms which are hard to specify in that file
        permission match {
          // this seems to be now mandatory to avoid loops, see #13014
          case x: FilePermission if(x.getActions == "read" && (x.getName.startsWith("/opt/rudder/share/webapps")|| x.getName.startsWith("/opt/rudder/etc/rudder-jetty-base/"))) => // ok
          // jar and classes
          case x: FilePermission if( x.getActions == "read" && (x.getName.contains(".class") || x.getName.endsWith(".jar")  || x.getName.endsWith(".so") ) ) => // ok
          // configuration files
          case x: FilePermission if( x.getActions == "read" && (x.getName.endsWith(".cfg") || x.getName.endsWith(".properties") ) )  => // ok
          // cert files and config
          case x: FilePermission if( x.getActions == "read" && (x.getName.endsWith(".certs") || x.getName.endsWith("jre/lib/security/cacerts") || x.getName.contains("/security/policy/unlimited")) )  => // ok
          case x: LoggingPermission  => // ok
          // else look in the dynamic rules from rudder-js.policy files
          case x if(policyFile.implies(protectionDomain, permission)) => // ok
//          kept for a future myself
//          case x: URLPermission => // ok
//            throw new Throwable("url perm: " + permission)

          case x =>
            //JsDirectiveParamLogger.warn(s"Script tries to access protected resources: ${permission.toString}")
            throw new SecurityException("access denied to: " + permission)    // error
        }
      } else {
        // don't check anything - it's the nearest to having a
        // null SecurityManager, what is the default in Rudder
      }
    }

    override def checkPermission(permission: Permission , context: Any): Unit = {
      if(isSandboxed.get) this.checkPermission(permission)
      else super.checkPermission(permission, context)
    }
  }

  /**
   * A thread factory that works with a SandboxSecurityManager and correctly
   * set the sandboxed value of the thread.
   */
  protected[policies] class RudderJsEngineThreadFactory(sm: SandboxSecurityManager) extends ThreadFactory {
    val RUDDER_JSENGINE_THREAD = "rudder-jsengine"
    class SandboxedThread(group: ThreadGroup, target: Runnable, name: String, stackSize: Long) extends Thread(group, target, name, stackSize) {
      override def run(): Unit = {
        sm.isSandboxed.set(true)
        super.run()
      }
    }

    val threadNumber = new AtomicInteger(1)
    val group = sm.getThreadGroup()

    override def newThread(r: Runnable): Thread = {
      val t = new SandboxedThread(group, r, RUDDER_JSENGINE_THREAD + "-" + threadNumber.getAndIncrement(), 0)

      if(t.isDaemon) {
        t.setDaemon(false)
      }
      if(t.getPriority != Thread.NORM_PRIORITY) {
        t.setPriority(Thread.NORM_PRIORITY)
      }

      t
    }

  }

}<|MERGE_RESOLUTION|>--- conflicted
+++ resolved
@@ -80,11 +80,9 @@
 import com.github.ghik.silencer.silent
 import com.normation.rudder.domain.logger.JsDirectiveParamLogger
 
-<<<<<<< HEAD
 import com.normation.box._
-=======
+
 import scala.concurrent.duration.FiniteDuration
->>>>>>> aaa1d104
 
 sealed trait HashOsType
 
@@ -443,7 +441,7 @@
 
   final object SandboxedJsEngine {
     /*
-     * The value is successlly arbitrary. We expects that a normal use case ends in tens of ms.
+     * The value is purelly arbitrary. We expects that a normal use case ends in tens of ms.
      * But we don't want the user to have a whole generation fails because it scripts took 2 seconds
      * for reasons. As it is something rather exceptionnal, and which will ends the
      * Policy Generation, the value can be rather hight.
