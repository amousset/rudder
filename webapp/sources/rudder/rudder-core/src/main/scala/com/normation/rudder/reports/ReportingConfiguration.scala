--- conflicted
+++ resolved
@@ -37,13 +37,9 @@
 
 package com.normation.rudder.reports
 
-<<<<<<< HEAD
 import ca.mrvisser.sealerate.values
 import com.normation.errors.RudderError
 import com.normation.errors.Unexpected
-import com.normation.utils.HashcodeCaching
-=======
->>>>>>> 684a1cee
 import net.liftweb.common._
 import org.joda.time.Duration
 import com.normation.inventory.domain.NodeId
@@ -64,12 +60,8 @@
 final case class ReportingConfiguration(
     agentRunInterval      : Option[AgentRunInterval]
   , heartbeatConfiguration: Option[HeartbeatConfiguration]
-<<<<<<< HEAD
   , agentReportingProtocol: Option[AgentReportingProtocol]
-) extends HashcodeCaching
-=======
 )
->>>>>>> 684a1cee
 
 final case class HeartbeatConfiguration(
     overrides      : Boolean
