--- conflicted
+++ resolved
@@ -302,46 +302,8 @@
       }
     }
   }
-<<<<<<< HEAD
   object JRDirective          {
-    def empty(id: String) = JRDirective(None, id, "", "", "", "", "", Map(), 5, false, false, "", List())
-=======
-
-  object JRTechnique {
-    def fromTechnique(
-        technique:     Technique,
-        optEditorInfo: Option[EditorTechnique],
-        methods:       Map[BundleName, GenericMethod]
-    ): JRTechnique = (
-      optEditorInfo match {
-        case None                  =>
-          technique
-            .into[JRBuiltInTechnique]
-            .enableBeanGetters
-            .withFieldComputed(_.id, _.id.name.value)
-            .withFieldComputed(_.version, _.id.version.serialize)
-            .withFieldComputed(_.name, _.name)
-            .transform
-        case Some(editorTechnique) =>
-          editorTechnique
-            .into[JREditorTechnique]
-            .enableBeanGetters
-            .withFieldComputed(_.id, _.bundleName.value)
-            .withFieldComputed(_.version, _.version.value)
-            .withFieldComputed(_.name, _.name)
-            .withFieldComputed(_.description, _.description)
-            .withFieldComputed(_.category, _.category)
-            .withFieldComputed(_.resources, _.ressources.map(JRTechniqueResource.from))
-            .withFieldComputed(_.parameters, _.parameters.map(JRTechniqueParameter.from))
-            .withFieldComputed(_.methodCalls, _.methodCalls.toList.map(JRTechniqueElem.from(_, methods)))
-            .transform
-      }
-    )
-  }
-
-  object JRDirective {
     def empty(id: String): JRDirective = JRDirective(None, id, "", "", "", "", "", Map(), 5, false, false, "", List())
->>>>>>> c81b0160
 
     def fromDirective(technique: Technique, directive: Directive, crId: Option[ChangeRequestId]): JRDirective = {
       directive
@@ -707,11 +669,7 @@
   )
 
   object JRQuery {
-<<<<<<< HEAD
-    def fromQuery(query: Query) = {
-=======
-    def fromQuery(query: QueryTrait): JRQuery = {
->>>>>>> c81b0160
+    def fromQuery(query: Query): JRQuery = {
       JRQuery(
         query.returnType.value,
         query.composition.value,
