--- conflicted
+++ resolved
@@ -133,11 +133,16 @@
     import HooksImplicits._
 
     val result = for {
-<<<<<<< HEAD
+      // trigger a dynamic group update
+      computeGroups        <- triggerNodeGroupUpdate()
+      timeComputeGroups    =  (System.currentTimeMillis - initialTime)
+      _                    =  logger.debug(s"Computing dynamic groups finished in ${timeComputeGroups} ms")
+      preGenHooksTime      =  System.currentTimeMillis
+
       //fetch all
       preHooks             <- RunHooks.getHooks(HOOKS_D + "/policy-generation-started", HOOKS_IGNORE_SUFFIXES)
       _                    <- RunHooks.syncRun(preHooks, HookEnvPairs.build( ("RUDDER_GENERATION_DATETIME", generationTime.toString) ), systemEnv)
-      timeRunPreGenHooks   =  (System.currentTimeMillis - initialTime)
+      timeRunPreGenHooks   =  (System.currentTimeMillis - preGenHooksTime)
       _                    =  logger.debug(s"Pre-policy-generation scripts hooks ran in ${timeRunPreGenHooks} ms")
 
       codePreGenHooksTime  =  System.currentTimeMillis
@@ -170,45 +175,6 @@
       fetch6Time           =  System.currentTimeMillis
       _                    =  logger.trace(s"Fetched run infos in ${fetch6Time-fetch5Time} ms")
       scriptEngineEnabled  <- getScriptEngineEnabled() ?~! "Could not get if we should use the script engine to evaluate directive parameters"
-=======
-      // trigger a dynamic group update
-      computeGroups       <- triggerNodeGroupUpdate()
-      timeComputeGroups   =  (System.currentTimeMillis - initialTime)
-      _                   =  logger.debug(s"Computing dynamic groups finished in ${timeComputeGroups} ms")
-      preGenHooksTime     =  System.currentTimeMillis
-
-      preHooks            <- RunHooks.getHooks(HOOKS_D + "/policy-generation-started", HOOKS_IGNORE_SUFFIXES)
-      _                   <- RunHooks.syncRun(preHooks, HookEnvPairs.build( ("RUDDER_GENERATION_DATETIME", generationTime.toString) ), systemEnv)
-      timeRunPreGenHooks  =  (System.currentTimeMillis - preGenHooksTime)
-      _                   =  logger.debug(s"Pre-policy-generation scripts hooks ran in ${timeRunPreGenHooks} ms")
-
-      codePreGenHooksTime =  System.currentTimeMillis
-      _                   <- beforeDeploymentSync(generationTime)
-      timeCodePreGenHooks =  (System.currentTimeMillis - codePreGenHooksTime)
-      _                   =  logger.debug(s"Pre-policy-generation modules hooks in ${timeCodePreGenHooks} ms, start getting all generation related data.")
-
-      //fetch all - yep, memory is cheap... (TODO: size of that for 1000 nodes, 100 rules, 100 directives, 100 groups ?)
-      fetch0Time          =  System.currentTimeMillis
-      allRules            <- findDependantRules() ?~! "Could not find dependant rules"
-      fetch1Time          =  System.currentTimeMillis
-      _                   =  logger.trace(s"Fetched rules in ${fetch1Time-fetch0Time} ms")
-      allNodeInfos        <- getAllNodeInfos ?~! "Could not get Node Infos"
-      fetch2Time          =  System.currentTimeMillis
-      _                   =  logger.trace(s"Fetched node infos in ${fetch2Time-fetch1Time} ms")
-      directiveLib        <- getDirectiveLibrary() ?~! "Could not get the directive library"
-      fetch3Time          =  System.currentTimeMillis
-      _                   =  logger.trace(s"Fetched directives in ${fetch3Time-fetch2Time} ms")
-      groupLib            <- getGroupLibrary() ?~! "Could not get the group library"
-      fetch4Time          =  System.currentTimeMillis
-      _                   =  logger.trace(s"Fetched groups in ${fetch4Time-fetch3Time} ms")
-      allParameters       <- getAllGlobalParameters ?~! "Could not get global parameters"
-      fetch5Time          =  System.currentTimeMillis
-      _                   =  logger.trace(s"Fetched global parameters in ${fetch5Time-fetch4Time} ms")
-      globalAgentRun      <- getGlobalAgentRun
-      fetch6Time          =  System.currentTimeMillis
-      _                   =  logger.trace(s"Fetched run infos in ${fetch6Time-fetch5Time} ms")
-      scriptEngineEnabled <- getScriptEngineEnabled() ?~! "Could not get if we should use the script engine to evaluate directive parameters"
->>>>>>> f60052eb
       globalComplianceMode <- getGlobalComplianceMode
       globalPolicyMode     <- getGlobalPolicyMode() ?~! "Cannot get the Global Policy Mode (Enforce or Verify)"
       nodeConfigCaches     <- getNodeConfigurationHash() ?~! "Cannot get the Configuration Cache"
