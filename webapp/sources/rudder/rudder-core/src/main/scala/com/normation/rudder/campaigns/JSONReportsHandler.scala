/*
 *************************************************************************************
 * Copyright 2022 Normation SAS
 *************************************************************************************
 *
 * This file is part of Rudder.
 *
 * Rudder is free software: you can redistribute it and/or modify
 * it under the terms of the GNU General Public License as published by
 * the Free Software Foundation, either version 3 of the License, or
 * (at your option) any later version.
 *
 * In accordance with the terms of section 7 (7. Additional Terms.) of
 * the GNU General Public License version 3, the copyright holders add
 * the following Additional permissions:
 * Notwithstanding to the terms of section 5 (5. Conveying Modified Source
 * Versions) and 6 (6. Conveying Non-Source Forms.) of the GNU General
 * Public License version 3, when you create a Related Module, this
 * Related Module is not considered as a part of the work and may be
 * distributed under the license agreement of your choice.
 * A "Related Module" means a set of sources files including their
 * documentation that, without modification of the Source Code, enables
 * supplementary functions or services in addition to those offered by
 * the Software.
 *
 * Rudder is distributed in the hope that it will be useful,
 * but WITHOUT ANY WARRANTY; without even the implied warranty of
 * MERCHANTABILITY or FITNESS FOR A PARTICULAR PURPOSE.  See the
 * GNU General Public License for more details.
 *
 * You should have received a copy of the GNU General Public License
 * along with Rudder.  If not, see <http://www.gnu.org/licenses/>.

 *
 *************************************************************************************
 */

package com.normation.rudder.campaigns

import com.normation.errors._
import com.normation.errors.IOResult
import com.normation.rudder.domain.reports.Reports
import com.normation.rudder.repository.ReportsRepository
import com.normation.rudder.repository.RudderPropertiesRepository
import zio._

trait JSONReportsHandler {
  def handle: PartialFunction[Reports, IOResult[Reports]]
}

case class JSONReportsAnalyser(reportsRepository: ReportsRepository, propRepo: RudderPropertiesRepository) {

  private[this] var handlers: List[JSONReportsHandler] = Nil

  def addHandler(handler: JSONReportsHandler) = handlers = handler :: handlers

  def handle(report: Reports): IOResult[Reports] = {

    def base: PartialFunction[Reports, IOResult[Reports]] = {
      case c =>
        for {
          _ <- CampaignLogger.warn(s"Could not handle json report with type ${c.component}")
        } yield {
          c
        }

    }

    handlers.map(_.handle).fold(base) { case (a, b) => b orElse a }(report)
  }
  def loop = {
    val highestId = reportsRepository.getHighestId().getOrElse(0L)
    for {
      optLowerId <- propRepo.getReportHandlerLastId
      lowerId     = optLowerId.getOrElse(highestId)
      reports    <- reportsRepository.getReportsByKindBetween(lowerId, None, 1000, List(Reports.REPORT_JSON)).toIO

      _ <- reports.maxByOption(_._1) match {
<<<<<<< HEAD
             case None    => ZIO.unit
=======
             case None    =>
               propRepo.updateReportHandlerLastId(highestId)
>>>>>>> bb929d7a
             case Some(r) =>
               ZIO.foreach(reports)(r => handle(r._2)).catchAll(err => CampaignLogger.error(err.fullMsg)) *>
               propRepo.updateReportHandlerLastId((r._1 + 1))
           }
    } yield {
      ()
    }
  }

  /*
   * start the handler process. It will execute at provided intervals
   */
  def start(interval: Duration) = {
    loop.delay(interval).forever
  }

}<|MERGE_RESOLUTION|>--- conflicted
+++ resolved
@@ -76,12 +76,8 @@
       reports    <- reportsRepository.getReportsByKindBetween(lowerId, None, 1000, List(Reports.REPORT_JSON)).toIO
 
       _ <- reports.maxByOption(_._1) match {
-<<<<<<< HEAD
-             case None    => ZIO.unit
-=======
              case None    =>
                propRepo.updateReportHandlerLastId(highestId)
->>>>>>> bb929d7a
              case Some(r) =>
                ZIO.foreach(reports)(r => handle(r._2)).catchAll(err => CampaignLogger.error(err.fullMsg)) *>
                propRepo.updateReportHandlerLastId((r._1 + 1))
