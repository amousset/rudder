--- conflicted
+++ resolved
@@ -156,10 +156,7 @@
     } yield {
       networks
     }
-<<<<<<< HEAD
   }.toBox
-=======
-  }
 
   /**
    * Delete things related to a relay:
@@ -189,9 +186,8 @@
         _   <- con.delete(DN(s"ruleId=hasPolicyServer-${id}", dit.RULES.dn))
         _   =  ApplicationLogger.info(s"System configuration object (rules, directives, groups) related to relay '${id}' were successfully deleted.")
       } yield ()
-    }
+    }.toBox
   }
->>>>>>> 19181bbd
 }
 
 sealed trait RelaySynchronizationMethod { def value: String }
