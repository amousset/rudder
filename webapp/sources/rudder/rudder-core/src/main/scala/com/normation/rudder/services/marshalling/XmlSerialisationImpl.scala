--- conflicted
+++ resolved
@@ -201,13 +201,8 @@
           <id>{directive.id.serialize}</id>
       ::  <displayName>{directive.name}</displayName>
       ::  <techniqueName>{ptName.value}</techniqueName>
-<<<<<<< HEAD
       ::  <techniqueVersion>{directive.techniqueVersion.serialize}</techniqueVersion>
-      ::  {SectionVal.toXml(SectionVal.directiveValToSectionVal(variableRootSection, directive.parameters))}
-=======
-      ::  <techniqueVersion>{directive.techniqueVersion}</techniqueVersion>
       ::  {SectionVal.toOptionnalXml(variableRootSection.map(SectionVal.directiveValToSectionVal(_, directive.parameters)))}
->>>>>>> 61cbe59e
       ::  <shortDescription>{directive.shortDescription}</shortDescription>
       ::  <longDescription>{directive.longDescription}</longDescription>
       ::  <priority>{directive.priority}</priority>
@@ -337,23 +332,13 @@
         { change.diff match {
           case  AddDirectiveDiff(techniqueName,directive) =>
             techniqueRepo.get(TechniqueId(techniqueName,directive.techniqueVersion)) match {
-<<<<<<< HEAD
               case None => (s"Error, could not retrieve technique ${techniqueName.value} version ${directive.techniqueVersion.debugString}")
-              case Some(technique) => <diff action="add">{directiveSerializer.serialise(techniqueName,technique.rootSection,directive)}</diff>
+              case Some(technique) => <diff action="add">{directiveSerializer.serialise(techniqueName,Some(technique.rootSection),directive)}</diff>
              }
           case DeleteDirectiveDiff(techniqueName,directive) =>
             techniqueRepo.get(TechniqueId(techniqueName,directive.techniqueVersion)) match {
               case None => (s"Error, could not retrieve technique ${techniqueName.value} version ${directive.techniqueVersion.debugString}")
-              case Some(technique) => <diff action="delete">{directiveSerializer.serialise(techniqueName,technique.rootSection,directive)}</diff>
-=======
-              case None => (s"Error, could not retrieve technique ${techniqueName} version ${directive.techniqueVersion.toString}")
-              case Some(technique) => <diff action="add">{directiveSerializer.serialise(techniqueName,Some(technique.rootSection),directive)}</diff>
-             }
-          case DeleteDirectiveDiff(techniqueName,directive) =>
-            techniqueRepo.get(TechniqueId(techniqueName,directive.techniqueVersion)) match {
-              case None => (s"Error, could not retrieve technique ${techniqueName} version ${directive.techniqueVersion.toString}")
               case Some(technique) => <diff action="delete">{directiveSerializer.serialise(techniqueName,Some(technique.rootSection),directive)}</diff>
->>>>>>> 61cbe59e
              }
           case ModifyToDirectiveDiff(techniqueName,directive,rootSection) =>
              val rootSectionXml = change.diff match {
