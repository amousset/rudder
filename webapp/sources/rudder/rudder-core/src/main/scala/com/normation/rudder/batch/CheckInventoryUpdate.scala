/*
 *************************************************************************************
 * Copyright 2017 Normation SAS
 *************************************************************************************
 *
 * This file is part of Rudder.
 *
 * Rudder is free software: you can redistribute it and/or modify
 * it under the terms of the GNU General Public License as published by
 * the Free Software Foundation, either version 3 of the License, or
 * (at your option) any later version.
 *
 * In accordance with the terms of section 7 (7. Additional Terms.) of
 * the GNU General Public License version 3, the copyright holders add
 * the following Additional permissions:
 * Notwithstanding to the terms of section 5 (5. Conveying Modified Source
 * Versions) and 6 (6. Conveying Non-Source Forms.) of the GNU General
 * Public License version 3, when you create a Related Module, this
 * Related Module is not considered as a part of the work and may be
 * distributed under the license agreement of your choice.
 * A "Related Module" means a set of sources files including their
 * documentation that, without modification of the Source Code, enables
 * supplementary functions or services in addition to those offered by
 * the Software.
 *
 * Rudder is distributed in the hope that it will be useful,
 * but WITHOUT ANY WARRANTY; without even the implied warranty of
 * MERCHANTABILITY or FITNESS FOR A PARTICULAR PURPOSE.  See the
 * GNU General Public License for more details.
 *
 * You should have received a copy of the GNU General Public License
 * along with Rudder.  If not, see <http://www.gnu.org/licenses/>.

 *
 *************************************************************************************
 */

package com.normation.rudder.batch

import com.github.ghik.silencer.silent
import com.normation.errors.IOResult
import com.normation.eventlog.ModificationId
import com.normation.rudder.domain.eventlog.RudderEventActor
import com.normation.rudder.domain.logger.ScheduledJobLoggerPure
import com.normation.rudder.services.nodes.NodeInfoServiceCachedImpl
import com.normation.utils.StringUuidGenerator
import com.normation.zio._
import org.joda.time.DateTime
import scala.annotation.nowarn
import zio._

/**
 * A scheduler which checks every N seconds if inventories are updated.
 * If so, I will trigger a promise generation.
 *
 * Note that without this scheduler, if nobody needs the nodeInfoCache, it will never
 * be updated.
 */
class CheckInventoryUpdate(
    nodeInfoCacheImpl:    NodeInfoServiceCachedImpl,
    asyncDeploymentAgent: AsyncDeploymentActor,
    uuidGen:              StringUuidGenerator,
    updateInterval:       Duration
) {

  // we need to store the time of last modification we saw so that is someone else update the cache
  // (for example, a user is using the UI), then even if the cache is upToDate, we now we have to start
  // a policy generation.
  val lastUpdate = Ref.make(new DateTime(0)).runNow

  val logger = ScheduledJobLoggerPure
  // start batch
  if (updateInterval < 1.second) {
    logger.logEffect.info(s"Disable automatic check for node inventories main information updates (update interval less than 1s)")
  } else {
    logger.logEffect.trace(
      s"***** starting check of node main inventories information update to trigger policy generation, every ${updateInterval.toString()} *****"
    )
  }

  // type annotation is necessary to avoid a "Any was infered, perhaps an error"
  val prog: UIO[Unit] = {
    (for {
      _         <- nodeInfoCacheImpl.updateCache()
      cacheTime <- nodeInfoCacheImpl.getCacheLastUpdate
      lastSeen  <- lastUpdate.getAndUpdate(_ => cacheTime)
      _         <- if (lastSeen.isBefore(cacheTime)) {
                     logger.info("Update in node inventories main information detected: triggering a policy generation") *>
                     IOResult.attempt(asyncDeploymentAgent ! AutomaticStartDeployment(ModificationId(uuidGen.newUuid), RudderEventActor))
                   } else {
                     logger.trace("No update in node inventories main information detected")
                   }
    } yield ()).catchAll(err =>
      logger.error(s"Error when trying to update node inventories information. Error is: ${err.fullMsg}")
    )
  }

<<<<<<< HEAD
  ZioRuntime.unsafeRun(prog.repeat(Schedule.fixed(updateInterval)).delay(30.seconds).forkDaemon): @silent(
    "a type was inferred to be `\\w+`; this may indicate a programming error."
=======
  ZioRuntime.unsafeRun(
    prog.repeat(Schedule.fixed(updateInterval)).delay(30.seconds).provide(ZioRuntime.environment).forkDaemon
  ): @nowarn(
    "msg=a type was inferred to be `\\w+`; this may indicate a programming error."
>>>>>>> 28b1be85
  )

}<|MERGE_RESOLUTION|>--- conflicted
+++ resolved
@@ -37,7 +37,6 @@
 
 package com.normation.rudder.batch
 
-import com.github.ghik.silencer.silent
 import com.normation.errors.IOResult
 import com.normation.eventlog.ModificationId
 import com.normation.rudder.domain.eventlog.RudderEventActor
@@ -95,15 +94,10 @@
     )
   }
 
-<<<<<<< HEAD
-  ZioRuntime.unsafeRun(prog.repeat(Schedule.fixed(updateInterval)).delay(30.seconds).forkDaemon): @silent(
-    "a type was inferred to be `\\w+`; this may indicate a programming error."
-=======
   ZioRuntime.unsafeRun(
-    prog.repeat(Schedule.fixed(updateInterval)).delay(30.seconds).provide(ZioRuntime.environment).forkDaemon
+    prog.repeat(Schedule.fixed(updateInterval)).delay(30.seconds).forkDaemon
   ): @nowarn(
     "msg=a type was inferred to be `\\w+`; this may indicate a programming error."
->>>>>>> 28b1be85
   )
 
 }