--- conflicted
+++ resolved
@@ -75,13 +75,8 @@
   , val report : AggregatedStatusReport
   , val overrides : List[OverridenPolicy]
 ) extends StatusReport {
-<<<<<<< HEAD
-  val compliance = report.compliance
-  val byNodes: Map[NodeId, AggregatedStatusReport] = report.reports.groupBy(_.nodeId).view.mapValues(AggregatedStatusReport(_)).toMap
-=======
   lazy val compliance = report.compliance
-  lazy val byNodes: Map[NodeId, AggregatedStatusReport] = report.reports.groupBy(_.nodeId).mapValues(AggregatedStatusReport(_))
->>>>>>> 8723a342
+  lazy val byNodes: Map[NodeId, AggregatedStatusReport] = report.reports.groupBy(_.nodeId).view.mapValues(AggregatedStatusReport(_)).toMap
 }
 
 object RuleStatusReport {
@@ -115,14 +110,9 @@
   , val overrides : List[OverridenPolicy]
   , val reports   : Set[RuleNodeStatusReport]
 ) extends StatusReport {
-<<<<<<< HEAD
-  lazy val compliance = report.compliance
-  lazy val byRules: Map[RuleId, AggregatedStatusReport] = report.reports.groupBy(_.ruleId).view.mapValues(AggregatedStatusReport(_)).toMap
-=======
   // here, reports is a set. Be careful to not loose compliance with map (b/c scala make a set of the result)
-  lazy val compliance = ComplianceLevel.sum(reports.iterator.map(_.compliance).toIterable)
-  lazy val byRules: Map[RuleId, AggregatedStatusReport] = reports.groupBy(_.ruleId).mapValues(AggregatedStatusReport(_))
->>>>>>> 8723a342
+  lazy val compliance = ComplianceLevel.sum(reports.iterator.map(_.compliance).iterator.to(Iterable))
+  lazy val byRules: Map[RuleId, AggregatedStatusReport] = reports.groupBy(_.ruleId).view.mapValues(AggregatedStatusReport(_)).toMap
 }
 
 object NodeStatusReport {
@@ -130,7 +120,6 @@
   // Only used in `getNodeStatusReports`
   def apply(nodeId: NodeId, runInfo:  RunAndConfigInfo, statusInfo: RunComplianceInfo, overrides: List[OverridenPolicy], reports: Set[RuleNodeStatusReport]) = {
     assert(reports.forall(_.nodeId == nodeId), {
-      import com.normation.rudder.domain.reports.NodeStatusReportSerialization.SetRuleNodeStatusReportToJs
       s"You can't build a NodeStatusReport with reports for other node than itself. Current node id: ${nodeId.value}; Wrong reports: ${reports.filter(_.nodeId != nodeId).map(r => s"${r.nodeId.value}:${r.ruleId.value}").mkString("|")}"
     })
     new NodeStatusReport(nodeId, runInfo, statusInfo, overrides, reports)
@@ -470,10 +459,7 @@
     def toCompactJson = compactRender(toJValue)
   }
 
-<<<<<<< HEAD
   implicit class AggregatedStatusReportToJs(val x: AggregatedStatusReport) extends AnyVal {
-=======
-  implicit class AggregatedStatusReportToJs(x: AggregatedStatusReport) {
     def toJValue(): JValue = x.reports.toJValue()
     def toJson() = prettyRender(toJValue)
     def toCompactJson = compactRender(toJValue)
@@ -481,7 +467,6 @@
 
 
   implicit class SetRuleNodeStatusReportToJs(reports: Set[RuleNodeStatusReport]) {
->>>>>>> 8723a342
     import ComplianceLevelSerialisation._
 
     def toJValue(): JValue = {
