--- conflicted
+++ resolved
@@ -251,11 +251,7 @@
 
   def commitLog(cause: String): IOResult[RevCommit] = {
     commitInfo.get.flatMap { info =>
-<<<<<<< HEAD
-      IOResult.attempt {
-=======
-      val add = IOResult.effect {
->>>>>>> 965e9a2a
+      val add = IOResult.attempt {
         gitRepo.git.add().addFilepattern(".").setUpdate(false).call()
         gitRepo.git
           .commit()
@@ -269,8 +265,8 @@
         // so in that case, try to delete it. Then in all case, try to reset, and try again
         // if it's not enough, let the error pop
         val lock = gitRepo.rootDirectory / ".git/index.lock"
-        IOResult.effect(lock.exists).flatMap(exists => if (exists) IOResult.effect(lock.delete()) else UIO.unit) *> IOResult
-          .effect(gitRepo.git.reset().call()) *> add
+        IOResult.attempt(lock.exists).flatMap(exists => if (exists) IOResult.attempt(lock.delete()) else ZIO.unit) *> IOResult
+          .attempt(gitRepo.git.reset().call()) *> add
       }
     }
   }
