/*
*************************************************************************************
* Copyright 2011 Normation SAS
*************************************************************************************
*
* This file is part of Rudder.
*
* Rudder is free software: you can redistribute it and/or modify
* it under the terms of the GNU General Public License as published by
* the Free Software Foundation, either version 3 of the License, or
* (at your option) any later version.
*
* In accordance with the terms of section 7 (7. Additional Terms.) of
* the GNU General Public License version 3, the copyright holders add
* the following Additional permissions:
* Notwithstanding to the terms of section 5 (5. Conveying Modified Source
* Versions) and 6 (6. Conveying Non-Source Forms.) of the GNU General
* Public License version 3, when you create a Related Module, this
* Related Module is not considered as a part of the work and may be
* distributed under the license agreement of your choice.
* A "Related Module" means a set of sources files including their
* documentation that, without modification of the Source Code, enables
* supplementary functions or services in addition to those offered by
* the Software.
*
* Rudder is distributed in the hope that it will be useful,
* but WITHOUT ANY WARRANTY; without even the implied warranty of
* MERCHANTABILITY or FITNESS FOR A PARTICULAR PURPOSE.  See the
* GNU General Public License for more details.
*
* You should have received a copy of the GNU General Public License
* along with Rudder.  If not, see <http://www.gnu.org/licenses/>.

*
*************************************************************************************
*/

package com.normation.rudder.domain.queries

import java.util.Locale
import java.util.regex.PatternSyntaxException

import cats.implicits._
import com.jayway.jsonpath.JsonPath
import com.normation.errors._
import com.normation.inventory.domain._
import com.normation.inventory.ldap.core.LDAPConstants._
import com.normation.ldap.sdk.BuildFilter._
import com.normation.ldap.sdk._
import com.normation.rudder.domain.nodes.NodeGroupId
import com.normation.rudder.domain.nodes.NodeInfo
import com.normation.rudder.domain.nodes.NodeProperty
import com.normation.rudder.domain.nodes.NodeState
import com.normation.rudder.services.queries._
import com.normation.utils.HashcodeCaching
import com.normation.zio._
import com.unboundid.ldap.sdk._
import net.liftweb.common._
import net.liftweb.http.SHtml
import net.liftweb.http.SHtml.ElemAttr._
import net.liftweb.http.SHtml.SelectableOption
import net.liftweb.http.js.JE._
import net.liftweb.http.js.JsCmds._
import net.liftweb.http.js._
import net.liftweb.json.JsonDSL._
import net.liftweb.json._
import org.joda.time.DateTime
import org.joda.time.format.DateTimeFormat

import scala.xml._

sealed trait CriterionComparator {
  val id:String
  def hasValue : Boolean = true
}

trait BaseComparator extends CriterionComparator

case object Exists extends BaseComparator {
  override val id = "exists"
  override def hasValue = false
}
case object NotExists extends BaseComparator {
  override val id = "notExists"
  override def hasValue = false
}
case object Equals    extends BaseComparator { override val id = "eq" }
case object NotEquals extends BaseComparator { override val id = "notEq" }

trait OrderedComparator extends BaseComparator
case object Greater   extends OrderedComparator { override val id = "gt"} //strictly greater
case object Lesser    extends OrderedComparator { override val id = "lt"} //strictly lower
case object GreaterEq extends OrderedComparator { override val id = "gteq"} //greater or equals
case object LesserEq  extends OrderedComparator { override val id = "lteq"} //lower or equals

trait SpecialComparator extends BaseComparator
case object Regex extends SpecialComparator { override val id = "regex" }
case object NotRegex extends SpecialComparator { override val id = "notRegex" }

sealed trait KeyValueComparator extends BaseComparator
object KeyValueComparator {
  final case object HasKey     extends KeyValueComparator { override val id = "hasKey"     }
  final case object JsonSelect extends KeyValueComparator { override val id = "jsonSelect" }

  def values = ca.mrvisser.sealerate.values[KeyValueComparator]
}

trait ComparatorList {


  def comparators : Seq[CriterionComparator]
  def comparatorForString(s: String) : Option[CriterionComparator] = {
    val lower = s.toLowerCase
    for(comp <- comparators) {
      if(lower == comp.id.toLowerCase) return Some(comp)
    }
    None
  }
}

object BaseComparators extends ComparatorList {
  override def comparators : Seq[CriterionComparator] = Seq(Exists, NotExists, Equals, NotEquals, Regex, NotRegex)
}

object OrderedComparators extends ComparatorList {
  override def comparators : Seq[CriterionComparator] = BaseComparators.comparators ++ Seq(Lesser, LesserEq, Greater, GreaterEq)
}

sealed trait CriterionType extends ComparatorList {
  /*
   * validate the value and returns a normalized one
   * for the field.
   * DO NOT FORGET TO USE attrs ! (especially 'id')
   */
  def toForm(value: String, func: String => Any, attrs: (String, String)*) : Elem = SHtml.text(value,func, attrs:_*)
  def initForm(formId: String) : JsCmd = Noop
  def destroyForm(formId: String) : JsCmd = {
    OnLoad(JsRaw(
      """$('#%s').datepicker( "destroy" );""".format(formId)
    ) )
  }
  //Base validation, subclass only have to define validateSubCase
  def validate(value:String,compName:String) : PureResult[String] = comparatorForString(compName) match {
    case Some(c) => c match {
        case Exists | NotExists => Right(value) //ok, just ignored it
        case _                  => validateSubCase(value,c)
      }
    case None    => Left(Inconsistancy("Unrecognized comparator name: " + compName))
  }

  protected def validateSubCase(value: String, comparator: CriterionComparator) : PureResult[String]

  protected def validateRegex(value: String): PureResult[String] = {
    try {
      val _ = java.util.regex.Pattern.compile(value) //yes, "_" is not used, side effects are fabulous! KEEP IT
      Right(value)
    } catch {
      case ex: java.util.regex.PatternSyntaxException => Left(Inconsistancy(s"The regular expression '${value}' is not valid. Expected regex syntax is the java one, documented here: http://docs.oracle.com/javase/8/docs/api/java/util/regex/Pattern.html. Exception was: ${ex.getMessage}"))
    }
  }
}


/*
 * There is two kinds of comparators:
 * - the ones working on inventories/LDAP data, which needs to defined how to transform
 *   the criterion into an LDAP filter,
 * - the ones working on Rudder NodeInfo, which are higher level and works on information
 *   provided by NodeInfoService
 */


// a case class that allows to precompute some parts of the NodeInfo matcher which are indep from the
// the node.
trait NodeInfoMatcher {
  def matches(node: NodeInfo): Boolean
}

object NodeInfoMatcher {
  // default builder: it will evaluated each time, sufficiant if all parts of the matcher uses NodeInfo
  def apply(f: NodeInfo => Boolean): NodeInfoMatcher = {
    new NodeInfoMatcher {
      override def matches(node: NodeInfo): Boolean = f(node)
    }
  }
}

/*
 * Below goes all NodeInfo Criterion Type
 */
sealed trait NodeCriterionType extends CriterionType {

  def matches(comparator: CriterionComparator, value: String): NodeInfoMatcher
}


case object NodeStateComparator extends NodeCriterionType {

  //this need to be lazy, else access to "S." at boot will lead to NPE.
  lazy val nodeStates = NodeState.labeledPairs.map{ case (x, label) => (x.name, label) }

  override def comparators = Seq(Equals, NotEquals)
  override protected def validateSubCase(v: String, comparator:CriterionComparator): PureResult[String] = {
    if (null == v || v.length == 0) Left(Inconsistancy("Empty string not allowed")) else Right(v)
  }

  override def matches(comparator: CriterionComparator, value: String): NodeInfoMatcher = {
    comparator match {
      case Equals => NodeInfoMatcher( (node: NodeInfo) => node.state.name == value )
      case _      => NodeInfoMatcher( (node: NodeInfo) => node.state.name != value )
    }
  }

  override def toForm(value: String, func: String => Any, attrs: (String, String)*) : Elem =
    SHtml.select(
        nodeStates
      , Box(nodeStates.find( _._1 == value).map(_._1))
      , func
      , attrs:_*
    )
}



/*
 * This comparator is used for "node properties"-like attribute, i.e:
 * - the properties has a name and a value;
 * - the name is a simple quoted string;
 * - the value is either a quoted string or a valid JSON values (we
 *   always minify json, but forcing our user to rely on that is
 *   *extremelly* brittle and we will need a real json parsing in place of
 *   that as soon as we will propose matching sub "k":"v" in "value")
 *
 *
 * The serialisation is done as follow:
 *   {("provider":"someone",)?"name":"k","value":VALUE}
 * With VALUE either a quoted string or a json:
 *   {"name":"k","value":"v"}
 *   {"name":"k","value":{ "any":"json","here":"here"}}
 *
 */
case class SplittedValue(key   : String, values: List[String]) {
  def value = values.mkString("=")
}

case class NodePropertyComparator(ldapAttr: String) extends NodeCriterionType {
  override val comparators = KeyValueComparator.values.toList ++ BaseComparators.comparators

  // split k=v (v may not exists if there is no '='
  // is there is several '=', we consider they are part of the value
  def splitInput(value: String, sep: String): SplittedValue = {
    val array = value.split(sep)
    val k = array(0) //always exists with split
    val v = array.toList.tail
    SplittedValue(k, v)
  }

  override def validateSubCase(value: String, comparator: CriterionComparator): PureResult[String] = {
    comparator match {
      case Equals | NotEquals =>
        if(value.contains("=")) {
          Right(value)
        } else {
          Left(Inconsistancy(s"When looking for 'key=value', the '=' is mandatory. The left part is a key name, and the right part is the string to look for."))
        }
      case KeyValueComparator.JsonSelect =>
        val x = value.split(":")
        if(x.size >= 1) { // remaining '=' will be considered part of the value
          Right(value)
        } else {
          Left(Inconsistancy(s"When looking for 'key=json path expression', we found zero ':', but at least one is mandatory. The left "+
                  "part is a key name, and the right part is the JSON path expression (see https://github.com/json-path/JsonPath). For example: datacenter:world.europe.[?(@.city=='Paris')]"))
        }
      case Regex | NotRegex   => validateRegex(value)
      case _                  => Right(value)
    }
  }


  def matchJsonPath(key: String, path: PureResult[JsonPath])(p: NodeProperty): Boolean = {
    (p.name == key) && path.flatMap(JsonSelect.exists(_, p.renderValue).toPureResult).getOrElse(false)
  }

  val regexMatcher = (value: String) => new NodeInfoMatcher {
                            val predicat = (p: NodeProperty) => try {
                                value.r.pattern.matcher(s"${p.name}=${p.renderValue}").matches()
                              } catch { //malformed patterned should not be saved, but never let an exception be silent
                                case ex: PatternSyntaxException => false
                              }
                            override def matches(node: NodeInfo): Boolean = node.properties.exists(predicat)
                          }

  override def matches(comparator: CriterionComparator, value: String): NodeInfoMatcher = {
    import com.normation.rudder.domain.queries.{KeyValueComparator => KVC}

    comparator match {
      // equals mean: the key is equals to kv._1 and the value is defined and the value is equals to kv._2.get
      case Equals         => {
                               val kv = splitInput(value, "=")
                               NodeInfoMatcher((node: NodeInfo) => node.properties.find(p => p.name == kv.key && p.renderValue == kv.value).isDefined)
      }
      // not equals mean: the key is not equals to kv._1 or the value is not defined or the value is defined but equals to kv._2.get
      case NotEquals      => NodeInfoMatcher((node: NodeInfo) => !matches(Equals, value).matches(node))
      case Exists         => NodeInfoMatcher((node: NodeInfo) => node.properties.size >  0)
      case NotExists      => NodeInfoMatcher((node: NodeInfo) => node.properties.size <= 0)
      case Regex          => regexMatcher(value)
      case NotRegex       => new NodeInfoMatcher {
                               val regex = regexMatcher(value)
                               override def matches(node: NodeInfo): Boolean = !regex.matches(node)
                             }
      case KVC.HasKey     => NodeInfoMatcher((node: NodeInfo) => node.properties.exists(_.name == value))
      case KVC.JsonSelect => new NodeInfoMatcher {
                               val kv = splitInput(value, ":")
                               val path = JsonSelect.compilePath(kv.value).toPureResult
                               val matcher = matchJsonPath(kv.key, path) _
                               override def matches(node: NodeInfo): Boolean = node.properties.exists(matcher)
                             }
      case _              => matches(Equals, value)
    }
  }
}

/*
 * Below goes all LDAP Criterion Type
 */

sealed trait LDAPCriterionType extends CriterionType {
  //transform the given value to its LDAP string value
  def toLDAP(value:String) : PureResult[String]

  def buildRegex(attribute:String,value:String)   : PureResult[RegexFilter]    = Right(SimpleRegexFilter(attribute,value))
  def buildNotRegex(attribute:String,value:String): PureResult[NotRegexFilter] = Right(SimpleNotRegexFilter(attribute,value))

  //build the ldap filter for given attribute name and comparator
  def buildFilter(attributeName:String,comparator:CriterionComparator,value:String) : Filter = {
      (toLDAP(value),comparator) match {
        case (_,Exists)           => HAS(attributeName)
        case (_,NotExists)        => NOT(HAS(attributeName))
        case (Right(v),Equals)    => EQ(attributeName,v)
        case (Right(v),NotEquals) => NOT(EQ(attributeName,v))
        case (Right(v),Greater)   => AND(HAS(attributeName),NOT(LTEQ(attributeName,v)))
        case (Right(v),Lesser)    => AND(HAS(attributeName),NOT(GTEQ(attributeName,v)))
        case (Right(v),GreaterEq) => GTEQ(attributeName,v)
        case (Right(v),LesserEq)  => LTEQ(attributeName,v)
        case (Right(v),Regex)     => HAS(attributeName) //"default, non interpreted regex
        case (Right(v),NotRegex)  => HAS(attributeName) //"default, non interpreted regex
        case (f,c)                => throw new IllegalArgumentException(s"Can not build a filter with a non legal value for comparator '${c}': ${f}'")
    }
  }
}

//a comparator type with undefined comparators
case class BareComparator(override val comparators: CriterionComparator*) extends LDAPCriterionType with HashcodeCaching {
  override protected def validateSubCase(v:String,comparator:CriterionComparator) = Right(v)
  override def toLDAP(value:String) = Right(value)
}

trait TStringComparator extends LDAPCriterionType {

  override protected def validateSubCase(v: String, comparator: CriterionComparator) = {
    if(null == v || v.length == 0) Left(Inconsistancy("Empty string not allowed")) else {
      comparator match {
        case Regex | NotRegex => validateRegex(v)
        case x                => Right(v)
      }
    }
  }
  override def toLDAP(value:String) = Right(value)

  protected def escapedFilter(attributeName:String,value:String) : Filter = {
    BuildFilter(attributeName + "=" + Filter.encodeValue(value))
  }
}

case object StringComparator extends TStringComparator {
  override val comparators = BaseComparators.comparators

  override def buildFilter(attributeName:String,comparator:CriterionComparator,value:String) : Filter = comparator match {
    //for equals and not equals, check value for jocker
    case Equals => escapedFilter(attributeName,value)
    case NotEquals => NOT(escapedFilter(attributeName,value))
    case NotExists => NOT(HAS(attributeName))
    case Regex => HAS(attributeName) //"default, non interpreted regex
    case NotRegex => HAS(attributeName) //"default, non interpreted regex
    case _ => HAS(attributeName) //default to Exists
  }
}

case object ExactStringComparator extends TStringComparator {
  override val comparators = Equals :: Nil

  override def buildFilter(attributeName:String,comparator:CriterionComparator,value:String) : Filter = comparator match {
    // whatever the comparator it should be treated like Equals
    case _ => escapedFilter(attributeName,value)
  }
}

case object OrderedStringComparator extends TStringComparator {
  override val comparators = OrderedComparators.comparators

  override def buildFilter(attributeName:String,comparator:CriterionComparator,value:String) : Filter = comparator match {
    //for equals and not equals, check value for jocker
    case Equals => escapedFilter(attributeName,value)
    case NotEquals => NOT(escapedFilter(attributeName,value))
    case NotExists => NOT(HAS(attributeName))
    //for Greater/Lesser, the HAS attribute part is meaningful: that won't work without it.
    case Greater => AND(HAS(attributeName),NOT(LTEQ(attributeName,value)))
    case Lesser => AND(HAS(attributeName),NOT(GTEQ(attributeName,value)))
    case GreaterEq => GTEQ(attributeName,value)
    case LesserEq => LTEQ(attributeName,value)
    case Regex => HAS(attributeName) //"default, non interpreted regex
    case NotRegex => HAS(attributeName) //"default, non interpreted regex
    case _ => HAS(attributeName) //default to Exists
  }
}

case object DateComparator extends LDAPCriterionType {
  override val comparators = OrderedComparators.comparators.filterNot( c => c == Regex || c == NotRegex)
  val fmt = "dd/MM/yyyy"
  val frenchFmt = DateTimeFormat.forPattern(fmt).withLocale(Locale.FRANCE)

  override protected def validateSubCase(v:String,comparator:CriterionComparator) = try {
    Right(frenchFmt.parseDateTime(v).toString)
  } catch {
    case e:Exception =>
      Left(Inconsistancy(s"Invalide date: '${v}'. Error was: ${e.getMessage}"))
  }
  //init a jquery datepicker
  override def initForm(formId:String) : JsCmd = OnLoad(JsRaw(
    """var init = $.datepicker.regional['en-GB'];
       init['showOn'] = 'focus';
       $('#%s').datepicker(init);
       """.format(formId)))
  override def destroyForm(formId:String) : JsCmd = OnLoad(JsRaw(
    """$('#%s').datepicker( "destroy" );""".format(formId)))
  override def toLDAP(value:String) = parseDate(value).map( GeneralizedTime( _ ).toString )

  private[this] def parseDate(value: String) : PureResult[DateTime] = try {
    val date = frenchFmt.parseDateTime(value)
    Right(date)
  } catch {
    case e:Exception =>
      Left(Inconsistancy(s"Invalide date: '${value}'. Error was: ${e.getMessage}"))
  }

  /*
   * Date comparison are not trivial, because we don't want to take care of the
   * time, but the time exists.
   */
  override def buildFilter(attributeName:String,comparator:CriterionComparator,value:String) : Filter = {

    val date = parseDate(value).getOrElse(throw new IllegalArgumentException("The date format was not recognized: '%s', expected '%s'".format(value, fmt)))

    val date0000 = GeneralizedTime(date.withTimeAtStartOfDay).toString
    val date2359 = GeneralizedTime(date.withTime(23, 59, 59, 999)).toString

    val eq = AND(GTEQ(attributeName, date0000), LTEQ(attributeName, date2359))

    comparator match {
      //for equals and not equals, check value for jocker
      case Equals => eq
      case NotEquals => NOT(eq)
      case NotExists => NOT(HAS(attributeName))
      case Greater => AND(HAS(attributeName),NOT(LTEQ(attributeName,date2359)))
      case Lesser => AND(HAS(attributeName),NOT(GTEQ(attributeName,date0000)))
      case GreaterEq => GTEQ(attributeName,date0000)
      case LesserEq => LTEQ(attributeName,date2359)
//      case Regex => HAS(attributeName) //"default, non interpreted regex
      case _ => HAS(attributeName) //default to Exists
    }
  }

}

case object BooleanComparator extends LDAPCriterionType {
  override val comparators = BaseComparators.comparators
  override protected def validateSubCase(v:String,comparator:CriterionComparator) = v.toLowerCase match {
    case "t" | "f" | "true" | "false" => Right(v)
    case _ => Left(Inconsistancy(s"Bad input: boolean expected, '${v}' found"))
  }
  override def toLDAP(v:String) = v.toLowerCase match {
    case "t" | "f" | "true" | "false" => Right(v)
    case _ => Left(Inconsistancy(s"Bad input: boolean expected, '${v}' found"))
  }
}

case object LongComparator extends LDAPCriterionType {
  override val comparators = OrderedComparators.comparators
  override protected def validateSubCase(v:String,comparator:CriterionComparator) =  try {
    Right((v.toLong).toString)
  } catch {
    case e:Exception => Left(Inconsistancy(s"Invalid long : '${v}'"))
  }
  override def toLDAP(v:String) = try {
    Right((v.toLong).toString)
  } catch {
    case e:Exception => Left(Inconsistancy(s"Invalid long : '${v}'"))
  }
}

case object MemoryComparator extends LDAPCriterionType {
  override val comparators = OrderedComparators.comparators
  override protected def validateSubCase(v: String, comparator: CriterionComparator) = {
    comparator match {
      case Regex | NotRegex => validateRegex(v)
      case _ =>
        if(MemorySize.parse(v).isDefined) Right(v)
        else Left(Inconsistancy(s"Invalid memory size : '${v}', expecting '300 Mo', '16KB', etc"))
    }
  }

  override def toLDAP(v:String) = MemorySize.parse(v) match {
    case Some(m) => Right(m.toString)
    case None => Left(Inconsistancy(s"Invalid memory size : '${v}', expecting '300 Mo', '16KB', etc"))
  }
}


case object MachineComparator extends LDAPCriterionType {

  val machineTypes = "Virtual" ::  "Physical" :: Nil

  override def comparators = Seq(Equals, NotEquals)
  override protected def validateSubCase(v: String, comparator:CriterionComparator) = {
    if (null == v || v.length == 0) Left(Inconsistancy("Empty string not allowed")) else Right(v)
  }

  override def toLDAP(value: String) = Right(value)

  override def buildFilter(attributeName: String, comparator: CriterionComparator, value: String): Filter = {
    val v = value match {
      // the machine can't belong to another type
      case "Virtual" => OC_VM
      case "Physical" => OC_PM
    }
    comparator match {
      case Equals => IS(v)
      case _ => NOT(IS(v))
    }
  }

  override def toForm(value: String, func: String => Any, attrs: (String, String)*) : Elem =
    SHtml.select(
      (machineTypes map (e => (e,e))).toSeq
      , { if(machineTypes.contains(value)) Full(value) else Empty}
      , func
      , attrs:_*
    )
}

case object OstypeComparator extends LDAPCriterionType {
  val osTypes = List("AIX", "BSD", "Linux", "Solaris", "Windows")
  override def comparators = Seq(Equals, NotEquals)
  override protected def validateSubCase(v:String,comparator:CriterionComparator) = {
    if(null == v || v.length == 0) Left(Inconsistancy("Empty string not allowed")) else Right(v)
  }
  override def toLDAP(value:String) = Right(value)

  override def buildFilter(attributeName:String,comparator:CriterionComparator,value:String) : Filter = {
    val v = value match {
      case "Windows" => OC_WINDOWS_NODE
      case "Linux"   => OC_LINUX_NODE
      case "Solaris" => OC_SOLARIS_NODE
      case "AIX"     => OC_AIX_NODE
      case "BSD"     => OC_BSD_NODE
      case _         => OC_UNIX_NODE
    }
    comparator match {
      //for equals and not equals, check value for jocker
      case Equals => IS(v)
      case _ => NOT(IS(v))
    }
  }

  override def toForm(value: String, func: String => Any, attrs: (String, String)*) : Elem =
    SHtml.select(
        (osTypes map (e => (e,e))).toSeq
      , { if(osTypes.contains(value)) Full(value) else Empty}
      , func
      , attrs:_*
    )
}

case object OsNameComparator extends LDAPCriterionType {
  import net.liftweb.http.S

  val osNames = AixOS ::
                BsdType.allKnownTypes.sortBy { _.name } :::
                LinuxType.allKnownTypes.sortBy { _.name } :::
                (SolarisOS :: Nil) :::
                WindowsType.allKnownTypes

  override def comparators = Seq(Equals, NotEquals)
  override protected def validateSubCase(v:String,comparator:CriterionComparator) = {
    if(null == v || v.length == 0) Left(Inconsistancy("Empty string not allowed")) else Right(v)
  }
  override def toLDAP(value:String) = Right(value)

  override def buildFilter(attributeName:String,comparator:CriterionComparator,value:String) : Filter = {
    val osName = comparator match {
      //for equals and not equals, check value for jocker
      case Equals => EQ(A_OS_NAME, value)
      case _ => NOT(EQ(A_OS_NAME, value))
    }
    AND(EQ(A_OC,OC_NODE),osName)
  }

  private[this] def distribName(x: OsType): String = {
    x match {
      //add linux: for linux
      case _: LinuxType   => "Linux - " + S.?("os.name."+x.name)
      case _: BsdType     => "BSD - " + S.?("os.name."+x.name)
      //nothing special for windows, Aix and Solaris
      case _              => S.?("os.name."+x.name)
    }
  }

  override def toForm(value: String, func: String => Any, attrs: (String, String)*) : Elem =
    SHtml.select(
      osNames.map(e => (e.name,distribName(e))).toSeq,
      {osNames.find(x => x.name == value).map( _.name)},
      func,
      attrs:_*
    )
}

/*
 * Agent comparator is kind of scpecial, because it needs to accomodate to the following cases:
 * - historically, agent names were only "Nova" and "Community" (understood "cfengine", of course)
 * - then, we changed in 4.2 to normalized "cfengine-community" and "cfengine-nova" (plus "dsc")
 *   (but old agent are still "Nova" and "Community"
 * - and we want a subcase "anything cfengine based" (because it is important for generation, for
 *   group "haspolicyserver-*" and rule "inventory-all")
 *
 *   So we do actually need a special agent type "cfengine", and hand craft the buildFilter for it.
 */
case object AgentComparator extends LDAPCriterionType {

  val ANY_CFENGINE = "cfengine"
  val (cfeTypes, cfeAgents) = ((ANY_CFENGINE, "Any CFEngine based agent"),(ANY_CFENGINE, AgentType.CfeCommunity :: AgentType.CfeEnterprise :: Nil))
  val allAgents = AgentType.allValues.toList

  val agentTypes = ( cfeTypes  :: allAgents.map(a => (a.oldShortName, (a.displayName)))).sortBy( _._2 )
  val agentMap   = ( cfeAgents :: allAgents.map(a => (a.oldShortName, a :: Nil))).toMap

  override def comparators = Seq(Equals, NotEquals)
  override protected def validateSubCase(v:String,comparator:CriterionComparator) = {
    if(null == v || v.length == 0) Left(Inconsistancy("Empty string not allowed")) else Right(v)
  }
  override def toLDAP(value:String) = Right(value)

  /*
   * We need compatibility for < 4.2 inventory
   * 4.2+: a json is stored in AGENTS_NAME, so we need to check if it contains the valid agentType attribute
   * 4.1: a json is stored in AGENTS_NAME, but not with the same value than 4.2 (oldshortName instead of id is stored as agentType ...)
   * <4.1: AGENTS_NAME only contains the name of the agent (but a value that is different form the id, oldShortName)
   */
  private[this] def filterAgent(agent: AgentType) =
      SUB(A_AGENTS_NAME, null, Array(s""""agentType":"${agent.id}""""), null) :: // 4.2+
      SUB(A_AGENTS_NAME, null, Array(s""""agentType":"${agent.oldShortName}""""), null) :: // 4.1
      EQ(A_AGENTS_NAME, agent.oldShortName) :: // 3.1 ( < 4.1 in fact)
      Nil

  override def buildFilter(attributeName:String,comparator:CriterionComparator,value:String) : Filter = {

    val filters = for {
      agents <- agentMap.get(value).toList
      agent <- agents
      filter <- filterAgent(agent)
    } yield {
      filter
    }
    comparator match {
      //for equals and not equals, check value for joker
      case Equals =>
        OR(filters:_*)
      case _ => //actually, this is meant to be "not equals"
        NOT(OR(filters:_*))
    }
  }

  override def toForm(value: String, func: String => Any, attrs: (String, String)*) : Elem =
    SHtml.select(
      agentTypes,
      Box(agentTypes.find( _._1 == value )).map( _._1),
      func,
      attrs:_*
    )
}

case object EditorComparator extends LDAPCriterionType {
  val editors = List("Microsoft", "RedHat", "Debian", "Adobe", "Macromedia")
  override val comparators = BaseComparators.comparators
  override protected def validateSubCase(v:String,comparator:CriterionComparator) =
    if(editors.contains(v)) Right(v) else Left(Inconsistancy(s"Invalide editor : '${v}'"))
  override def toForm(value: String, func: String => Any, attrs: (String, String)*) : Elem =
    SHtml.select(
      (editors map (e => (e,e))).toSeq,
      { if(editors.contains(value)) Full(value) else Empty},
      func,
      attrs:_*
    )
  override def toLDAP(value:String) = Right(value)
}

/*
 * This comparator is used to look for a specific key=value in a json value, where key is known
 * before hand. Typically, that comparator is used when you serialized several field in one json,
 * and you need to lookup one of these field's value.
 * Ex:
 * LDAP attritude and value:
 *    my_serialized_data: {"key1": "value1", "key2": "value2" }
 *
 * JsonFixedKeyComparator("my_serialized_data", "key2", false) => will search for value in "value2"
 *
 * Used for "process" attribute
 */
case class JsonFixedKeyComparator(ldapAttr:String, jsonKey: String, quoteValue: Boolean) extends TStringComparator {
  override val comparators = BaseComparators.comparators

  def format(attribute:String, value:String) = {
    val v = if (quoteValue) s""""$value"""" else value
    s""""${attribute}":${v}"""
  }
  def regex(attribute: String, value: String) = {
    s".*${format(attribute, value)}.*"
  }
  override def buildRegex(attribute:String,value:String) : PureResult[RegexFilter] = {
    Right(SimpleRegexFilter(ldapAttr,regex(attribute, value)))
  }

  override def buildNotRegex(attribute:String,value:String) : PureResult[NotRegexFilter] = {
    Right(SimpleNotRegexFilter(ldapAttr,regex(attribute, value)))
  }

  override def buildFilter(key: String, comparator:CriterionComparator,value: String) : Filter = {
    import KeyValueComparator.HasKey
    val sub = SUB(ldapAttr, null, Array(format(key, value).getBytes("UTF-8")), null)
    comparator match {
      case Equals    => sub
      case NotEquals => NOT(sub)
      case NotExists => NOT(HAS(ldapAttr))
      case Regex     => HAS(ldapAttr) //default, non interpreted regex
      case NotRegex  => HAS(ldapAttr) //default, non interpreted regex
      case HasKey    => sub
      case _         => HAS(key) //default to Exists
    }
  }
}

/*
 * This JSON comparator is defined for the subcase where a "k=v" business property is
 * serialized using JSON towards:
 *   { "name":"k", "value":"v" }
 *
 *  So the user can specify in the field input with the format: k=v
 *  We then split on '=' on look for each parts.
 *  We have a comparator specific only to check existence of a specific key
 *  (but can actually be replaced by: "k=.*" in regex.)
 *
 *  Used for environmentVariable
 */
case class NameValueComparator(ldapAttr: String) extends TStringComparator {
  import KeyValueComparator.HasKey
  override val comparators = HasKey +: BaseComparators.comparators

  // split k=v (v may not exists if there is no '='
  // is there is several '=', we consider they are part of the value
  def splitInput(value: String): (String, Option[String]) = {
    val array = value.split('=')
    val k = array(0) //always exists with split
    val v = array.toList.tail match {
      case Nil => None
      case t   => Some(t.mkString("="))
    }
    (k, v)
  }

  // produce the correct "serialized" JSON to look for
  def formatKV(kv: (String, Option[String])): String = {
    //no englobing {} to allow use in regex
    s""""name":"${kv._1}","value":"${kv._2.getOrElse("")}""""
  }

  //the first arg is "name.value", not interesting here
  override def buildRegex(_x: String, value: String) : PureResult[RegexFilter] = {
    Right(SimpleRegexFilter(ldapAttr,"""\{"""+formatKV(splitInput(value))+"""\}""" ))
  }

  //the first arg is "name.value", not interesting here
  override def buildNotRegex(_x: String, value: String) : PureResult[NotRegexFilter] = {
    Right(SimpleNotRegexFilter(ldapAttr,"""\{"""+formatKV(splitInput(value))+"""\}"""))
  }

  //the first arg is "name.value", not interesting here
  override def buildFilter(_x:String, comparator:CriterionComparator, value:String) : Filter = {
    val kv = splitInput(value)
    val sub = SUB(ldapAttr, ("{"+formatKV(kv)).getBytes("UTF-8"), null, null)
    comparator match {
      case Equals    => sub
      case NotEquals => NOT(sub)
      case NotExists => NOT(HAS(ldapAttr))
      case Regex     => HAS(ldapAttr) //default, non interpreted regex
      case NotRegex  => HAS(ldapAttr) //default, non interpreted regex
      case HasKey    => SUB(ldapAttr, s"""{"name":"${kv._1}"""".getBytes("UTF-8"), null, null)
      case _         => HAS(ldapAttr) //default to Exists
    }
  }
}

/**
 * A comparator that is used to build subgroup.
 * The actual comparison is on the sub-group ID, and we only
 * authorize an "equal" comparison on it.
 *
 * But for the displaying, we present a dropdown with the list
 * of nodes.
 */
final case class SubGroupChoice(id: NodeGroupId, name: String)
<<<<<<< HEAD
class SubGroupComparator(getGroups: () => IOResult[Seq[SubGroupChoice]]) extends TStringComparator with Loggable {
=======
class SubGroupComparator(getGroups: () => Box[Seq[SubGroupChoice]]) extends TStringComparator {
>>>>>>> 7416d291
  override val comparators = Equals :: Nil

  override def buildFilter(attributeName:String,comparator:CriterionComparator,value:String) : Filter = comparator match {
    // whatever the comparator it should be treated like Equals
    case _ => escapedFilter(attributeName,value)
  }

  override def toForm(value: String, func: String => Any, attrs: (String, String)*) : Elem = {
    // we need to query for the list of groups here
    val subGroups: Seq[SelectableOption[String]] = {
      (for {
        res <- getGroups()
      } yield {
        val g = res.map { case SubGroupChoice(id, name) => SelectableOption(id.value, name) }
        // if current value is defined but not in the list, add it with a "missing group" label
        if(value != "") {
          g.find( _.value == value ) match {
            case None    => SelectableOption(value, "Missing group") +: g
            case Some(_) => g
          }
        } else {
          g
        }
      }).either.runNow match {
        case Right(list) => list.sortBy( _.label )
        case Left(error) => //if an error occure, log and display the error in place of the label
          logger.error(s"An error happens when trying to find the list of groups to use in sub-groups: ${error.fullMsg}")
          SelectableOption(value, "Error when looking for available groups") :: Nil
      }
    }

    SHtml.selectObj[String](
        subGroups
      , Box(subGroups.find( _.value == value).map( _.value))
      , func
      , attrs:_*
    )
  }
}


/**
 * Create a new criterion for the given attribute `name`, and `cType` comparator.
 * Optionnaly, you can provide an override to signal that that criterion is not
 * on an inventory (or successlly on an inventory) property but on a RudderNode property.
 * In that case, give the predicat that the node must follows.
 */
case class Criterion(val name:String, val cType: CriterionType, overrideObjectType: Option[String] = None) extends HashcodeCaching {
  require(name != null && name.length > 0, "Criterion name must be defined")
  require(cType != null, "Criterion Type must be defined")
}

case class ObjectCriterion(val objectType:String, val criteria:Seq[Criterion]) extends HashcodeCaching {
  require(objectType.length > 0, "Unique identifier for line must be defined")
  require(criteria.size > 0, "You must at least have one criterion for the line")

  //optionnaly retrieve the criterion from a "string" attribute
  def criterionForName(name:String) : (Option[Criterion]) = {
    val lower = name.toLowerCase
    for(c <- criteria) {
      if(lower == c.name.toLowerCase) return Some(c)
    }
    None
  }

  def criterionComparatorForName(name:String, comparator:String) : (Option[Criterion],Option[CriterionComparator]) = {
    criterionForName(name) match {
      case ab@Some(x) => (ab, x.cType.comparatorForString(comparator))
      case _ => (None,None)
    }
  }
}

case class CriterionLine(objectType:ObjectCriterion, attribute:Criterion, comparator:CriterionComparator, value:String="") extends HashcodeCaching

sealed abstract class CriterionComposition
case object And extends CriterionComposition
case object Or extends CriterionComposition
object CriterionComposition {
    def parse(s:String) : Option[CriterionComposition] = {
    s.toLowerCase match {
      case "and" => Some(And)
      case "or" => Some(Or)
      case _ => None
    }
  }
}

sealed trait QueryReturnType {
  def value : String
}

case object QueryReturnType {
  def apply(value : String) = {
    value match {
      case NodeReturnType.value => Right(NodeReturnType)
      case NodeAndPolicyServerReturnType.value => Right(NodeAndPolicyServerReturnType)
      case _ => Left(Inconsistancy(s"Query return type '${value}' is not valid"))
    }
  }
}
case object NodeReturnType extends QueryReturnType{
  override val value = "node"
}
case object NodeAndPolicyServerReturnType extends QueryReturnType{
  override val value = "nodeAndPolicyServer"
}

case class Query(
    val returnType:QueryReturnType,  //"node" or "node and policy servers"
    val composition:CriterionComposition,
    val criteria: List[CriterionLine] //list of all criteria to be matched by returned values
) {
    override def toString() = "{ returnType:'%s' with '%s' criteria [%s] }".format(returnType, composition,
          criteria.map{x => "%s.%s %s %s".format(x.objectType.objectType, x.attribute.name, x.comparator.id, x.value)}.mkString(" ; "))

     /*
       *  { "select":"...", "composition":"...", "where": [
       *      { "objectType":"...", "attribute":"...", "comparator":"..", "value":"..." }
       *      ...
       *    ]}
       */
     lazy val toJSON =
              ("select" -> returnType.value) ~
              ("composition" -> composition.toString) ~
              ("where" -> criteria.map( c =>
                ("objectType" -> c.objectType.objectType) ~
                ("attribute" -> c.attribute.name) ~
                ("comparator" -> c.comparator.id) ~
                ("value" -> c.value)
              ) )

    lazy val toJSONString = compactRender(toJSON)

    override def equals(other:Any) : Boolean = {
      other match {
        case Query(rt,comp,crit) => //criteria order does not matter
          this.returnType == rt &&
          this.composition == comp &&
          this.criteria.size == crit.size &&
          this.criteria.forall(c1 => crit.exists(c2 => c1 == c2))
          //we don't care if the cardinal of equals criterion is not the same on the two,
          //ie [c1,c2,c1] == [c2,c2,c1] yields true
        case _ => false
      }
    }

    override def hashCode() = returnType.hashCode * 17 + composition.hashCode * 3 + criteria.toSet.hashCode * 7
}<|MERGE_RESOLUTION|>--- conflicted
+++ resolved
@@ -817,11 +817,9 @@
  * of nodes.
  */
 final case class SubGroupChoice(id: NodeGroupId, name: String)
-<<<<<<< HEAD
-class SubGroupComparator(getGroups: () => IOResult[Seq[SubGroupChoice]]) extends TStringComparator with Loggable {
-=======
+
+class SubGroupComparator(getGroups: () => IOResult[Seq[SubGroupChoice]]) extends TStringComparator {
 class SubGroupComparator(getGroups: () => Box[Seq[SubGroupChoice]]) extends TStringComparator {
->>>>>>> 7416d291
   override val comparators = Equals :: Nil
 
   override def buildFilter(attributeName:String,comparator:CriterionComparator,value:String) : Filter = comparator match {
