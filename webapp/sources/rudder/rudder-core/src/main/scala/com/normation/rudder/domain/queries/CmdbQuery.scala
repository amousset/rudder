--- conflicted
+++ resolved
@@ -42,15 +42,12 @@
 
 import cats.implicits._
 import com.jayway.jsonpath.JsonPath
-<<<<<<< HEAD
 import com.normation.errors._
 import com.normation.inventory.domain._
 import com.normation.inventory.ldap.core.LDAPConstants._
 import com.normation.ldap.sdk.BuildFilter._
 import com.normation.ldap.sdk._
-=======
 import com.normation.rudder.domain.logger.ApplicationLogger
->>>>>>> 94138464
 import com.normation.rudder.domain.nodes.NodeGroupId
 import com.normation.rudder.domain.nodes.NodeInfo
 import com.normation.rudder.domain.nodes.NodeProperty
@@ -847,21 +844,10 @@
         } else {
           g
         }
-<<<<<<< HEAD
       }).either.runNow match {
         case Right(list) => list.sortBy( _.label )
         case Left(error) => //if an error occure, log and display the error in place of the label
-          logger.error(s"An error happens when trying to find the list of groups to use in sub-groups: ${error.fullMsg}")
-=======
-      }) match {
-        case Full(list)   => list.sortBy( _.label )
-        case eb: EmptyBox => //if an error occur, log and display the error in place of the label
-          val e = eb ?~! s"An error happens when trying to find the list of groups to use in sub-groups"
-          e.rootExceptionCause match {
-            case eb: EmptyBox => ApplicationLogger.error(e.messageChain)
-            case Full(ex)     => ApplicationLogger.error(e.messageChain, ex)
-          }
->>>>>>> 94138464
+          ApplicationLogger.error(s"An error happens when trying to find the list of groups to use in sub-groups: ${error.fullMsg}")
           SelectableOption(value, "Error when looking for available groups") :: Nil
       }
     }
