/*
 *************************************************************************************
 * Copyright 2016 Normation SAS
 *************************************************************************************
 *
 * This file is part of Rudder.
 *
 * Rudder is free software: you can redistribute it and/or modify
 * it under the terms of the GNU General Public License as published by
 * the Free Software Foundation, either version 3 of the License, or
 * (at your option) any later version.
 *
 * In accordance with the terms of section 7 (7. Additional Terms.) of
 * the GNU General Public License version 3, the copyright holders add
 * the following Additional permissions:
 * Notwithstanding to the terms of section 5 (5. Conveying Modified Source
 * Versions) and 6 (6. Conveying Non-Source Forms.) of the GNU General
 * Public License version 3, when you create a Related Module, this
 * Related Module is not considered as a part of the work and may be
 * distributed under the license agreement of your choice.
 * A "Related Module" means a set of sources files including their
 * documentation that, without modification of the Source Code, enables
 * supplementary functions or services in addition to those offered by
 * the Software.
 *
 * Rudder is distributed in the hope that it will be useful,
 * but WITHOUT ANY WARRANTY; without even the implied warranty of
 * MERCHANTABILITY or FITNESS FOR A PARTICULAR PURPOSE.  See the
 * GNU General Public License for more details.
 *
 * You should have received a copy of the GNU General Public License
 * along with Rudder.  If not, see <http://www.gnu.org/licenses/>.

 *
 *************************************************************************************
 */

package com.normation.rudder.services.quicksearch

<<<<<<< HEAD
import com.normation.NamedZioLogger
import com.normation.errors._
=======
import com.normation.box.*
>>>>>>> 8d6c265f
import com.normation.inventory.ldap.core.InventoryDit
import com.normation.ldap.sdk.LDAPConnectionProvider
import com.normation.ldap.sdk.RoLDAPConnection
import com.normation.rudder.domain.NodeDit
import com.normation.rudder.domain.RudderDit
import com.normation.rudder.repository.RoDirectiveRepository
import com.normation.rudder.services.nodes.NodeInfoService
<<<<<<< HEAD
=======
import com.normation.utils.Control.*
>>>>>>> 8d6c265f
import net.liftweb.common.Box
import zio.ZIO

/**
 * This class allow to return a list of Rudder object given a string.
 * The string is search in some attribute
 * (node name, hostname, uuid, directive attribute, etc).
 * The service always return both the matching attribute and the
 * object type and UUID
 */
class FullQuickSearchService(implicit
    val ldapConnection: LDAPConnectionProvider[RoLDAPConnection],
    val nodeDit:        NodeDit,
    val inventoryDit:   InventoryDit,
    val rudderDit:      RudderDit,
    val directiveRepo:  RoDirectiveRepository,
    val nodeInfos:      NodeInfoService
) {

<<<<<<< HEAD
  import QuickSearchService._
  val logger = FullQuickSearchServiceLoggerPure
=======
  import QuickSearchService.*
>>>>>>> 8d6c265f

  /**
   * Search in nodes, groups, directives, rules, parameters for the object
   * containing token.
   * The results are raw: they are not sorted, and may be not unique for
   * a given id (i.e, we can have to answer for the node id "root").
   */
  def search(token: String): IOResult[Set[QuickSearchResult]] = {
    for {
      query   <- token.parse()
      _       <- logger.debug(
                   s"User query for '${token}', parsed as user query: '${query.userToken}' on objects: " +
                   s"'${query.objectClass.mkString(", ")}' and attributes '${query.attributes.mkString(", ")}'"
                 )
      results <- ZIO.foreach(QSBackend.all.toSeq)(b => {
                   b.search(query)
                     .toIO
                     .tap(results => logger.debug(s"  - [${b}] found ${results.size} results"))
                     .chainError(s"Error with quicksearch bachend ${b}")
                 })
    } yield {
      results.toSet.flatten
    }
  }

}

object FullQuickSearchServiceLoggerPure extends NamedZioLogger {
  override def loggerName = "com.normation.rudder.services.quicksearch.FullQuickSearchService"
}

object QuickSearchService {

  implicit class QSParser(val query: String) extends AnyVal {
    def parse(): IOResult[Query] = QSRegexQueryParser.parse(query).toIO
  }

  implicit class QSBackendImpl(b: QSBackend)(implicit
      directiveRepo: RoDirectiveRepository,
      ldap:          LDAPConnectionProvider[RoLDAPConnection],
      inventoryDit:  InventoryDit,
      nodeDit:       NodeDit,
      rudderDit:     RudderDit,
      nodeInfos:     NodeInfoService
  ) {

    import QSBackend.*

    def search(query: Query): Box[Iterable[QuickSearchResult]] = b match {
      case LdapBackend      => QSLdapBackend.search(query)
      case DirectiveBackend => QSDirectiveBackend.search(query)
    }

  }

}<|MERGE_RESOLUTION|>--- conflicted
+++ resolved
@@ -37,12 +37,8 @@
 
 package com.normation.rudder.services.quicksearch
 
-<<<<<<< HEAD
 import com.normation.NamedZioLogger
-import com.normation.errors._
-=======
-import com.normation.box.*
->>>>>>> 8d6c265f
+import com.normation.errors.*
 import com.normation.inventory.ldap.core.InventoryDit
 import com.normation.ldap.sdk.LDAPConnectionProvider
 import com.normation.ldap.sdk.RoLDAPConnection
@@ -50,10 +46,6 @@
 import com.normation.rudder.domain.RudderDit
 import com.normation.rudder.repository.RoDirectiveRepository
 import com.normation.rudder.services.nodes.NodeInfoService
-<<<<<<< HEAD
-=======
-import com.normation.utils.Control.*
->>>>>>> 8d6c265f
 import net.liftweb.common.Box
 import zio.ZIO
 
@@ -73,12 +65,8 @@
     val nodeInfos:      NodeInfoService
 ) {
 
-<<<<<<< HEAD
-  import QuickSearchService._
+  import QuickSearchService.*
   val logger = FullQuickSearchServiceLoggerPure
-=======
-  import QuickSearchService.*
->>>>>>> 8d6c265f
 
   /**
    * Search in nodes, groups, directives, rules, parameters for the object
