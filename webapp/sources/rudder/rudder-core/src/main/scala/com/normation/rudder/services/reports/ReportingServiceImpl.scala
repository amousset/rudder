--- conflicted
+++ resolved
@@ -58,10 +58,8 @@
 import com.normation.rudder.domain.nodes.NodeState
 import com.normation.utils.Control.sequence
 
-<<<<<<< HEAD
 import com.normation.box._
 import com.normation.errors._
-=======
 
 object ReportingServiceUtils {
 
@@ -76,7 +74,6 @@
     RuleStatusReport(ruleId, toKeep, overrides)
   }
 }
->>>>>>> 376d6ea0
 
 /**
  * Defaults non-cached version of the reporting service.
