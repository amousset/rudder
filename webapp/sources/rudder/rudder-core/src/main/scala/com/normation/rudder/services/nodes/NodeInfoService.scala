/*
*************************************************************************************
* Copyright 2011 Normation SAS
*************************************************************************************
*
* This file is part of Rudder.
*
* Rudder is free software: you can redistribute it and/or modify
* it under the terms of the GNU General Public License as published by
* the Free Software Foundation, either version 3 of the License, or
* (at your option) any later version.
*
* In accordance with the terms of section 7 (7. Additional Terms.) of
* the GNU General Public License version 3, the copyright holders add
* the following Additional permissions:
* Notwithstanding to the terms of section 5 (5. Conveying Modified Source
* Versions) and 6 (6. Conveying Non-Source Forms.) of the GNU General
* Public License version 3, when you create a Related Module, this
* Related Module is not considered as a part of the work and may be
* distributed under the license agreement of your choice.
* A "Related Module" means a set of sources files including their
* documentation that, without modification of the Source Code, enables
* supplementary functions or services in addition to those offered by
* the Software.
*
* Rudder is distributed in the hope that it will be useful,
* but WITHOUT ANY WARRANTY; without even the implied warranty of
* MERCHANTABILITY or FITNESS FOR A PARTICULAR PURPOSE.  See the
* GNU General Public License for more details.
*
* You should have received a copy of the GNU General Public License
* along with Rudder.  If not, see <http://www.gnu.org/licenses/>.

*
*************************************************************************************
*/

package com.normation.rudder.services.nodes

import com.normation.inventory.domain._
import org.joda.time.DateTime
import com.normation.ldap.sdk.LDAPConnectionProvider
import com.normation.rudder.domain.NodeDit
import net.liftweb.common._
import com.normation.rudder.domain.nodes.{Node, NodeInfo}
import com.normation.rudder.domain.RudderLDAPConstants._
import com.normation.inventory.ldap.core.LDAPConstants._
import com.unboundid.ldap.sdk._
import com.normation.ldap.sdk._
import BuildFilter._
import com.normation.NamedZioLogger
import com.normation.errors.IOResult
import com.normation.rudder.repository.ldap.LDAPEntityMapper
import com.normation.rudder.domain.logger.TimingDebugLogger
import com.normation.rudder.repository.CachedRepository
import com.normation.inventory.ldap.core.InventoryDit
import com.normation.inventory.ldap.core.InventoryMapper
import com.normation.rudder.domain.Constants
import com.normation.rudder.domain.queries.And
import com.normation.rudder.domain.queries.CriterionComposition
import com.normation.rudder.domain.queries.NodeInfoMatcher
import com.normation.rudder.domain.queries.Or
import com.normation.ldap.sdk.LDAPIOResult._
import zio._
import zio.syntax._
import com.normation.errors._
import com.normation.box._
import com.normation.zio._
import com.normation.ldap.sdk.syntax._

import scala.concurrent.duration.FiniteDuration

/*
 * General logic for the cache implementation of NodeInfo.
 * The general idea is to limit at maximum:
 * - the number of request to LDAP server (because I/O, slow)
 * - the quantity of data on the wires.
 *
 * The general tactic is to have a local cache (a map of nodeid -> nodeinfo),
 * and before any access, we are checking if an update is necessary with
 * a very quick oracle.
 * The oracle only look for at least one entry modified since the last oracle
 * check, and if one is found, says the cache is dirty.
 *
 * We use an OpenLDAP specific query syntax to be able to perform one query
 * on 3 branches (nodes, inventory node, inventory machine) in one go. As
 * this is OpenLDAP specific, we had to to something a little different
 * for tests, and so we don't exactly test what we are doing for real.
 *
 *
 * Way to enhance current code:
 * - make the oracle be called only every X seconds (because we can tolerate such a
 *   a latency in datas, and frequently, call to nodeinfoservice are done in batch
 *   to fill several kind of informations (it should not, but the code is like that)
 * - today, when the cache is dirty, we discard it completely and rebuilt it from
 *   scratch. It's clearly simpler than having to diff/merge it with only dirty
 *   entries, but it means that the little change on one node lead to 10 000 nodeinfo
 *   being rebuilt (so, much data on the wires, jvm gb pression, etc).
 */

/**
 * A case class used to represent the minimal
 * information needed to get a NodeInfo
 */
final case class LDAPNodeInfo(
    nodeEntry         : LDAPEntry
  , nodeInventoryEntry: LDAPEntry
  , machineEntry      : Option[LDAPEntry]
)

trait NodeInfoService {

  /**
   * Retrieve minimal information needed for the node info, used (only) by the
   * LDAP QueryProcessor.
   */
  def getLDAPNodeInfo(nodeIds: Set[NodeId], predicates: Seq[NodeInfoMatcher], composition: CriterionComposition) : Box[Set[LDAPNodeInfo]]

  /**
   * Return a NodeInfo from a NodeId. First check the ou=Node, then fetch the other data
   * @param nodeId
   * @return
   */
  def getNodeInfo(nodeId: NodeId) : Box[Option[NodeInfo]]

  /**
   * Return the number of managed (ie non policy server, no rudder role )nodes.
   * Implementation of that method must as efficient as possible.
   * It can't fails (implementation must use a sane default if backend is not accessible,
   * or cache the information)
   */
  def getNumberOfManagedNodes: Int

  /**
   * Get all node infos.
   * That method try to return the maximum
   * of information, and will not totally fail if some information are
   * missing (but the corresponding nodeInfos won't be present)
   * So it is possible that getAllIds.size > getAll.size
   */
  def getAll() : Box[Map[NodeId, NodeInfo]]

  /**
   * Get all nodes.
   * That method try to return the maximum
   * of information, and will not totally fail if some information are
   * missing (but the corresponding nodeInfos won't be present)
   * So it is possible that getAllIds.size > getAll.size
   */
  def getAllNodes() : Box[Map[NodeId, Node]]

  /**
   * Get all systen node ids, for example
   * policy server node ids.
   * @return
   */
  def getAllSystemNodeIds() : Box[Seq[NodeId]]

  /**
   * Getting something like a nodeinfo for pending / deleted nodes
   */
  def getPendingNodeInfos(): Box[Map[NodeId, NodeInfo]]
  def getPendingNodeInfo(nodeId: NodeId): Box[Option[NodeInfo]]

  def getDeletedNodeInfos(): Box[Map[NodeId, NodeInfo]]
  def getDeletedNodeInfo(nodeId: NodeId): Box[Option[NodeInfo]]

}

object NodeInfoService {

  /*
   * We need to list actual attributes, because we don't want software ids.
   * Really bad idea, these software ids, in node...
   */
  val nodeInfoAttributes: Seq[String] = (Set(
    // for all: objectClass and ldap object creation datatime
      A_OC, A_OBJECT_CREATION_DATE

    // node
    //  id, name, description, isBroken, isSystem
    //, isPolicyServer <- this one is special and decided based on objectClasss rudderPolicyServer
    //, creationDate, nodeReportingConfiguration, properties
    , A_NODE_UUID, A_NAME, A_DESCRIPTION, A_STATE, A_IS_SYSTEM
    , A_SERIALIZED_AGENT_RUN_INTERVAL, A_SERIALIZED_HEARTBEAT_RUN_CONFIGURATION, A_NODE_PROPERTY, A_POLICY_MODE

    // machine inventory
    // MachineUuid
    //, machineType <- special: from objectClass
    //, systemSerial, manufacturer
    , A_MACHINE_UUID, A_SERIAL_NUMBER, A_MANUFACTURER

    //node inventory, safe machine and node (above)
    //  hostname, ips, inventoryDate, publicKey
    //, osDetails
    //, agentsName, policyServerId, localAdministratorAccountName
    //, serverRoles, archDescription, ram, timezone
    //, customProperties
    , A_NODE_UUID, A_HOSTNAME, A_LIST_OF_IP, A_INVENTORY_DATE, A_PKEYS
    , A_OS_NAME, A_OS_FULL_NAME, A_OS_VERSION, A_OS_KERNEL_VERSION, A_OS_SERVICE_PACK, A_WIN_USER_DOMAIN, A_WIN_COMPANY, A_WIN_KEY, A_WIN_ID
    , A_AGENTS_NAME, A_POLICY_SERVER_UUID, A_ROOT_USER
    , A_SERVER_ROLE, A_ARCH
    , A_CONTAINER_DN, A_OS_RAM, A_KEY_STATUS, A_TIMEZONE_NAME, A_TIMEZONE_OFFSET
    , A_CUSTOM_PROPERTY
  )).toSeq

  val A_MOD_TIMESTAMP = "modifyTimestamp"

}

/*
 * For test, we need a way to split the cache part from its retrieval.
 */

// our cache is modelized with a Map of entries, their last modification timestamp, and the corresponding entryCSN
final case class LocalNodeInfoCache(
    nodeInfos       : Map[NodeId, (LDAPNodeInfo, NodeInfo)]
  , lastModTime     : DateTime
  , lastModEntryCSN : Seq[String]
  , managedNodes    : Int
)


trait NodeInfoServiceCached extends NodeInfoService with NamedZioLogger with CachedRepository {
  import NodeInfoService._

  def ldap           : LDAPConnectionProvider[RoLDAPConnection]
  def nodeDit        : NodeDit
  def inventoryDit   : InventoryDit
  def removedDit     : InventoryDit
  def pendingDit     : InventoryDit
  def ldapMapper     : LDAPEntityMapper
  def inventoryMapper: InventoryMapper

  val semaphore = Semaphore.make(1)

  /*
   * Compare if cache is up to date (based on internal state of the cache)
   */
  def isUpToDate(): IOResult[Boolean] = {
    IOResult.effect(nodeCache).flatMap {
      case Some(cache) => checkUpToDate(cache.lastModTime, cache.lastModEntryCSN)
      case None        => checkUpToDate(new DateTime(0), Seq())
    }
  }

  /**
   * Check is LDAP directory contains updated entries compare
   * to the date we pass in arguments.
   * Entries may be any entry relevant for our cache, in particular,
   * some attention must be provided to deleted entries.
   */
  protected[this] def checkUpToDate(lastKnowModification: DateTime, lastModEntryCSN: Seq[String]): IOResult[Boolean]

  /**
   * This method must return only and all entries under:
   * - ou=Nodes,
   * - ou=[Node, Machine], ou=Accepted Inventories, etc
   *
   * attributes is the list of attributes needed in returned entries
   */
  def getNodeInfoEntries(con: RoLDAPConnection, attributes: Seq[String], status: InventoryStatus): LDAPIOResult[Seq[LDAPEntry]]


  override def getNumberOfManagedNodes: Int = nodeCache.map(_.managedNodes).getOrElse(0)

  /*
     * Our cache
     */
  private[this] var nodeCache = Option.empty[LocalNodeInfoCache]

  // we need modifyTimestamp to search for update and entryCSN to remove already processed entries
  private[this] val searchAttributes = nodeInfoAttributes :+ A_MOD_TIMESTAMP :+ "entryCSN"

  /**
   * That's the method that do all the logic
   */
  private[this] def withUpToDateCache[T](label: String)(useCache: Map[NodeId, (LDAPNodeInfo, NodeInfo)] => IOResult[T]): IOResult[T] = {
    /*
     * Get all relevant info from backend along with the
     * date of the last modification
     */
    def getDataFromBackend(lastKnowModification: DateTime): IOResult[LocalNodeInfoCache] = {
      import scala.collection.mutable.{Map => MutMap}

      final case class AllNodeEntries(
          deleted: Seq[LDAPEntry]
        , active : Seq[LDAPEntry]
      )

      def getDataIO(lastKnowModification: DateTime): IOResult[AllNodeEntries] = {
        for {
          con     <- ldap
          deleted <- con.search(removedDit.NODES.dn, One, AND(IS(OC_NODE), GTEQ(A_MOD_TIMESTAMP, GeneralizedTime(lastKnowModification).toString)), A_MOD_TIMESTAMP , "entryCSN")
          active  <- getNodeInfoEntries(con, searchAttributes, AcceptedInventory)
        } yield {
          AllNodeEntries(deleted, active)
        }
      }

      def mapOneNode(id: String, nodeEntry: LDAPEntry, nodeInventories: MutMap[String, LDAPEntry], machineInventories: MutMap[String, LDAPEntry]): IOResult[Option[(NodeId, (LDAPNodeInfo, NodeInfo))]] = {
        nodeInventories.get(id) match {
          case None =>
            logPure.debug(s"Node with id '${id}' is in ou=Nodes,cn=rudder-configuration but doesn't have an inventory") *> None.succeed
          case Some(nodeInv) =>
            val machineInv =  for {
                                containerDn  <- nodeInv(A_CONTAINER_DN)
                                machineEntry <- machineInventories.get(containerDn)
                              } yield {
                                machineEntry
                              }
            val ldapNode = LDAPNodeInfo(nodeEntry, nodeInv, machineInv)

            ldapMapper.convertEntriesToNodeInfos(ldapNode.nodeEntry, ldapNode.nodeInventoryEntry, ldapNode.machineEntry).foldM(
                err      =>
                  logPure.error(s"An error occured while updating node cache: can not unserialize node with id '${id}', it will be ignored: ${err.fullMsg}") *> None.succeed
              , nodeInfo => Some((nodeInfo.id, (ldapNode,nodeInfo))).succeed
            )
        }
      }

      def getUpdatedCache(allNodeEntries: AllNodeEntries): IOResult[LocalNodeInfoCache] = {
        //some map of things - mutable, yes
        val nodes = MutMap[String, LDAPEntry]() //node_uuid -> entry
        val nodeInventories = MutMap[String, LDAPEntry]() // node_uuid -> entry
        val machineInventories = MutMap[String, LDAPEntry]() // machine_dn -> entry

        val t0 = System.currentTimeMillis

        // two vars to keep track of the new last modification time and entries csn
        var lastModif = lastKnowModification
        val entriesCSN = scala.collection.mutable.Buffer[String]()


        //look for the maxed timestamp
        (allNodeEntries.deleted ++ allNodeEntries.active).foreach { e =>
          e.getAsGTime(A_MOD_TIMESTAMP) match {
            case None    => //nothing
            case Some(x) =>
              if(x.dateTime.isAfter(lastModif)) {
                lastModif = x.dateTime
                entriesCSN.clear()
              }
              if(x.dateTime == lastModif) {
                e("entryCSN").map(csn => entriesCSN.append(csn))
              }
          }
        }

        // now, create the nodeInfo
        allNodeEntries.active.foreach { e =>
          if(e.isA(OC_MACHINE)) {
            machineInventories += (e.dn.toString -> e)
          } else if(e.isA(OC_NODE)) {
            nodeInventories += (e.value_!(A_NODE_UUID) -> e)
          } else if(e.isA(OC_RUDDER_NODE)) {
            nodes += (e.value_!(A_NODE_UUID) -> e)
          } else {
            // it's an error, don't use
          }
        }

        val t1 = System.currentTimeMillis
        TimingDebugLogger.debug(s"Getting node info entries: ${t1-t0}ms")

        for {
          res <- ZIO.foreach(nodes) { case (id, nodeEntry) => mapOneNode(id, nodeEntry, nodeInventories, machineInventories) }
          map = res.flatten.toMap
          // here, we must ensure that root ID is on the list, else chaos ensue.
          // If root is missing, invalidate the case
          ok <- if(map.get(Constants.ROOT_POLICY_SERVER_ID).isEmpty) {
                val msg = "'root' node is missing from the list of nodes. Rudder can not work in that state. We clear the cache now to try" +
                          "to auto-correct the problem. If it persists, try to run 'rudder agent inventory && rudder agent run' " +
                          "from the root server and check /var/log/rudder/webapp/ logs for additionnal information."
                logPure.error(msg) *> msg.fail
              } else {
                LocalNodeInfoCache(map, lastModif, entriesCSN.toSeq, map.filter{case(_, (_, n)) => !n.isPolicyServer && n.serverRoles.isEmpty}.size).succeed
              }
        } yield {
          ok
        }
      }

      for {
        data  <- getDataIO(lastKnowModification)
        cache <- getUpdatedCache(data)
      } yield {
        cache
      }
    }

    //actual logic that check what to do (invalidate cache or not). We want it to be fully synchronized.
    semaphore.flatMap(_.withPermit(
      for {
        t0      <- currentTimeMillis
        notInit <- IOResult.effect(nodeCache.isEmpty)
        clean   <- isUpToDate()
        info    <- if(notInit || !clean) {
                     for {
                       lastUpdate <- IOResult.effect(nodeCache.map(_.lastModTime).getOrElse(new DateTime(0)))
                       updated    <- getDataFromBackend(lastUpdate).foldM(
                                       err      =>
                                         IOResult.effect({nodeCache = None; ()}) *> Chained("Could not get node information from database", err).fail
                                     , newCache =>
                                         logPure.debug(s"NodeInfo cache is not up to date, last modification time: '${newCache.lastModTime}', last cache update:"+
                                           s" '${lastUpdate}' => reseting cache with ${newCache.nodeInfos.size} entries") *>
                                         logPure.trace(s"NodeInfo cache updated entries: [${newCache.nodeInfos.keySet.map{ _.value }.mkString(", ")}]") *>
                                         IOResult.effect({nodeCache = Some(newCache); () }) *>
                                         newCache.nodeInfos.succeed
                                     )
                     } yield {
                       updated
                     }
                  } else {
                    logPure.debug(s"NodeInfo cache is up to date, ${nodeCache.map(c => s"last modification time: '${c.lastModTime}' for: '${c.lastModEntryCSN.mkString("','")}'").getOrElse("")}") *>
                    (nodeCache match {
                      case Some(cache) => cache.nodeInfos.succeed
                      case None => Inconsistancy("When trying to access Node information from cache was empty, but it should not, this is a developper issue, please open an issue on https://issues.rudder.io").fail
                    })
                  }
        res    <- useCache(info)
        t1     <- currentTimeMillis
        _      <- IOResult.effect(TimingDebugLogger.debug(s"Get node info (${label}): ${t1-t0}ms"))
      } yield {
        res
      }
    ))
  }

  /**
   * An utility method that gets data from backend for things that are
   * node really nodes (pending or deleted).
   */
  private[this] def getNotAcceptedNodeDataFromBackend(status: InventoryStatus): IOResult[Map[NodeId, NodeInfo]] = {
    import scala.collection.mutable.{Map => MutMap}

    for {
      con        <- ldap
      allEntries <- getNodeInfoEntries(con, searchAttributes, status)
      res        <- {
                    //some map of things - mutable, yes
                    val nodeInventories = MutMap[String, LDAPEntry]() // node_uuid -> entry
                    val machineInventories = MutMap[String, LDAPEntry]() // machine_dn -> entry

                    // now, create the nodeInfo
                    allEntries.foreach { e =>
                      if(e.isA(OC_MACHINE)) {
                        machineInventories += (e.dn.toString -> e)
                      } else if(e.isA(OC_NODE)) {
                        nodeInventories += (e.value_!(A_NODE_UUID) -> e)
                      } else {
                        // it's an error, don't use
                      }
                    }

                    ZIO.foreach(nodeInventories) { case (id, nodeEntry) =>
                      val machineInfo = for {
                                          containerDn  <- nodeEntry(A_CONTAINER_DN)
                                          machineEntry <- machineInventories.get(containerDn)
                                        } yield {
                                          machineEntry
                                        }
                      for {
                        nodeInfo <- ldapMapper.convertEntriesToSpecialNodeInfos(nodeEntry, machineInfo)
                      } yield {
                        (nodeInfo.id, nodeInfo)
                      }
                    }.map( _.toMap)
                  }
      } yield {
        res
    }
  }

  override final def getPendingNodeInfos(): Box[Map[NodeId, NodeInfo]] = getNotAcceptedNodeDataFromBackend(PendingInventory).toBox

  override final def getDeletedNodeInfos(): Box[Map[NodeId, NodeInfo]] = getNotAcceptedNodeDataFromBackend(RemovedInventory).toBox

  private[this] def getNotAcceptedNodeInfo(nodeId: NodeId, status: InventoryStatus): IOResult[Option[NodeInfo]] = {
    val dit = status match {
      case AcceptedInventory => inventoryDit
      case PendingInventory  => pendingDit
      case RemovedInventory  => removedDit
    }


    for {
      con          <- ldap
      optNodeEntry <- con.get(dit.NODES.NODE.dn(nodeId), searchAttributes:_*)
      nodeInfo     <- (optNodeEntry match {
                        case None            => None.succeed
                        case Some(nodeEntry) =>
                          nodeEntry.getAsDn(A_CONTAINER_DN) match {
                            case None     => None.succeed
                            case Some(dn) =>
                              for {
                                machineEntry <- con.get(dn, searchAttributes:_*)
                                nodeInfo     <- ldapMapper.convertEntriesToSpecialNodeInfos(nodeEntry, machineEntry)
                              } yield {
                                Some(nodeInfo)
                              }
                          }
                      })
    } yield {
      nodeInfo
    }
  }

  override final def getPendingNodeInfo(nodeId: NodeId): Box[Option[NodeInfo]] = getNotAcceptedNodeInfo(nodeId, PendingInventory).toBox
  override final def getDeletedNodeInfo(nodeId: NodeId): Box[Option[NodeInfo]] = getNotAcceptedNodeInfo(nodeId, RemovedInventory).toBox

  /**
   * Clear cache.
   */
  override def clearCache(): Unit = {
    semaphore.flatMap((_.withPermit(
      (this.nodeCache = None).succeed
    ))).runNow
  }

  def getAll(): Box[Map[NodeId, NodeInfo]] = withUpToDateCache("all nodes info") { cache =>
    cache.view.mapValues(_._2).toMap.succeed
  }.toBox
  def getAllSystemNodeIds(): Box[Seq[NodeId]] = withUpToDateCache("all system nodes") { cache =>
    cache.collect { case(k, (_,x)) if(x.isPolicyServer) => k }.toSeq.succeed
  }.toBox

  def getAllNodes(): Box[Map[NodeId, Node]] = withUpToDateCache("all nodes") { cache =>
    cache.view.mapValues(_._2.node).toMap.succeed
  }.toBox

  override def getLDAPNodeInfo(nodeIds: Set[NodeId], predicates: Seq[NodeInfoMatcher], composition: CriterionComposition): Box[Set[LDAPNodeInfo]] = {
    def comp(a: Boolean, b: Boolean) = composition match {
        case And => a && b
        case Or  => a || b
    }
    // utliity to combine predicates according to comp
    def combine(a: NodeInfoMatcher, b: NodeInfoMatcher) = new NodeInfoMatcher {
      override def matches(node: NodeInfo): Boolean = comp(a.matches(node), b.matches(node))
    }

    // if there is no predicates (ie no specific filter on NodeInfo), we should just keep nodes from our list
    def predicate(nodeInfo : NodeInfo) = {
      val contains = nodeIds.contains(nodeInfo.id)
      if (predicates.isEmpty) {
        contains
      } else {
        val validPredicates = predicates.reduceLeft(combine).matches(nodeInfo)
        comp(contains,validPredicates)
      }
    }

    withUpToDateCache(s"${nodeIds.size} ldap node info") { cache =>
<<<<<<< HEAD
      cache.collect { case(k, (x,y)) if(nodeIds.contains(k) && p.matches(y)) => x }.toSet.succeed
=======
      Full(cache.values.collect{ case (x, y) if predicate(y) => x}.toSet)
>>>>>>> 5b6320e6
    }
  }.toBox

  def getNodeInfo(nodeId: NodeId): Box[Option[NodeInfo]] = withUpToDateCache(s"${nodeId.value} node info") { cache =>
    cache.get(nodeId).map( _._2).succeed
  }.toBox
}

/**
 * A testing implementation, that just retrieve node info each time. Not very efficient.
 */
class NaiveNodeInfoServiceCachedImpl(
    override val ldap           : LDAPConnectionProvider[RoLDAPConnection]
  , override val nodeDit        : NodeDit
  , override val inventoryDit   : InventoryDit
  , override val removedDit     : InventoryDit
  , override val pendingDit     : InventoryDit
  , override val ldapMapper     : LDAPEntityMapper
  , override val inventoryMapper: InventoryMapper
) extends NodeInfoServiceCached {

  override def loggerName: String = this.getClass.getName

  override def checkUpToDate(lastKnowModification: DateTime, lastModEntryCSN: Seq[String]): IOResult[Boolean] = {
    false.succeed //yes naive
  }

  /**
   * This method must return only and all entries under:
   * - ou=Nodes,
   * - ou=[Node, Machine], ou=Accepted Inventories, etc
   */
  override def getNodeInfoEntries(con: RoLDAPConnection, searchAttributes: Seq[String], status: InventoryStatus ): LDAPIOResult[Seq[LDAPEntry]] = {
    for {
      nodeInvs    <- con.search(inventoryDit.NODES.dn, One, BuildFilter.ALL, searchAttributes:_*)
      machineInvs <- con.search(inventoryDit.MACHINES.dn, One, BuildFilter.ALL, searchAttributes:_*)
      nodes       <- if(status == AcceptedInventory) {
                       con.search(nodeDit.NODES.dn, One, BuildFilter.ALL, searchAttributes:_*)
                     } else {
                       Seq().succeed
                     }
    } yield {
      nodeInvs ++ machineInvs ++ nodes
    }
  }

}

/**
 * A cache on top of node info service.
 *
 */

class NodeInfoServiceCachedImpl(
    override val ldap           : LDAPConnectionProvider[RoLDAPConnection]
  , override val nodeDit        : NodeDit
  , override val inventoryDit   : InventoryDit
  , override val removedDit     : InventoryDit
  , override val pendingDit     : InventoryDit
  , override val ldapMapper     : LDAPEntityMapper
  , override val inventoryMapper: InventoryMapper
  , minimumCacheValidity        : FiniteDuration
) extends NodeInfoServiceCached {
  import NodeInfoService._
  val minimumCacheValidityMillis = minimumCacheValidity.toMillis

  override def loggerName: String = this.getClass.getName

 /*
   * Check if node related infos are up to date.
   *
   * Here, we need to only check for attributeModifyTimestamp
   * under ou=AcceptedInventories and under ou=Nodes (onelevel)
   * and only for machines, inventory nodes, and node,
   * and inventory nodes under ou=RemovedInventories
   *  Reason:
   * - only these three entries are used for node info (and none of their
   *   subentries)
   * - if a node is deleted, it must go to RemovedInventories (and so the
   *   machine, but we don't care as soon as we know a node went there)
   * - for ou=Node, all modifications happen in the entry, so the modifyTimestamp
   *   is changed accordingly.
   *
   * Moreover, it is less costly to only do one search and post-filter result
   * than to do 2.
   *
   * We also need to filter out entry in the previous last modify set to not
   * have them always matching. The reason is that modifyTimestamp is on
   * second. But we can have several modify in a second. If we get our
   * lastModificationTimestamp in just before the second modification, that
   * modification will be ignore forever (or at least until an other modification
   * happens - see ticket https://www.rudder-project.org/redmine/issues/12988)
   * The filter is based on entryCSN, which is sure to be unique (by def).
   *
   * Finally, we limit the result to one, because here, we just need to know if
   * some update exists, not WHAT they are, nor the MOST RECENT one. Just that
   * at least one exists.
   *
   * A cleaner implementation could use a two persistent search which would notify
   * when a cache becomes invalide and reset it, but the rationnal for that implementation is:
   * - it's extremelly simple to understand the logic (if(cache is uptodate) use it else update cache)
   * - most of the time (99.99% of it), the search will return 0 result and will be cache on OpenLDAP,
   *   whatever the number of entries. So we talking of a request taking a couple of ms on the server
   *   (with a vagrant VM on the same host (so, almost no network), it takes from client to server and
   *   back ~10ms on a dev machine.
   */
  override def checkUpToDate(lastKnowModification: DateTime, lastModEntryCSN: Seq[String]): IOResult[Boolean] = {
    UIO(System.currentTimeMillis).flatMap { n0 =>

      //if last check is less than 100 ms ago, consider cache ok
      if(n0 - lastKnowModification.getMillis < minimumCacheValidityMillis) {
        true.succeed
      } else {
        val searchRequest = new SearchRequest(nodeDit.BASE_DN.toString, Sub.toUnboundid, DereferencePolicy.NEVER, 1, 0, false
          , AND(
                OR(
                    // ou=Removed Inventories,ou=Inventories,cn=rudder-configuration
                    AND(IS(OC_NODE), Filter.create(s"entryDN:dnOneLevelMatch:=${removedDit.NODES.dn.toString}"))
                    // ou=Accepted Inventories,ou=Inventories,cn=rudder-configuration
                  , AND(IS(OC_NODE), Filter.create(s"entryDN:dnOneLevelMatch:=${inventoryDit.NODES.dn.toString}"))
                  , AND(IS(OC_MACHINE), Filter.create(s"entryDN:dnOneLevelMatch:=${inventoryDit.MACHINES.dn.toString}"))
                    // ou=Nodes,cn=rudder-configuration - the objectClass is used only here
                  , AND(IS(OC_RUDDER_NODE), Filter.create(s"entryDN:dnOneLevelMatch:=${nodeDit.NODES.dn.toString}"))
                )
              , GTEQ(A_MOD_TIMESTAMP, GeneralizedTime(lastKnowModification).toString)
              , NOT(OR(lastModEntryCSN.map(csn => EQ("entryCSN", csn)):_*))
            )
          , "1.1"
        )

        for {
          con     <- ldap
          entries <- //here, I have to rely on low-level LDAP connection, because I need to proceed size-limit exceeded as OK
                     (Task.effect(con.backed.search(searchRequest).getSearchEntries) catchAll {
                       case e:LDAPSearchException if(e.getResultCode == ResultCode.SIZE_LIMIT_EXCEEDED) =>
                         e.getSearchEntries().succeed
                       case e:LDAPException =>
                         SystemError("Error when searching node information", e).fail
                     }).foldM(
                       err =>
                         logPure.debug(s"Error when checking for cache expiration: invalidating it. Error was: ${err.fullMsg}") *> false.succeed
                     , seq => {
                         //we only have interesting entries in the result, so it's up to date if we have exactly 0 entries
                         val res = seq.isEmpty
                         logPure.trace(s"Cache check for node info gave '${res}' (${seq.size} entry returned)") *> res.succeed
                       }
                     )
          n1       <- UIO(System.currentTimeMillis)
          _        <- IOResult.effect(TimingDebugLogger.debug(s"Cache for nodes info expire ?: ${n1-n0}ms"))
        } yield {
          entries
        }
      }
    }
  }

  /**
   * This method must return only and all entries under:
   * - ou=Nodes,
   * - ou=[Node, Machine], ou=Accepted Inventories, etc
   */
  override def getNodeInfoEntries(con: RoLDAPConnection, searchAttributes: Seq[String], status: InventoryStatus): LDAPIOResult[Seq[LDAPEntry]] = {
    val dit = status match {
      case AcceptedInventory => inventoryDit
      case PendingInventory  => pendingDit
      case RemovedInventory  => removedDit
    }

    val filter = Seq(
          AND(IS(OC_NODE), Filter.create(s"entryDN:dnOneLevelMatch:=${dit.NODES.dn.toString}"))
        , AND(IS(OC_MACHINE), Filter.create(s"entryDN:dnOneLevelMatch:=${dit.MACHINES.dn.toString}"))
      ) ++ (if(status == AcceptedInventory) {
          Seq(AND(IS(OC_RUDDER_NODE), Filter.create(s"entryDN:dnOneLevelMatch:=${nodeDit.NODES.dn.toString}")))
        } else {
          Seq()
        }
      )

    con.search(nodeDit.BASE_DN, Sub, OR(filter:_*), searchAttributes:_*)
  }
}<|MERGE_RESOLUTION|>--- conflicted
+++ resolved
@@ -551,11 +551,7 @@
     }
 
     withUpToDateCache(s"${nodeIds.size} ldap node info") { cache =>
-<<<<<<< HEAD
-      cache.collect { case(k, (x,y)) if(nodeIds.contains(k) && p.matches(y)) => x }.toSet.succeed
-=======
-      Full(cache.values.collect{ case (x, y) if predicate(y) => x}.toSet)
->>>>>>> 5b6320e6
+      cache.values.collect{ case (x, y) if predicate(y) => x}.toSet.succeed
     }
   }.toBox
 
