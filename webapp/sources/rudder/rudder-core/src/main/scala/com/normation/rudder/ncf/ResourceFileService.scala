/*
 *************************************************************************************
 * Copyright 2023 Normation SAS
 *************************************************************************************
 *
 * This file is part of Rudder.
 *
 * Rudder is free software: you can redistribute it and/or modify
 * it under the terms of the GNU General Public License as published by
 * the Free Software Foundation, either version 3 of the License, or
 * (at your option) any later version.
 *
 * In accordance with the terms of section 7 (7. Additional Terms.) of
 * the GNU General Public License version 3, the copyright holders add
 * the following Additional permissions:
 * Notwithstanding to the terms of section 5 (5. Conveying Modified Source
 * Versions) and 6 (6. Conveying Non-Source Forms.) of the GNU General
 * Public License version 3, when you create a Related Module, this
 * Related Module is not considered as a part of the work and may be
 * distributed under the license agreement of your choice.
 * A "Related Module" means a set of sources files including their
 * documentation that, without modification of the Source Code, enables
 * supplementary functions or services in addition to those offered by
 * the Software.
 *
 * Rudder is distributed in the hope that it will be useful,
 * but WITHOUT ANY WARRANTY; without even the implied warranty of
 * MERCHANTABILITY or FITNESS FOR A PARTICULAR PURPOSE.  See the
 * GNU General Public License for more details.
 *
 * You should have received a copy of the GNU General Public License
 * along with Rudder.  If not, see <http://www.gnu.org/licenses/>.

 *
 *************************************************************************************
 */

package com.normation.rudder.ncf

import better.files.File
import com.normation.errors
import com.normation.errors.IOResult
import com.normation.rudder.git.GitFindUtils
import com.normation.rudder.git.GitRepositoryProvider
import zio.ZIO

/* Provide a Service to handle resource files of a Technique
 * And implementation based on file system and git is provided here
 */

object ResourceFileService {
  object Paths {
    val TECHNIQUEDIR = "techniques"
    val RESOURCESDIR = "resources"
    val WORKSPACEDIR = "workspace"
  }
}
trait ResourceFileService  {
  def getResources(technique:            EditorTechnique): IOResult[List[ResourceFile]]
  def getResourcesFromDir(resourcesPath: String, techniqueName: String, techniqueVersion: String): IOResult[List[ResourceFile]]
  def cloneResourcesFromTechnique(
      draftId:          String,
      techniqueId:      String,
      techniqueVersion: String,
      category:         String
  ): IOResult[Unit]
}
class GitResourceFileService(gitReposProvider: GitRepositoryProvider) extends ResourceFileService {
<<<<<<< HEAD
  def getResources(technique: EditorTechnique): ZIO[Any, errors.RudderError, List[ResourceFile]] = {
=======
  import ResourceFileService.Paths.*
  def getResources(technique: EditorTechnique) = {
>>>>>>> 2ca092c3
    getResourcesFromDir(
      s"${TECHNIQUEDIR}/${technique.category}/${technique.id.value}/${technique.version.value}/${RESOURCESDIR}",
      technique.id.value,
      technique.version.value
    )

  }

  def getResourcesFromDir(
      resourcesPath:    String,
      techniqueName:    String,
      techniqueVersion: String
  ): ZIO[Any, errors.RudderError, List[ResourceFile]] = {

    def getAllFiles(file: File): List[String] = {
      if (file.exists) {
        if (file.isRegularFile) {
          (gitReposProvider.rootDirectory / resourcesPath).relativize(file).toString :: Nil
        } else {
          file.children.toList.flatMap(getAllFiles)
        }
      } else {
        Nil
      }
    }

    import scala.jdk.CollectionConverters.*
    import ResourceFileState.*

    def toResource(resourcesPath: String)(fullPath: String, state: ResourceFileState): Option[ResourceFile] = {
      // workaround https://issues.rudder.io/issues/17977 - if the fullPath does not start by resourcePath,
      // it's a bug from jgit filtering: ignore that file
      val relativePath = fullPath.stripPrefix(s"${resourcesPath}/")
      if (relativePath == fullPath) None
      else Some(ResourceFile(relativePath, state))
    }
    for {

      status     <- GitFindUtils
                      .getStatus(gitReposProvider.git, List(resourcesPath))
                      .chainError(
                        s"Error when getting status of resource files of technique ${techniqueName}/${techniqueVersion}"
                      )
      resourceDir = File(gitReposProvider.db.getDirectory.getParent, resourcesPath)
      allFiles   <- IOResult.attempt(s"Error when getting all resource files of technique ${techniqueName}/${techniqueVersion} ") {
                      getAllFiles(resourceDir)
                    }
    } yield {

      val toResourceFixed = toResource(resourcesPath) _

      // New files not added
      val added    = status.getUntracked.asScala.toList.flatMap(toResourceFixed(_, New))
      // Files modified and not added
      val modified = status.getModified.asScala.toList.flatMap(toResourceFixed(_, Modified))
      // Files deleted but not removed from git
      val removed  = status.getMissing.asScala.toList.flatMap(toResourceFixed(_, Deleted))

      val filesNotCommitted = modified ::: added ::: removed

      // We want to get all files from the resource directory and remove all added/modified/deleted files so we can have the list of all files not modified
      val untouched = allFiles.filterNot(f => filesNotCommitted.exists(_.path == f)).map(ResourceFile(_, Untouched))

      // Create a new list with all a
      filesNotCommitted ::: untouched
    }
  }

  override def cloneResourcesFromTechnique(
      draftId:          String,
      techniqueId:      String,
      techniqueVersion: String,
      category:         String
  ): IOResult[Unit] = {

    IOResult.attempt(
      s"An error occurred while copying resources of technique ${techniqueId}/${techniqueVersion} to a new draft technique ${draftId}"
    ) {
      val resourceDir = gitReposProvider.rootDirectory / TECHNIQUEDIR / category / techniqueId / techniqueVersion / RESOURCESDIR
      val workspace   = gitReposProvider.rootDirectory / WORKSPACEDIR / draftId / techniqueVersion
      if (resourceDir.exists) {
        workspace.createDirectoryIfNotExists(true)
        resourceDir.copyToDirectory(workspace)
      } else {
        // Maybe we are cloning resources of a draft
        val resourceDraftDir = gitReposProvider.rootDirectory / WORKSPACEDIR / techniqueId / techniqueVersion / RESOURCESDIR
        if (resourceDraftDir.exists) {
          workspace.createDirectoryIfNotExists(true)
          resourceDraftDir.copyToDirectory(workspace)
        }
      }
    }

  }
}<|MERGE_RESOLUTION|>--- conflicted
+++ resolved
@@ -66,12 +66,8 @@
   ): IOResult[Unit]
 }
 class GitResourceFileService(gitReposProvider: GitRepositoryProvider) extends ResourceFileService {
-<<<<<<< HEAD
+  import ResourceFileService.Paths.*
   def getResources(technique: EditorTechnique): ZIO[Any, errors.RudderError, List[ResourceFile]] = {
-=======
-  import ResourceFileService.Paths.*
-  def getResources(technique: EditorTechnique) = {
->>>>>>> 2ca092c3
     getResourcesFromDir(
       s"${TECHNIQUEDIR}/${technique.category}/${technique.id.value}/${technique.version.value}/${RESOURCESDIR}",
       technique.id.value,
