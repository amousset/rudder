/*
 *************************************************************************************
 * Copyright 2011 Normation SAS
 *************************************************************************************
 *
 * This file is part of Rudder.
 *
 * Rudder is free software: you can redistribute it and/or modify
 * it under the terms of the GNU General Public License as published by
 * the Free Software Foundation, either version 3 of the License, or
 * (at your option) any later version.
 *
 * In accordance with the terms of section 7 (7. Additional Terms.) of
 * the GNU General Public License version 3, the copyright holders add
 * the following Additional permissions:
 * Notwithstanding to the terms of section 5 (5. Conveying Modified Source
 * Versions) and 6 (6. Conveying Non-Source Forms.) of the GNU General
 * Public License version 3, when you create a Related Module, this
 * Related Module is not considered as a part of the work and may be
 * distributed under the license agreement of your choice.
 * A "Related Module" means a set of sources files including their
 * documentation that, without modification of the Source Code, enables
 * supplementary functions or services in addition to those offered by
 * the Software.
 *
 * Rudder is distributed in the hope that it will be useful,
 * but WITHOUT ANY WARRANTY; without even the implied warranty of
 * MERCHANTABILITY or FITNESS FOR A PARTICULAR PURPOSE.  See the
 * GNU General Public License for more details.
 *
 * You should have received a copy of the GNU General Public License
 * along with Rudder.  If not, see <http://www.gnu.org/licenses/>.

 *
 *************************************************************************************
 */

package com.normation.rudder.domain.policies

import com.normation.inventory.domain.NodeId
import com.normation.rudder.domain.nodes.NodeGroup
import com.normation.rudder.domain.nodes.NodeGroupId
import com.normation.utils.Control.traverse
import net.liftweb.common.*
import net.liftweb.json.*
import net.liftweb.json.JsonDSL.*
import scala.collection.MapView
import scala.util.matching.Regex
import zio.Chunk

/**
 * A target is either
 * - a Group of Node (static or dynamic),
 * - a list of Node
 * - a special (system) target ("all", "policy server", etc)
 * - a specific node
 */
sealed abstract class RuleTarget {
  def target: String
  def toJson: JValue = JString(target)
}

sealed trait SimpleTarget extends RuleTarget //simple as opposed to composed

object GroupTarget { def r: Regex = "group:(.+)".r }
final case class GroupTarget(groupId: NodeGroupId) extends SimpleTarget {
  override def target: String = "group:" + groupId.serialize
}

//object NodeTarget { def r = "node:(.+)".r }
//case class NodeTarget(nodeId:NodeId) extends RuleTarget {
//  override def target = "node:"+nodeId.value
//}

sealed trait NonGroupRuleTarget extends SimpleTarget

object PolicyServerTarget { def r: Regex = "policyServer:(.+)".r }
final case class PolicyServerTarget(nodeId: NodeId) extends NonGroupRuleTarget {
  override def target: String = "policyServer:" + nodeId.value
}

case object AllTarget extends NonGroupRuleTarget {
  override def target = "special:all"
  def r: Regex = "special:all".r
}

case object AllTargetExceptPolicyServers extends NonGroupRuleTarget {
  override def target = "special:all_exceptPolicyServers"
  // for compat reason in event logs < Rudder 7.0, we must be able to parse also old format: `special:all_nodes_without_role`
  def r: Regex = "(?:special:all_exceptPolicyServers|special:all_nodes_without_role)".r
}

case object AllPolicyServers extends NonGroupRuleTarget {
  override def target = "special:all_policyServers"
  // for compat reason in event logs < Rudder 7.0, we must be able to parse also old format: `special:all_servers_with_role`
  def r: Regex = "(?:special:all_policyServers|special:all_servers_with_role)".r
}

/**
 * A composite target is a target composed of different target
 * This target is rendered as Json
 */
sealed trait CompositeRuleTarget extends RuleTarget {
  final def target: String = compactRender(toJson)

  /**
   * Removing a target is the action of erasing that target in each place where
   * it appears.
   */
  final def removeTarget(target: RuleTarget): CompositeRuleTarget = {
    // filter a set of targets recursively
    def recRemoveTarget(targets: Set[RuleTarget]): Set[RuleTarget] = {
      targets.filterNot(_ == target).map {
        case t: CompositeRuleTarget => t.removeTarget(target)
        case x => x
      }
    }

    def removeOnJoin(t: TargetComposition): TargetComposition = {
      t match {
        case TargetUnion(t)        => TargetUnion(recRemoveTarget(t))
        case TargetIntersection(t) => TargetIntersection(recRemoveTarget(t))
      }
    }

    this match {
      case t: TargetComposition => removeOnJoin(t)
      case TargetExclusion(plus, minus) => TargetExclusion(removeOnJoin(plus), removeOnJoin(minus))
    }
  }
}

/**
 * Target Composition allow you to compose multiple targets in one target
 */
sealed trait TargetComposition extends CompositeRuleTarget {

  /**
   * Targets contained in that composition
   */
  def targets: Set[RuleTarget]

  /**
   * Add a target:
   * - If the same kind of composition: merge all targets
   * - otherwise: add the target as one of the target handled by the composition
   */
  def addTarget(target: RuleTarget): TargetComposition

}

/**
 * Union of all Targets, Should take all Nodes from these targets
 */
final case class TargetUnion(targets: Set[RuleTarget] = Set()) extends TargetComposition {
  override val toJson: JValue = {
    ("or" -> targets.map(_.toJson))
  }
  def addTarget(target: RuleTarget): TargetComposition = TargetUnion(targets + target)
}

/**
 * Intersection of all Targets, Should take Nodes belongings to all targets
 */
final case class TargetIntersection(targets: Set[RuleTarget] = Set()) extends TargetComposition {
  override val toJson: JValue = {
    ("and" -> targets.map(_.toJson))
  }
  def addTarget(target: RuleTarget): TargetComposition = TargetIntersection(targets + target)
}

/**
 * this Target take 2 composition targets as parameters:
 * - Included : Targets that should be counted in
 * - Excluded : Targets that should be removed
 * Final result should be Included set of nodes with Nodes from Excluded removed
 */
final case class TargetExclusion(
    includedTarget: TargetComposition,
    excludedTarget: TargetComposition
) extends CompositeRuleTarget {

  /**
   * Json value of a composition:
   * { "include" -> target composition, "kind" -> target composition }
   */
  override val toJson: JValue = {
    ("include" -> includedTarget.toJson) ~
    ("exclude" -> excludedTarget.toJson)
  }

  override def toString: String = {
    target
  }

  /**
   * Add a target to the included target
   */
  def updateInclude(target: RuleTarget): TargetExclusion = {
    val newIncluded = includedTarget addTarget target
    copy(newIncluded)
  }

  /**
   * Add a target to the excluded target
   */
  def updateExclude(target: RuleTarget): TargetExclusion = {
    val newExcluded = excludedTarget addTarget target
    copy(includedTarget, newExcluded)
  }

  /**
   * Check if a target is included in this target. Also check if the target is not in the excluded target if strict argument is true (default)
   */
  def includes(target: RuleTarget, strict: Boolean = true): Boolean = {
    includedTarget.targets.contains(target) && (!strict || !excludedTarget.targets.contains(target))
  }

}

object RuleTarget extends Loggable {

  // get only the node group from these target. Include all node group, be it
  // included or excluded.
  // All special target are ignored
  def getNodeGroupIds(targets: Set[RuleTarget]): Chunk[NodeGroupId] = {
    targets.foldLeft(Chunk[NodeGroupId]()) {
      case (groups, target) =>
        target match {
          case GroupTarget(groupId)        => groups :+ groupId
          case TargetIntersection(targets) => groups ++ getNodeGroupIds(targets)
          case TargetUnion(targets)        => groups ++ getNodeGroupIds(targets)
          case TargetExclusion(x, y)       => groups ++ getNodeGroupIds(Set(x)) ++ getNodeGroupIds(Set(y))
          case _                           => groups
        }
    }
  }

  /**
   * Return all node ids that match the set of target.
   * allNodes pair is: (nodeid, isPolicyServer)
   */
  def getNodeIds(
      targets:          Set[RuleTarget],
      allNodes:         MapView[NodeId, Boolean /* isPolicyServer */ ],
      groups:           Map[NodeGroupId, Set[NodeId]],
      allNodesAreThere: Boolean = true // if we are working on a subset of node, set to false
  ): Set[NodeId] = {

    targets.foldLeft(Set[NodeId]()) {
      case (nodes, target) =>
        target match {
          case AllTarget                    => return allNodes.keySet.toSet
          case AllTargetExceptPolicyServers => nodes ++ allNodes.collect { case (k, isPolicyServer) if (!isPolicyServer) => k }
          case AllPolicyServers             => nodes ++ allNodes.collect { case (k, isPolicyServer) if (isPolicyServer) => k }
          case PolicyServerTarget(nodeId)   =>
            if (allNodesAreThere) {
              nodes + nodeId
            } else {
              // nodeId may not be in allNodes
              allNodes.keySet.contains(nodeId) match {
                case true => nodes + nodeId
                case _    => nodes
              }
            }

          // here, if we don't find the group, we consider it's an error in the
          // target recording, but don't fail, just log it.
          case GroupTarget(groupId)         =>
            nodes ++ groups.getOrElse(groupId, Set())

          case TargetIntersection(targets) =>
            val nodeSets     = targets.map(t => getNodeIds(Set(t), allNodes, groups, allNodesAreThere))
            // Compute the intersection of the sets of Nodes
            val intersection = nodeSets.foldLeft(allNodes.keySet) {
              case (currentIntersection, nodes) => currentIntersection.intersect(nodes)
            }
            nodes ++ intersection

          case TargetUnion(targets) =>
            val nodeSets = targets.map(t => getNodeIds(Set(t), allNodes, groups, allNodesAreThere))
            // Compute the union of the sets of Nodes
            val union    = nodeSets.foldLeft(Set[NodeId]()) { case (currentUnion, nodes) => currentUnion.union(nodes) }
            nodes ++ union

          case TargetExclusion(included, excluded) =>
            // Compute the included Nodes
            val includedNodes = getNodeIds(Set(included), allNodes, groups, allNodesAreThere)
            // Compute the excluded Nodes
            val excludedNodes = getNodeIds(Set(excluded), allNodes, groups, allNodesAreThere)
            // Remove excluded nodes from included nodes
            val result        = includedNodes -- excludedNodes
            nodes ++ result
        }
    }
  }

  /**
   * Return all node ids that match the set of target.
   * allNodes pair is: (nodeid, isPolicyServer)
   */
  def getNodeIdsChunk(
<<<<<<< HEAD
      targets:          Set[RuleTarget],
      allNodes:         MapView[NodeId, Boolean /* isPolicyServer */ ],
      groups:           Map[NodeGroupId, Chunk[NodeId]],
      allNodesAreThere: Boolean = true // if we are working on a subset of node, set to false
=======
      targets:  Set[RuleTarget],
      allNodes: Map[NodeId, Boolean /* isPolicyServer */ ],
      groups:   Map[NodeGroupId, Chunk[NodeId]]
>>>>>>> d04ec6c6
  ): Chunk[NodeId] = {
    val result = getNodeIdsChunkRec(Chunk.fromIterable(targets), allNodes.toMap, groups)

    // we always must intersect with the keySet of nodes, because sometime node ids in groups is a super set
    // of the given allNodes, for ex!
    // - for static group where some of the nodes were deleted,
    // - when we have tenants (Rudder 8.1+=
    Chunk.fromIterable(result.toSet.intersect(allNodes.keySet))
  }

  def getNodeIdsChunkRec(
<<<<<<< HEAD
      targets:          Chunk[RuleTarget],
      allNodes:         MapView[NodeId, Boolean /* isPolicyServer */ ],
      groups:           Map[NodeGroupId, Chunk[NodeId]],
      allNodesAreThere: Boolean = true // if we are working on a subset of node, set to false
=======
      targets:  Chunk[RuleTarget],
      allNodes: Map[NodeId, Boolean /* isPolicyServer */ ],
      groups:   Map[NodeGroupId, Chunk[NodeId]]
>>>>>>> d04ec6c6
  ): Chunk[NodeId] = {

    targets.foldLeft(Chunk[NodeId]()) {
      case (nodes, target) =>
        target match {
          case AllTarget                    => return Chunk.fromIterable(allNodes.keys)
          case AllTargetExceptPolicyServers => nodes ++ allNodes.collect { case (k, isPolicyServer) if (!isPolicyServer) => k }
          case AllPolicyServers             => nodes ++ allNodes.collect { case (k, isPolicyServer) if (isPolicyServer) => k }
          case PolicyServerTarget(nodeId)   =>
            nodes :+ nodeId

          // here, if we don't find the group, we consider it's an error in the
          // target recording, but don't fail, just log it.
          case GroupTarget(groupId)         =>
            val groupNodes = groups.getOrElse(groupId, Chunk.empty)
            val filtered   = {
              groupNodes
            }
            nodes ++ filtered

          case TargetIntersection(targets) =>
            val nodeSets     = targets.map(t => getNodeIdsChunkRec(Chunk(t), allNodes, groups))
            // Compute the intersection of the sets of Nodes
            val intersection = nodeSets.foldLeft(Chunk.fromIterable(allNodes.keys)) {
              case (currentIntersection, nodes) => currentIntersection.intersect(nodes)
            }
            nodes ++ intersection

          case TargetUnion(targets) =>
            val nodeSets = targets.map(t => getNodeIdsChunkRec(Chunk(t), allNodes, groups))
            // Compute the union of the sets of Nodes
            val union    = nodeSets.foldLeft(Chunk[NodeId]()) { case (currentUnion, nodes) => currentUnion.concat(nodes) }
            nodes ++ union

          case TargetExclusion(included, excluded) =>
            // Compute the included Nodes
            val includedNodes = getNodeIdsChunkRec(Chunk(included), allNodes, groups)
            // Compute the excluded Nodes
            val excludedNodes = getNodeIdsChunkRec(Chunk(excluded), allNodes, groups)
            // Remove excluded nodes from included nodes
            val result        = includedNodes.filterNot(id => excludedNodes.contains(id))
            nodes ++ result
        }
    }
  }

  /**
   * Unserialize RuleTarget from Json
   */
  def unserJson(json: JValue): Box[RuleTarget] = {

    def unserComposition(json: JValue): Box[TargetComposition] = {
      json match {
        case JObject(Nil)                                   =>
          Full(TargetUnion())
        case JObject(JField("or", JArray(content)) :: Nil)  =>
          for {
            targets <- traverse(content)(unserJson)
          } yield {
            TargetUnion(targets.toSet)
          }
        case JObject(JField("and", JArray(content)) :: Nil) =>
          for {
            targets <- traverse(content)(unserJson)
          } yield {
            TargetIntersection(targets.toSet)
          }
        case _                                              =>
          Failure(s"'${compactRender(json)}' is not a valid rule target")
      }
    }

    json match {
      case JString(s)      =>
        unser(s)
      // we want to be able to have field in both order, but I don't know how to do it in an other way
      case JObject(fields) =>
        // look for include and exclude. We accept to not have each one,
        // and if several are given, just take one

        val includedJson = fields.collect { case JField("include", inc) => inc }.headOption
        val excludedJson = fields.collect { case JField("exclude", inc) => inc }.headOption

        (includedJson, excludedJson) match {
          case (None, None) => unserComposition(json)
          case (x, y)       => // at least one of include/exclude was present, so we really want to do a composite
            for {
              includeTargets <- unserComposition(x.getOrElse(JObject(Nil)))
              excludeTargets <- unserComposition(y.getOrElse(JObject(Nil)))
            } yield {
              TargetExclusion(includeTargets, excludeTargets)
            }
        }
      case _               => // not a JObject ?
        unserComposition(json)
    }
  }

  def unserOne(s: String): Option[SimpleTarget] = {
    s match {
      case GroupTarget.r(g)                 =>
        NodeGroupId.parse(g).toOption.map(GroupTarget(_))
      case PolicyServerTarget.r(s)          =>
        Some(PolicyServerTarget(NodeId(s)))
      case AllTarget.r()                    =>
        Some(AllTarget)
      case AllPolicyServers.r()             =>
        Some(AllPolicyServers)
      case AllTargetExceptPolicyServers.r() =>
        Some(AllTargetExceptPolicyServers)
      case _                                =>
        None
    }
  }

  def unser(s: String): Option[RuleTarget] = {
    unserOne(s).orElse(
      try {
        unserJson(parse(s))
      } catch {
        case e: Exception =>
          // these two target were removed in 7.0, we don't want error log on them.
          if (s != "special:all_servers_with_role" && s != "special:all_servers_with_role") {
            logger.error(
              s"Error when trying to read the following serialized Rule target as a composite target: '${s}'. Reported parsing error cause was: ${e.getMessage}"
            )
          }
          None
      }
    )
  }

  /**
   * Create a targetExclusion from a Set of RuleTarget
   * If the set contains only a TargetExclusion, use it
   * else put all targets into a new target Exclusion using TargetUnion as composition
   */
  def merge(targets: Set[RuleTarget]): TargetExclusion = {
    targets.toSeq match {
      case Seq(t: TargetExclusion) => t
      case _                       =>
        val start = TargetExclusion(TargetUnion(Set()), TargetUnion(Set()))
        val res   = targets.foldLeft(start) {
          case (res, e: TargetExclusion) =>
            res.updateInclude(e.includedTarget).updateExclude(e.excludedTarget)
          case (res, t)                  => res.updateInclude(t)
        }
        res
    }
  }

  /**
   * Transform a rule target string "id" to
   * a cfengine class compatible string,
   * prefixed by "group_"
   */
  def toCFEngineClassName(target: String): String = {
    // normalisation process:
    // 1) to asccii
    // 2) cfengine normalisation, replacing all non [alphanum-]
    ///   char by _

    // from http://stackoverflow.com/a/2413228/436331 and the precision
    // in http://stackoverflow.com/a/5697575/436331
    def toAscii(s: String) =
      java.text.Normalizer.normalize(s, java.text.Normalizer.Form.NFD).replaceAll("""[\p{Mn}\p{Me}]+""", "")

    "group_" + toAscii(target).toLowerCase.replaceAll("""[^\p{Alnum}]""", "_")

  }

}

/** common information on a target */

final case class RuleTargetInfo(
    target:      RuleTarget,
    name:        String,
    description: String,
    isEnabled:   Boolean,
    isSystem:    Boolean
)

///// the full version with all information /////

sealed trait FullRuleTarget {
  def target: RuleTarget
}

final case class FullGroupTarget(
    target:    GroupTarget,
    nodeGroup: NodeGroup
) extends FullRuleTarget

final case class FullCompositeRuleTarget(
    target: CompositeRuleTarget
) extends FullRuleTarget

final case class FullOtherTarget(
    target: NonGroupRuleTarget
) extends FullRuleTarget

final case class FullRuleTargetInfo(
    target:      FullRuleTarget,
    name:        String,
    description: String,
    isEnabled:   Boolean,
    isSystem:    Boolean
) {

  def toTargetInfo: RuleTargetInfo = RuleTargetInfo(
    target = target.target,
    name = name,
    description = description,
    isEnabled = isEnabled,
    isSystem = isSystem
  )
}<|MERGE_RESOLUTION|>--- conflicted
+++ resolved
@@ -300,16 +300,9 @@
    * allNodes pair is: (nodeid, isPolicyServer)
    */
   def getNodeIdsChunk(
-<<<<<<< HEAD
-      targets:          Set[RuleTarget],
-      allNodes:         MapView[NodeId, Boolean /* isPolicyServer */ ],
-      groups:           Map[NodeGroupId, Chunk[NodeId]],
-      allNodesAreThere: Boolean = true // if we are working on a subset of node, set to false
-=======
       targets:  Set[RuleTarget],
-      allNodes: Map[NodeId, Boolean /* isPolicyServer */ ],
+      allNodes: MapView[NodeId, Boolean /* isPolicyServer */ ],
       groups:   Map[NodeGroupId, Chunk[NodeId]]
->>>>>>> d04ec6c6
   ): Chunk[NodeId] = {
     val result = getNodeIdsChunkRec(Chunk.fromIterable(targets), allNodes.toMap, groups)
 
@@ -321,16 +314,9 @@
   }
 
   def getNodeIdsChunkRec(
-<<<<<<< HEAD
-      targets:          Chunk[RuleTarget],
-      allNodes:         MapView[NodeId, Boolean /* isPolicyServer */ ],
-      groups:           Map[NodeGroupId, Chunk[NodeId]],
-      allNodesAreThere: Boolean = true // if we are working on a subset of node, set to false
-=======
       targets:  Chunk[RuleTarget],
       allNodes: Map[NodeId, Boolean /* isPolicyServer */ ],
       groups:   Map[NodeGroupId, Chunk[NodeId]]
->>>>>>> d04ec6c6
   ): Chunk[NodeId] = {
 
     targets.foldLeft(Chunk[NodeId]()) {
