--- conflicted
+++ resolved
@@ -774,35 +774,18 @@
         result       <- groupLibMutex.writeLock { con.save(entry, true).chainError(s"Error when saving entry: ${entry}") }
         optDiff      <- diffMapper.modChangeRecords2NodeGroupDiff(existing, result).toIO.chainError(s"Error when mapping change record to a diff object: ${result}")
         loggedAction <- optDiff match {
-<<<<<<< HEAD
                           case None => UIO.unit
                           case Some(diff) =>
                             actionlogEffect.saveModifyNodeGroup(modId, principal = actor, modifyDiff = diff, reason = reason).chainError( "Error when logging modification as an event")
                         }
-        autoArchive  <- (if(autoExportOnModify && optDiff.isDefined && !nodeGroup.isSystem) { //only persists if modification are present
+        autoArchive  <- (ZIO.when(autoExportOnModify && optDiff.isDefined && !nodeGroup.isSystem) { //only persists if modification are present
                           for {
                             parent   <- getNodeGroupCategory(nodeGroup.id)
                             parents  <- getParents_NodeGroupCategory(parent.id)
                             commiter <- personIdentService.getPersonIdentOrDefault(actor.name)
                             archived <- gitArchiver.archiveNodeGroup(nodeGroup, (parent :: parents).map( _.id), Some((modId, commiter, reason)))
                           } yield archived
-                        } else UIO.unit).chainError("Error when trying to archive automatically nodegroup change")
-=======
-          case None => UIO.unit
-          case Some(diff) =>
-            actionlogEffect.saveModifyNodeGroup(modId, principal = actor, modifyDiff = diff, reason = reason).chainError("Error when logging modification as an event")
-        }
-
-        autoArchive  <-
-          ZIO.when (autoExportOnModify && optDiff.isDefined && !nodeGroup.isSystem) { //only persists if modification are present
-            for {
-              parent   <- getNodeGroupCategory(nodeGroup.id)
-              parents  <- getParents_NodeGroupCategory(parent.id)
-              commiter <- personIdentService.getPersonIdentOrDefault(actor.name)
-              archived <- gitArchiver.archiveNodeGroup(nodeGroup, (parent :: parents).map( _.id), Some((modId, commiter, reason)))
-            } yield archived
-          }
->>>>>>> 2f9bd361
+                        }).chainError("Error when trying to archive automatically nodegroup change")
       } yield {
         optDiff
       }
