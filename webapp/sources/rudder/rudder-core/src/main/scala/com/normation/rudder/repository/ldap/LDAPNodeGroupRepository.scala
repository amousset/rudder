--- conflicted
+++ resolved
@@ -344,11 +344,7 @@
    * @param id
    * @return
    */
-<<<<<<< HEAD
-  def getParentGroupCategory(id: NodeGroupId): IOResult[NodeGroupCategory] = {
-=======
-  def getNodeGroupCategory(id: NodeGroupId): Box[NodeGroupCategory] = {
->>>>>>> 684a1cee
+  def getNodeGroupCategory(id: NodeGroupId): IOResult[NodeGroupCategory] = {
     groupLibMutex.readLock { for {
       con                 <- ldap
       groupEntry          <- getSGEntry(con, id, "1.1").notOptional(s"Entry with ID '${id.value}' was not found")
@@ -769,7 +765,6 @@
         exists       <- ZIO.when(name && !onlyUpdateNodes) {
                           s"Cannot change the group name to ${nodeGroup.name} : there is already a group with the same name".fail
                         }
-<<<<<<< HEAD
         onlyNodes    <- if(!onlyUpdateNodes) {
                           UIO.unit
                         } else { //check that nothing but the node list changed
@@ -799,7 +794,7 @@
         }
         autoArchive  <- (if(autoExportOnModify && optDiff.isDefined && !nodeGroup.isSystem) { //only persists if modification are present
           for {
-            parent   <- getParentGroupCategory(nodeGroup.id)
+            parent   <- getNodeGroupCategory(nodeGroup.id)
             parents  <- getParents_NodeGroupCategory(parent.id)
             commiter <- personIdentService.getPersonIdentOrDefault(actor.name)
             archived <- gitArchiver.archiveNodeGroup(nodeGroup, (parent :: parents).map( _.id), Some((modId, commiter, reason)))
@@ -809,37 +804,6 @@
         optDiff
       }
     ))
-=======
-                      }
-      entry        =  rudderDit.GROUP.groupModel(
-                          nodeGroup.id.value
-                        , existing.dn.getParent
-                        , nodeGroup.name
-                        , nodeGroup.description
-                        , nodeGroup.query
-                        , nodeGroup.isDynamic
-                        , nodeGroup.serverList
-                        , nodeGroup.isEnabled
-                        , nodeGroup.isSystem
-                      )
-      result       <- groupLibMutex.writeLock { con.save(entry, true) ?~! "Error when saving entry: %s".format(entry) }
-      optDiff      <- diffMapper.modChangeRecords2NodeGroupDiff(existing, result) ?~! "Error when mapping change record to a diff object: %s".format(result)
-      loggedAction <- optDiff match {
-                        case None => Full("OK")
-                        case Some(diff) => actionLogger.saveModifyNodeGroup(modId, principal = actor, modifyDiff = diff, reason = reason) ?~! "Error when logging modification as an event"
-                      }
-      autoArchive  <- if(autoExportOnModify && optDiff.isDefined && !nodeGroup.isSystem) { //only persists if modification are present
-                        for {
-                          parent   <- getNodeGroupCategory(nodeGroup.id)
-                          parents  <- getParents_NodeGroupCategory(parent.id)
-                          commiter <- personIdentService.getPersonIdentOrDefault(actor.name)
-                          archived <- gitArchiver.archiveNodeGroup(nodeGroup, (parent :: parents).map( _.id), Some((modId, commiter, reason)))
-                        } yield archived
-                      } else Full("ok")
-    } yield {
-      optDiff
-    }
->>>>>>> 684a1cee
   }
 
   override def updateDynGroupNodes(group:NodeGroup, modId: ModificationId, actor:EventActor, reason:Option[String]) : IOResult[Option[ModifyNodeGroupDiff]] = {
@@ -859,13 +823,8 @@
     for {
       con          <- ldap
       oldParents   <- if(autoExportOnModify) {
-<<<<<<< HEAD
                         (for {
-                          parent   <- getParentGroupCategory(nodeGroupId)
-=======
-                        for {
                           parent   <- getNodeGroupCategory(nodeGroupId)
->>>>>>> 684a1cee
                           parents  <- getParents_NodeGroupCategory(parent.id)
                         } yield (parent::parents).map( _.id ))
                       } else Nil.succeed
@@ -913,13 +872,8 @@
     for {
       con          <- ldap
       parents      <- if(autoExportOnModify) {
-<<<<<<< HEAD
                         (for {
-                          parent   <- getParentGroupCategory(id)
-=======
-                        for {
                           parent   <- getNodeGroupCategory(id)
->>>>>>> 684a1cee
                           parents  <- getParents_NodeGroupCategory(parent.id)
                         } yield {
                           (parent :: parents ) map ( _.id )
