--- conflicted
+++ resolved
@@ -263,11 +263,7 @@
     ZioRuntime.runNow(
       for{
         _ <- ReportLoggerPure.Changes.debug(s"Start waiting for rule changes update")
-<<<<<<< HEAD
-       _  <- consumeLoop(queue).provide(ZioRuntime.environment).forkDaemon
-=======
-       _  <- (consumeOne(queue) *> ReportLoggerPure.Changes.trace(s"done, looping")).forever.provide(ZioRuntime.environment).fork
->>>>>>> 846313e4
+       _  <- (consumeOne(queue) *> ReportLoggerPure.Changes.trace(s"done, looping")).forever.provide(ZioRuntime.environment).forkDaemon
       } yield ()
     )
   }
