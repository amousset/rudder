--- conflicted
+++ resolved
@@ -13,13 +13,6 @@
 
 export PATH="/opt/rudder/bin:$PATH"
 
-<<<<<<< HEAD
-# For windows agents
-# we need to reload the configuration on apache2, based on the policies
-# it must be done even if the hash didn't change, as cf-serverd doesn't have the lists of
-# windows agent in it, and it doesn't change on windows node addition/deletion
-rudder agent run -lb system_rudder_apache_configuration,system_reload_rudder_services
-=======
 # For Windows agents
 CERT_CUR="/var/rudder/lib/ssl/nodescerts.pem"
 CERT_NEW="/var/rudder/cfengine-community/inputs/rudder-service-apache/1.0/apache/nodescerts.pem"
@@ -34,7 +27,6 @@
     fi
   fi
 fi
->>>>>>> 182d41ee
 
 # for Linux agents
 ACL_BACK="/var/rudder/tmp/cf-serverd.sha256"
