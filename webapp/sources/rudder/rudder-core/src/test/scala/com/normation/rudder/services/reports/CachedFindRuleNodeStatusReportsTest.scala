--- conflicted
+++ resolved
@@ -132,15 +132,9 @@
   )
 
   object testNodeInfoService extends NodeInfoService {
-<<<<<<< HEAD
     def getLDAPNodeInfo(nodeIds: Set[NodeId], predicates: Seq[NodeInfoMatcher], composition: CriterionComposition) : IOResult[Set[LDAPNodeInfo]] = ???
     def getNodeInfo(nodeId: NodeId) : IOResult[Option[NodeInfo]] = ???
-=======
-    def getLDAPNodeInfo(nodeIds: Set[NodeId], predicates: Seq[NodeInfoMatcher], composition: CriterionComposition) : Box[Set[LDAPNodeInfo]] = ???
-    def getNodeInfo(nodeId: NodeId) : Box[Option[NodeInfo]] = ???
-    def getNodeInfoPure(nodeId: NodeId): IOResult[Option[NodeInfo]] = ???
     def getNodeInfos(nodesId: Set[NodeId]) : IOResult[Set[NodeInfo]] = ???
->>>>>>> 1b62978f
     def getNode(nodeId: NodeId): Box[Node] = ???
     def getAllNodes() : IOResult[Map[NodeId, Node]] = ???
     def getAllNodesIds(): IOResult[Set[NodeId]] = ???
