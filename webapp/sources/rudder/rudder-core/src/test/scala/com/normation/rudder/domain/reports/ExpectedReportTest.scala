/*
 *************************************************************************************
 * Copyright 2022 Normation SAS
 *************************************************************************************
 *
 * This file is part of Rudder.
 *
 * Rudder is free software: you can redistribute it and/or modify
 * it under the terms of the GNU General Public License as published by
 * the Free Software Foundation, either version 3 of the License, or
 * (at your option) any later version.
 *
 * In accordance with the terms of section 7 (7. Additional Terms.) of
 * the GNU General Public License version 3, the copyright holders add
 * the following Additional permissions:
 * Notwithstanding to the terms of section 5 (5. Conveying Modified Source
 * Versions) and 6 (6. Conveying Non-Source Forms.) of the GNU General
 * Public License version 3, when you create a Related Module, this
 * Related Module is not considered as a part of the work and may be
 * distributed under the license agreement of your choice.
 * A "Related Module" means a set of sources files including their
 * documentation that, without modification of the Source Code, enables
 * supplementary functions or services in addition to those offered by
 * the Software.
 *
 * Rudder is distributed in the hope that it will be useful,
 * but WITHOUT ANY WARRANTY; without even the implied warranty of
 * MERCHANTABILITY or FITNESS FOR A PARTICULAR PURPOSE.  See the
 * GNU General Public License for more details.
 *
 * You should have received a copy of the GNU General Public License
 * along with Rudder.  If not, see <http://www.gnu.org/licenses/>.

 *
 *************************************************************************************
 */

package com.normation.rudder.domain.reports

import better.files.*
import com.normation.GitVersion
import com.normation.cfclerk.domain.ReportingLogic
import com.normation.rudder.domain.policies.DirectiveId
import com.normation.rudder.domain.policies.DirectiveUid
import com.normation.rudder.domain.policies.GlobalPolicyMode
import com.normation.rudder.domain.policies.PolicyMode
import com.normation.rudder.domain.policies.PolicyModeOverrides
import com.normation.rudder.domain.policies.RuleId
import com.normation.rudder.domain.policies.RuleUid
import com.normation.rudder.domain.reports.ExpectedReportsSerialisation.*
import com.normation.rudder.reports.AgentRunInterval
import com.normation.rudder.reports.FullCompliance
import com.normation.rudder.reports.GlobalComplianceMode
import net.liftweb.common.Box
import net.liftweb.common.Full
import org.junit.runner.RunWith
import org.specs2.mutable.Specification
import org.specs2.runner.JUnitRunner

/**
 * Test parsing and serialization of expected
 * reports according to 7.1 format:
 * - must be able to read old (pre 7.0) and new (7.1) expected reports
 * - must be able to write new expected reports
 * - for 7.1 reports, we can have two kind of values: with report Id or not
 */

@RunWith(classOf[JUnitRunner])
class ExpectedReportTest extends Specification {
  implicit private[this] def r2n(s: String): RuleId      = RuleId(RuleUid(s))
  implicit private[this] def d2n(s: String): DirectiveId = DirectiveId(DirectiveUid(s), GitVersion.DEFAULT_REV)
<<<<<<< HEAD
=======
  implicit private[this] def s2tv(s: String): TechniqueVersion = TechniqueVersion
    .parse(s)
    .getOrElse(
      throw new IllegalArgumentException(s"Not a technique version: ${s}")
    )
>>>>>>> 8d6c265f

  val parse: String => Box[JsonNodeExpectedReports] = ExpectedReportsSerialisation.parseJsonNodeExpectedReports _
  def serialize(e: ExpectedReportsSerialisation.JsonNodeExpectedReports) = {
    e.toJson
  }
  sequential

  "Just a block" >> {
    import zio.json.*
    import ExpectedReportsSerialisation.Version7_1.*
    val jsonMin  = {
      """
      {
        "vid": "Command execution",
        "vs": [
          [ "/bin/echo \"restore\"" ]
         ]
      }
      """.stripMargin
    }
    val expected = ValueExpectedReport(
      "Command execution",
      List(
        ExpectedValueMatch("/bin/echo \"restore\"", "/bin/echo \"restore\"")
      )
    )

    (jsonMin.fromJson[JsonValueExpectedReport7_1].map(_.transform)) must beEqualTo(Right(expected))
  }

  "Reading 7.1 expected reports" should {
    "correctly read root" in {
      val jsonMin     = Resource.getAsString("expectedReports/7.1/root_min.json")
      val expected    = JsonNodeExpectedReports(
        NodeModeConfig(
          GlobalComplianceMode(FullCompliance, 1),
          None,
          AgentRunInterval(None, 5, 0, 0, 4),
          None,
          GlobalPolicyMode(PolicyMode.Enforce, PolicyModeOverrides.Always),
          None
        ),
        List(
          RuleExpectedReports(
            "hasPolicyServer-root",
            List(
              DirectiveExpectedReports(
                "common-hasPolicyServer-root",
                None,
                true,
                List(
                  ValueExpectedReport(
                    "Update",
                    List(
                      ExpectedValueMatch("None", "None")
                    )
                  ),
                  ValueExpectedReport(
                    "ncf Initialization",
                    List(
                      ExpectedValueMatch("None", "None")
                    )
                  ),
                  ValueExpectedReport(
                    "Security parameters",
                    List(
                      ExpectedValueMatch("None", "None")
                    )
                  ),
                  ValueExpectedReport(
                    "Log system for reports",
                    List(
                      ExpectedValueMatch("None", "None")
                    )
                  ),
                  ValueExpectedReport(
                    "CRON Daemon",
                    List(
                      ExpectedValueMatch("None", "None")
                    )
                  ),
                  ValueExpectedReport(
                    "Monitoring",
                    List(
                      ExpectedValueMatch("None", "None")
                    )
                  )
                )
              )
            )
          ),
          RuleExpectedReports(
            "32377fd7-02fd-43d0-aab7-28460a91347b",
            List(
              DirectiveExpectedReports(
                "dc0eaf47-356a-4a44-877d-e3873f75385b",
                None,
                false,
                List(
                  ValueExpectedReport(
                    "Package",
                    List(
                      ExpectedValueMatch("vim", "vim")
                    )
                  ),
                  ValueExpectedReport(
                    "Post-modification script",
                    List(
                      ExpectedValueMatch("vim", "vim")
                    )
                  )
                )
              ),
              DirectiveExpectedReports(
                "cbc2377f-ce6d-47fe-902b-8d92a484b184",
                None,
                false,
                List(
                  BlockExpectedReport(
                    "my main component",
                    ReportingLogic.WeightedReport,
                    List(
                      ValueExpectedReport(
                        "touch file",
                        List(
                          ExpectedValueId("cat /tmp/some/file", "eff6dfff-d966-4d05-a92d-77a44f14b83c")
                        )
                      ),
                      ValueExpectedReport(
                        "file exists",
                        List(
                          ExpectedValueId("/tmp/${node.properties[filename]}", "87cad41f-ec88-4b32-a13c-136f15f7bf17")
                        )
                      )
                    ),
                    None
                  )
                )
              )
            )
          ),
          RuleExpectedReports(
            "policy-server-root",
            List(
              DirectiveExpectedReports(
                "rudder-service-apache-root",
                None,
                true,
                List(
                  ValueExpectedReport(
                    "Apache service",
                    List(
                      ExpectedValueMatch("Enabled", "Enabled"),
                      ExpectedValueMatch("Started", "Started")
                    )
                  ),
                  ValueExpectedReport(
                    "Apache configuration",
                    List(
                      ExpectedValueMatch("Allowed networks permissions", "Allowed networks permissions"),
                      ExpectedValueMatch("Allowed networks configuration", "Allowed networks configuration"),
                      ExpectedValueMatch("Remote run permissions", "Remote run permissions"),
                      ExpectedValueMatch("Remote run configuration", "Remote run configuration"),
                      ExpectedValueMatch("Webdav configuration", "Webdav configuration"),
                      ExpectedValueMatch("Webdav permissions", "Webdav permissions"),
                      ExpectedValueMatch("Logrotate", "Logrotate")
                    )
                  ),
                  ValueExpectedReport(
                    "Configure apache certificate",
                    List(
                      ExpectedValueMatch("Permissions", "Permissions"),
                      ExpectedValueMatch("Apache certificate", "Apache certificate")
                    )
                  )
                )
              )
            )
          ),
          RuleExpectedReports(
            "inventory-all",
            List(
              DirectiveExpectedReports(
                "inventory-all",
                None,
                true,
                List(
                  ValueExpectedReport(
                    "Inventory",
                    List(
                      ExpectedValueMatch("None", "None")
                    )
                  )
                )
              )
            )
          )
        ),
        Nil
      )
      val idempotence = parse(serialize(expected))
      (parse(jsonMin) must beEqualTo(Full(expected))) and
      (idempotence must beEqualTo(Full(expected)))
    }
  }
}<|MERGE_RESOLUTION|>--- conflicted
+++ resolved
@@ -69,14 +69,6 @@
 class ExpectedReportTest extends Specification {
   implicit private[this] def r2n(s: String): RuleId      = RuleId(RuleUid(s))
   implicit private[this] def d2n(s: String): DirectiveId = DirectiveId(DirectiveUid(s), GitVersion.DEFAULT_REV)
-<<<<<<< HEAD
-=======
-  implicit private[this] def s2tv(s: String): TechniqueVersion = TechniqueVersion
-    .parse(s)
-    .getOrElse(
-      throw new IllegalArgumentException(s"Not a technique version: ${s}")
-    )
->>>>>>> 8d6c265f
 
   val parse: String => Box[JsonNodeExpectedReports] = ExpectedReportsSerialisation.parseJsonNodeExpectedReports _
   def serialize(e: ExpectedReportsSerialisation.JsonNodeExpectedReports) = {
