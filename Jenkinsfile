@Library('slack-notification')
import org.gradiant.jenkins.slack.SlackNotifier

pipeline {
    agent none

    environment {
        // TODO: automate
        RUDDER_VERSION = "7.0"
    }

    stages {
        stage('Tests') {
            parallel {
                stage('shell') {
                    agent { label 'script' }
                    steps {
                        sh script: './qa-test --shell', label: 'shell scripts lint'
                    }
                    post {
                        always {
                            // linters results
                            recordIssues enabledForFailure: true, failOnError: true, sourceCodeEncoding: 'UTF-8',
                                         tool: checkStyle(pattern: '.shellcheck/*.log', reportEncoding: 'UTF-8', name: 'Shell scripts')

                            script {
                                new SlackNotifier().notifyResult("shell-team")
                            }
                        }
                    }
                }
                stage('python') {
                    agent { label 'script' }
                    steps {
                        sh script: './qa-test --python', label: 'python scripts lint'
                    }
                    post {
                        always {
                            script {
                                new SlackNotifier().notifyResult("shell-team")
                            }
                        }
                    }
                }
                stage('typos') {
                    agent { 
                        dockerfile { 
                            filename 'ci/typos.Dockerfile'
                            additionalBuildArgs  '--build-arg VERSION=1.0'
                        }
                    }
                    steps {
                        dir('webapp/sources/api-doc') {
                            sh script: 'typos', label: 'check webapp api doc typos'
                        }
                        dir('relay/sources/') {
                            sh script: 'typos --exclude "*.pem"', label: 'check relayd typos'
                        }
                    }
                    post {
                        always {
                            script {
                                new SlackNotifier().notifyResult("shell-team")
                            }
                        }
                    }
                }
                stage('api-doc') {
                    agent { 
                        dockerfile { 
                            filename 'api-doc/Dockerfile'
                            // To get the jenkins user inside of the container
                            args '-v /etc/passwd:/etc/passwd:ro'
                        }
                    }

                    stages {
                        stage('api-doc-test') {
                            when {
                                anyOf {
                                    branch 'master'
                                    changeRequest()
                                }
                            }
                            steps {
                                dir('api-doc') {
                                    sh script: 'make', label: 'build API docs'
                                }
                            }
                            post {
                                always {
                                    script {
                                        new SlackNotifier().notifyResult("shell-team")
                                    }
                                }
                            }
                        }
                        stage('api-doc-publish') {
                            when {
                                not {
                                    anyOf {
                                        branch 'master'
                                        changeRequest()
                                    }
                                }
                            }
                            steps {
                                dir('api-doc') {
                                    sh script: 'make', label: 'build API docs'
                                    withCredentials([sshUserPrivateKey(credentialsId: 'f15029d3-ef1d-4642-be7d-362bf7141e63', keyFileVariable: 'KEY_FILE', passphraseVariable: '', usernameVariable: 'KEY_USER')]) {
                                        sh script: 'rsync -avz -e "ssh -o StrictHostKeyChecking=no -i${KEY_FILE} -p${SSH_PORT}" target/webapp/* ${KEY_USER}@${HOST_DOCS}:/var/www-docs/api/v/', label: 'publish webapp API docs'
                                        sh script: 'rsync -avz -e "ssh -o StrictHostKeyChecking=no -i${KEY_FILE} -p${SSH_PORT}" target/relay/* ${KEY_USER}@${HOST_DOCS}:/var/www-docs/api/relay/v/', label: 'publish relay API docs'
                                    }
                                }
                            }
                            post {
                                always {
                                    archiveArtifacts artifacts: 'api-doc/target/*/*/*.html'

                                    script {
                                        new SlackNotifier().notifyResult("shell-team")
                                    }
                                }
                            }
                        }
                    }
                }
                stage('rudder-pkg') {
                    agent { 
                        dockerfile { 
                            filename 'relay/sources/rudder-pkg/Dockerfile'
                            args '-v /etc/passwd:/etc/passwd:ro --tmpfs /srv/jenkins/.local:exec'
                        }
                    }

                    steps {
                        dir ('relay/sources') {
                            sh script: 'make check', label: 'rudder-pkg tests'
                        }
                    }
                    post {
                        always {
                            // linters results
                            recordIssues enabledForFailure: true, id: 'rudder-pkg', failOnError: true, sourceDirectory: 'relay/sources/rudder-pkg/', sourceCodeEncoding: 'UTF-8',
                                         tool: pyLint(pattern: 'relay/sources/rudder-pkg/pylint.log', reportEncoding: 'UTF-8')

                            script {
                                new SlackNotifier().notifyResult("python-team")
                            }
                        }
                    }
                }
                stage('webapp') {
                    agent { label 'scala' }

                    stages {
                        stage('elm') {
                            steps {
                                dir('webapp/sources/rudder/rudder-web/src/main/elm') {
                                    sh script: './build-app.sh', label: 'build elm apps'
                                    dir('editor') {
                                        sh script: 'elm-test --compiler elm-0.19.1', label: 'run technique editor tests'
                                    }
                                }
                            }
                            post {
                                always {
                                    script {
                                        new SlackNotifier().notifyResult("elm-team")
                                    }
                                }
                            }
                        }
                        stage('webapp-test') {
                            when { changeRequest() }
                            steps {
                                sh script: 'webapp/sources/rudder/rudder-core/src/test/resources/hooks.d/test-hooks.sh', label: "hooks tests"
                                dir('webapp/sources') {
                                    withMaven(maven: "latest",
                                              // don't archive jars
                                              options: [artifactsPublisher(disabled: true)]
                                    ) {
                                        sh script: 'mvn clean test -Dmaven.test.postgres=false', label: "webapp tests"
                                    }
                                }
                            }
                            post {
                                always {
                                    // collect test results
                                    junit 'webapp/sources/**/target/surefire-reports/*.xml'

                                    script {
                                        new SlackNotifier().notifyResult("scala-team")
                                    }
                                }
                            }
                        }
                        stage('webapp-publish') {
                            when { not { changeRequest() } }
                            steps {
                                sh script: 'webapp/sources/rudder/rudder-core/src/test/resources/hooks.d/test-hooks.sh', label: "hooks tests"
                                dir('webapp/sources') {
                                    withMaven(maven: "latest",
                                              globalMavenSettingsConfig: "1bfa2e1a-afda-4cb4-8568-236c44b94dbf",
                                              // don't archive jars
                                              options: [artifactsPublisher(disabled: true)]
                                    ) {
                                        sh script: 'mvn --update-snapshots clean package deploy', label: "webapp deploy"
                                    }
                                }
                            }
                            post {
                                always {
                                    // collect test results
                                    archiveArtifacts artifacts: 'webapp/sources/rudder/rudder-web/target/*.war'
                                    junit 'webapp/sources/**/target/surefire-reports/*.xml'

                                    script {
                                        new SlackNotifier().notifyResult("scala-team")
                                    }
                                }
                            }
                        }
                    }
                }
                // No parallelism inside this stage
                stage('rust') {
                    agent { label 'rust' }

                    environment {
                        PATH = "${env.HOME}/.cargo/bin:${env.PATH}"
                        CARGO_INCREMENTAL = 0
                    }

                    // sccache server is run via systemd on the builder
                    // because of https://github.com/mozilla/sccache/blob/master/docs/Jenkins.md

                    stages {
                        // No built-in support for Rust tooling in Jenkins, let's do it ourselves
                        stage('rust-tools') {
                            steps {
                                // System dependencies: libssl-dev pkg-config
                                sh script: 'make -f rust.makefile setup', label: "Setup build tools"
                            }

                            post {
                                always {
                                    script {
                                        new SlackNotifier().notifyResult("rust-team")
                                    }
                                }
                            }
                        }
                        stage('language-test') {
                            when { changeRequest() }
                            environment {
                                RUSTC_WRAPPER = "sccache"
                            }
                            steps {
<<<<<<< HEAD
                                dir('language') {
                                    dir('repos') {
                                        dir('ncf') {
                                            git url: 'https://github.com/normation/ncf.git'
                                        }
                                        dir('dsc') {
                                            git url: 'https://github.com/normation/rudder-agent-windows.git',
                                                credentialsId: '17ec2097-d10e-4db5-b727-91a80832d99d'
                                        }
=======
                                // System dependencies: libpq-dev postgresql
                                dir('relay/sources/relayd') {
                                    // lock the database to avoid race conditions between parallel tests
                                    lock('test-relayd-postgresql') {
                                        sh script: 'make check', label: 'relayd tests'
>>>>>>> e297d31a
                                    }
                                    sh script: 'typos', label: 'check typos'
                                    sh script: 'make check', label: 'language tests'
                                    sh script: 'make docs', label: 'language docs'
                                    sh script: 'make clean', label: 'relayd clean'
                                }
                            }
                            post {
                                always {
                                    // linters results
                                    recordIssues enabledForFailure: true, id: 'language-test', name: 'cargo language', sourceDirectory: 'language', sourceCodeEncoding: 'UTF-8',
                                                 tool: cargo(pattern: 'language/target/cargo-clippy.json', reportEncoding: 'UTF-8', id: 'language-test', name: 'cargo language')

                                    script {
                                        new SlackNotifier().notifyResult("rust-team")
                                    }
                                }
                            }
                        }
                        stage('language-publish') {
                            when { not { changeRequest() } }
                            environment {
                                RUSTC_WRAPPER = "sccache"
                            }
                            steps {
                                dir('language') {
                                    dir('repos') {
                                        dir('ncf') {
                                            git url: 'https://github.com/normation/ncf.git'
                                        }
                                        dir('dsc') {
                                            git url: 'https://github.com/normation/rudder-agent-windows.git',
                                                credentialsId: '17ec2097-d10e-4db5-b727-91a80832d99d'
                                        }
                                    }
                                    sh script: 'typos', label: 'check typos'
                                    sh script: 'make check', label: 'language tests'
                                    sh script: 'make docs', label: 'language docs'
                                    withCredentials([sshUserPrivateKey(credentialsId: 'f15029d3-ef1d-4642-be7d-362bf7141e63', keyFileVariable: 'KEY_FILE', passphraseVariable: '', usernameVariable: 'KEY_USER')]) {
                                        sh script: 'rsync -avz -e "ssh -i${KEY_FILE} -p${SSH_PORT}" target/docs/ ${KEY_USER}@${HOST_DOCS}:/var/www-docs/language/${RUDDER_VERSION}', label: 'publish relay API docs'
                                    }
				    sh script: 'make clean', label: 'language clean'
                                }
                            }
                            post {
                                always {
                                    // linters results
                                    recordIssues enabledForFailure: true, id: 'language-publish', name: 'cargo language', sourceDirectory: 'language', sourceCodeEncoding: 'UTF-8',
                                                 tool: cargo(pattern: 'language/target/cargo-clippy.json', reportEncoding: 'UTF-8', id: 'language-publish', name: 'cargo language')

                                    script {
                                        new SlackNotifier().notifyResult("rust-team")
                                    }
                                }
                            }
                        }
                        stage('relayd') {
                            environment {
                                RUSTC_WRAPPER = "sccache"
                            }
                            steps {
                                // System dependencies: libpq-dev postgresql
                                dir('relay/sources/relayd') {
                                    sh script: 'typos --exclude "*.pem"', label: 'check typos'
                                    // lock the database to avoid race conditions between parallel tests
                                    lock('test-relayd-postgresql') {
                                        sh script: 'make check', label: 'relayd tests'
                                    }
                                }
                            }
                            post {
                                always {
                                    // linters results
                                    recordIssues enabledForFailure: true, id: 'relayd', name: 'cargo relayd', sourceDirectory: 'relay/sources/relayd', sourceCodeEncoding: 'UTF-8',
                                                 tool: cargo(pattern: 'relay/sources/relayd/target/cargo-clippy.json', reportEncoding: 'UTF-8', id: 'relayd', name: 'cargo relayd')

                                    script {
                                        new SlackNotifier().notifyResult("rust-team")
                                    }
                                }
                            }
                        }
                    }
                }
            }
        }
    }
}<|MERGE_RESOLUTION|>--- conflicted
+++ resolved
@@ -50,6 +50,9 @@
                         }
                     }
                     steps {
+                        dir('language') {
+                            sh script: 'typos', label: 'check language typos'
+                        }
                         dir('webapp/sources/api-doc') {
                             sh script: 'typos', label: 'check webapp api doc typos'
                         }
@@ -257,7 +260,6 @@
                                 RUSTC_WRAPPER = "sccache"
                             }
                             steps {
-<<<<<<< HEAD
                                 dir('language') {
                                     dir('repos') {
                                         dir('ncf') {
@@ -267,15 +269,7 @@
                                             git url: 'https://github.com/normation/rudder-agent-windows.git',
                                                 credentialsId: '17ec2097-d10e-4db5-b727-91a80832d99d'
                                         }
-=======
-                                // System dependencies: libpq-dev postgresql
-                                dir('relay/sources/relayd') {
-                                    // lock the database to avoid race conditions between parallel tests
-                                    lock('test-relayd-postgresql') {
-                                        sh script: 'make check', label: 'relayd tests'
->>>>>>> e297d31a
-                                    }
-                                    sh script: 'typos', label: 'check typos'
+                                    }
                                     sh script: 'make check', label: 'language tests'
                                     sh script: 'make docs', label: 'language docs'
                                     sh script: 'make clean', label: 'relayd clean'
@@ -309,7 +303,6 @@
                                                 credentialsId: '17ec2097-d10e-4db5-b727-91a80832d99d'
                                         }
                                     }
-                                    sh script: 'typos', label: 'check typos'
                                     sh script: 'make check', label: 'language tests'
                                     sh script: 'make docs', label: 'language docs'
                                     withCredentials([sshUserPrivateKey(credentialsId: 'f15029d3-ef1d-4642-be7d-362bf7141e63', keyFileVariable: 'KEY_FILE', passphraseVariable: '', usernameVariable: 'KEY_USER')]) {
@@ -337,7 +330,6 @@
                             steps {
                                 // System dependencies: libpq-dev postgresql
                                 dir('relay/sources/relayd') {
-                                    sh script: 'typos --exclude "*.pem"', label: 'check typos'
                                     // lock the database to avoid race conditions between parallel tests
                                     lock('test-relayd-postgresql') {
                                         sh script: 'make check', label: 'relayd tests'
