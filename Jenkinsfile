--- conflicted
+++ resolved
@@ -223,13 +223,8 @@
                 stage('language') {
                     agent {
                         dockerfile { 
-<<<<<<< HEAD
                             filename 'language/Dockerfile'
-                            additionalBuildArgs  '--build-arg USER_ID='+user_id+' --build-arg RUDDER_VER=$RUDDER_VERSION'
-=======
-                            filename 'rudder-lang/Dockerfile'
                             additionalBuildArgs  "--build-arg USER_ID=${env.JENKINS_UID} --build-arg RUDDER_VER=$RUDDER_VERSION"
->>>>>>> 4eeb1569
                             // mount cache
                             args '-v /srv/cache/cargo:/usr/local/cargo/registry -v /srv/cache/sccache:/home/jenkins/.cache/sccache'
                         }
