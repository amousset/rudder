--- conflicted
+++ resolved
@@ -234,15 +234,9 @@
                 }
                 stage('language') {
                     agent {
-<<<<<<< HEAD
                         dockerfile { 
                             filename 'language/Dockerfile'
                             additionalBuildArgs  "--build-arg USER_ID=${env.JENKINS_UID} --build-arg RUDDER_VER=${RUDDER_VERSION}-nightly"
-=======
-                        dockerfile {
-                            filename 'rudder-lang/Dockerfile'
-                            additionalBuildArgs  "--build-arg USER_ID=${env.JENKINS_UID} --build-arg RUDDER_VER=$RUDDER_VERSION"
->>>>>>> 4e3f8b1d
                             // mount cache
                             args '-v /srv/cache/cargo:/usr/local/cargo/registry -v /srv/cache/sccache:/home/jenkins/.cache/sccache'
                         }
@@ -266,13 +260,9 @@
                         always {
                             // linters results
                             recordIssues enabledForFailure: true, id: 'language', name: 'cargo language', sourceDirectory: 'rudder-lang', sourceCodeEncoding: 'UTF-8',
-<<<<<<< HEAD
                                          tool: cargo(pattern: 'language/target/cargo-clippy.json', reportEncoding: 'UTF-8', id: 'language', name: 'cargo language')
-=======
-                                         tool: cargo(pattern: 'rudder-lang/target/cargo-clippy.json', reportEncoding: 'UTF-8', id: 'language', name: 'cargo language')
-                        }
-                        failure {
->>>>>>> 4e3f8b1d
+                        }
+                        failure {
                             script {
                                 new SlackNotifier().notifyResult("rust-team")
                             }
@@ -390,7 +380,7 @@
                         }
                     }
                     post {
-                        always {
+                        failure {
                             script {
                                 new SlackNotifier().notifyResult("shell-team")
                             }
@@ -469,7 +459,7 @@
                         }
                     }
                     post {
-                        always {
+                        failure {
                             script {
                                 new SlackNotifier().notifyResult("rust-team")
                             }
@@ -480,7 +470,6 @@
         }
     }
 }
-<<<<<<< HEAD
 
 def redirectApi() {
     def release_info = 'https://www.rudder-project.org/release-info/rudder'
@@ -520,5 +509,3 @@
     RedirectMatch ^/api/relay/openapi.yml\$ /api/relay/v/${latest_relay}/openapi.yml
     """
 }
-=======
->>>>>>> 4e3f8b1d
