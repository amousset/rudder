--- conflicted
+++ resolved
@@ -235,13 +235,8 @@
                 stage('policies') {
                     agent {
                         dockerfile {
-<<<<<<< HEAD
-                            filename 'policies/Dockerfile'
-                            additionalBuildArgs  "--build-arg USER_ID=${env.JENKINS_UID} --build-arg RUDDER_VER=7.1-nightly"
-=======
                             filename 'language/Dockerfile'
                             additionalBuildArgs  "--build-arg USER_ID=${env.JENKINS_UID} --build-arg RUDDER_VER=${RUDDER_VERSION}-nightly"
->>>>>>> 12e8b33c
                             // mount cache
                             args '-v /srv/cache/cargo:/usr/local/cargo/registry -v /srv/cache/sccache:/home/jenkins/.cache/sccache'
                         }
@@ -264,15 +259,10 @@
                     post {
                         always {
                             // linters results
-<<<<<<< HEAD
                             recordIssues enabledForFailure: true, id: 'policies', name: 'cargo policies', sourceDirectory: 'rudderc', sourceCodeEncoding: 'UTF-8',
                                          tool: cargo(pattern: 'policies/target/cargo-clippy.json', reportEncoding: 'UTF-8', id: 'rudderc', name: 'cargo language')
-=======
-                            recordIssues enabledForFailure: true, id: 'language', name: 'cargo language', sourceDirectory: 'rudder-lang', sourceCodeEncoding: 'UTF-8',
-                                         tool: cargo(pattern: 'language/target/cargo-clippy.json', reportEncoding: 'UTF-8', id: 'language', name: 'cargo language')
-                        }
-                        failure {
->>>>>>> 12e8b33c
+                        }
+                        failure {
                             script {
                                 new SlackNotifier().notifyResult("rust-team")
                             }
@@ -293,7 +283,7 @@
                 axes {
                     axis {
                         name 'JDK_VERSION'
-                        // The rationale here is: 
+                        // The rationale here is:
                         // * all base test already run on the lowest supported (LTS) version
                         // * add specific compatibility tests for  other supported LTS + latest release
                         values '17', '19'
@@ -433,40 +423,6 @@
                         }
                     }
                 }
-                /*stage('language') {
-                    agent {
-                        dockerfile {
-                            filename 'language/Dockerfile'
-                            additionalBuildArgs "--build-arg USER_ID=${env.JENKINS_UID} --build-arg RUDDER_VER=${RUDDER_VERSION}-nightly"
-                            // mount cache
-                            args '-v /srv/cache/cargo:/usr/local/cargo/registry -v /srv/cache/sccache:/home/jenkins/.cache/sccache'
-                        }
-                    }
-                    steps {
-                        dir('language') {
-                            dir('repos') {
-                                dir('ncf') {
-                                    git url: 'https://github.com/normation/ncf.git'
-                                }
-                                dir('dsc') {
-                                    git url: 'https://github.com/normation/rudder-agent-windows.git',
-                                        credentialsId: '17ec2097-d10e-4db5-b727-91a80832d99d'
-                                }
-                            }
-                            sh script: 'make docs', label: 'language docs'
-                            withCredentials([sshUserPrivateKey(credentialsId: 'f15029d3-ef1d-4642-be7d-362bf7141e63', keyFileVariable: 'KEY_FILE', passphraseVariable: '', usernameVariable: 'KEY_USER')]) {
-                                sh script: 'rsync -avz -e "ssh -o StrictHostKeyChecking=no -i${KEY_FILE} -p${SSH_PORT}" target/docs/ ${KEY_USER}@${HOST_DOCS}:/var/www-docs/language/${RUDDER_VERSION}', label: 'publish relay API docs'
-                            }
-                        }
-                    }
-                    post {
-                        failure {
-                            script {
-                                new SlackNotifier().notifyResult("rust-team")
-                            }
-                        }
-                    }
-                }*/
             }
         }
         stage('End') {
