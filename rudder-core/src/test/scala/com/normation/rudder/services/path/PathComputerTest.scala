/*
*************************************************************************************
* Copyright 2015 Normation SAS
*************************************************************************************
*
* This file is part of Rudder.
*
* Rudder is free software: you can redistribute it and/or modify
* it under the terms of the GNU General Public License as published by
* the Free Software Foundation, either version 3 of the License, or
* (at your option) any later version.
*
* In accordance with the terms of section 7 (7. Additional Terms.) of
* the GNU General Public License version 3, the copyright holders add
* the following Additional permissions:
* Notwithstanding to the terms of section 5 (5. Conveying Modified Source
* Versions) and 6 (6. Conveying Non-Source Forms.) of the GNU General
* Public License version 3, when you create a Related Module, this
* Related Module is not considered as a part of the work and may be
* distributed under the license agreement of your choice.
* A "Related Module" means a set of sources files including their
* documentation that, without modification of the Source Code, enables
* supplementary functions or services in addition to those offered by
* the Software.
*
* Rudder is distributed in the hope that it will be useful,
* but WITHOUT ANY WARRANTY; without even the implied warranty of
* MERCHANTABILITY or FITNESS FOR A PARTICULAR PURPOSE.  See the
* GNU General Public License for more details.
*
* You should have received a copy of the GNU General Public License
* along with Rudder.  If not, see <http://www.gnu.org/licenses/>.

*
*************************************************************************************
*/

package com.normation.rudder.services.path

import scala.collection.immutable.SortedMap
import org.junit.runner._
import org.specs2.mutable._
import org.specs2.runner._
import org.joda.time.DateTime
import com.normation.cfclerk.domain._
import com.normation.inventory.domain.COMMUNITY_AGENT
import com.normation.inventory.domain.NodeId
import com.normation.rudder.domain.nodes.NodeInfo
import com.normation.rudder.domain.policies.ActiveTechniqueId
import com.normation.rudder.domain.policies.RuleId
import com.normation.rudder.domain.policies.RuleWithCf3PolicyDraft
import com.normation.rudder.repository.FullActiveTechnique
import com.normation.rudder.repository.FullActiveTechniqueCategory
import com.normation.rudder.services.policies.nodeconfig._
import com.normation.rudder.domain.policies.DirectiveId
import net.liftweb.common.Box
import net.liftweb.common.Full
<<<<<<< HEAD
import com.normation.rudder.reports.ReportingConfiguration
=======
>>>>>>> 023924f8

@RunWith(classOf[JUnitRunner])
class PathComputerTest extends Specification {
  import com.normation.rudder.services.policies.NodeConfigData._

<<<<<<< HEAD
  private val root = NodeInfo(
      id            = NodeId("root")
    , name          = "root"
    , description   = ""
    , hostname      = "hostname"
    , machineType   = "vm"
    , osName        = "debian"
    , osVersion     = "5.4"
    , servicePack   = None
    , ips           = List("127.0.0.1")
    , inventoryDate = DateTime.now()
    , publicKey     = ""
    , agentsName    = Seq(COMMUNITY_AGENT)
    , policyServerId= NodeId("root")
    , localAdministratorAccountName= "root"
    , creationDate  = DateTime.now()
    , isBroken      = false
    , isSystem      = false
    , isPolicyServer= false
    , serverRoles = Set()
    , nodeReportingConfiguration = ReportingConfiguration(None,None)
    , Seq()
  )

  private val nodeInfo = NodeInfo(
      id            = NodeId("name")
    , name          = "name"
    , description   = ""
    , hostname      = "hostname"
    , machineType   = "vm"
    , osName        = "debian"
    , osVersion     = "5.4"
    , servicePack   = None
    , ips           = List("127.0.0.1")
    , inventoryDate = DateTime.now()
    , publicKey     = ""
    , agentsName    = Seq(COMMUNITY_AGENT)
    , policyServerId= root.id
    , localAdministratorAccountName= "root"
    , creationDate  = DateTime.now()
    , isBroken      = false
    , isSystem      = false
    , isPolicyServer= false
    , serverRoles = Set()
    , nodeReportingConfiguration = ReportingConfiguration(None,None)
    , Seq()
  )

  private val nodeInfo2 = nodeInfo.copy(id = NodeId("name2"), name = "name2", policyServerId = nodeInfo.id )

  val rootNodeConfig = NodeConfiguration(
    nodeInfo    = root
  , policyDrafts= Set[RuleWithCf3PolicyDraft]()
  , nodeContext = Map[String, Variable]()
  , parameters  = Set[ParameterForConfiguration]()
  , writtenDate = None
  , isRootServer= false
  )

  val nodeConfig = NodeConfiguration(
    nodeInfo    = nodeInfo
  , policyDrafts= Set[RuleWithCf3PolicyDraft]()
  , nodeContext = Map[String, Variable]()
  , parameters  = Set[ParameterForConfiguration]()
  , writtenDate = None
  , isRootServer= false
  )

  val nodeConfig2 = NodeConfiguration(
    nodeInfo    = nodeInfo2
  , policyDrafts= Set[RuleWithCf3PolicyDraft]()
  , nodeContext = Map[String, Variable]()
  , parameters  = Set[ParameterForConfiguration]()
  , writtenDate = None
  , isRootServer= false
  )

  val allNodeConfig = Map(root.id -> rootNodeConfig, nodeInfo.id -> nodeConfig, nodeInfo2.id -> nodeConfig2)
=======
  val allNodeConfig = Map(root.id -> rootNodeConfig, node1.id -> node1NodeConfig, node2.id -> node2NodeConfig)
>>>>>>> 023924f8

  val pathComputer = new PathComputerImpl("/var/rudder/backup/")
  ////////////////////////// test //////////////////////////

  "The paths for " should {
    "the nodeConfig should be " in {

      pathComputer.computeBaseNodePath(node1.id, root.id, allNodeConfig) must
      beEqualTo(Full((s"/var/rudder/share/${id1.value}/rules", s"/var/rudder/share/${id1.value}/rules.new", s"/var/rudder/backup/${id1.value}/rules")))
    }

    "the nodeConfig2, behind a relay should be " in {

      pathComputer.computeBaseNodePath(node2.id, root.id, allNodeConfig) must
      beEqualTo(Full((s"/var/rudder/share/${id1.value}/share/${id2.value}/rules", s"/var/rudder/share/${id1.value}/share/${id2.value}/rules.new", s"/var/rudder/backup/${id1.value}/share/${id2.value}/rules")))
    }

  }

}<|MERGE_RESOLUTION|>--- conflicted
+++ resolved
@@ -55,97 +55,13 @@
 import com.normation.rudder.domain.policies.DirectiveId
 import net.liftweb.common.Box
 import net.liftweb.common.Full
-<<<<<<< HEAD
 import com.normation.rudder.reports.ReportingConfiguration
-=======
->>>>>>> 023924f8
 
 @RunWith(classOf[JUnitRunner])
 class PathComputerTest extends Specification {
   import com.normation.rudder.services.policies.NodeConfigData._
 
-<<<<<<< HEAD
-  private val root = NodeInfo(
-      id            = NodeId("root")
-    , name          = "root"
-    , description   = ""
-    , hostname      = "hostname"
-    , machineType   = "vm"
-    , osName        = "debian"
-    , osVersion     = "5.4"
-    , servicePack   = None
-    , ips           = List("127.0.0.1")
-    , inventoryDate = DateTime.now()
-    , publicKey     = ""
-    , agentsName    = Seq(COMMUNITY_AGENT)
-    , policyServerId= NodeId("root")
-    , localAdministratorAccountName= "root"
-    , creationDate  = DateTime.now()
-    , isBroken      = false
-    , isSystem      = false
-    , isPolicyServer= false
-    , serverRoles = Set()
-    , nodeReportingConfiguration = ReportingConfiguration(None,None)
-    , Seq()
-  )
-
-  private val nodeInfo = NodeInfo(
-      id            = NodeId("name")
-    , name          = "name"
-    , description   = ""
-    , hostname      = "hostname"
-    , machineType   = "vm"
-    , osName        = "debian"
-    , osVersion     = "5.4"
-    , servicePack   = None
-    , ips           = List("127.0.0.1")
-    , inventoryDate = DateTime.now()
-    , publicKey     = ""
-    , agentsName    = Seq(COMMUNITY_AGENT)
-    , policyServerId= root.id
-    , localAdministratorAccountName= "root"
-    , creationDate  = DateTime.now()
-    , isBroken      = false
-    , isSystem      = false
-    , isPolicyServer= false
-    , serverRoles = Set()
-    , nodeReportingConfiguration = ReportingConfiguration(None,None)
-    , Seq()
-  )
-
-  private val nodeInfo2 = nodeInfo.copy(id = NodeId("name2"), name = "name2", policyServerId = nodeInfo.id )
-
-  val rootNodeConfig = NodeConfiguration(
-    nodeInfo    = root
-  , policyDrafts= Set[RuleWithCf3PolicyDraft]()
-  , nodeContext = Map[String, Variable]()
-  , parameters  = Set[ParameterForConfiguration]()
-  , writtenDate = None
-  , isRootServer= false
-  )
-
-  val nodeConfig = NodeConfiguration(
-    nodeInfo    = nodeInfo
-  , policyDrafts= Set[RuleWithCf3PolicyDraft]()
-  , nodeContext = Map[String, Variable]()
-  , parameters  = Set[ParameterForConfiguration]()
-  , writtenDate = None
-  , isRootServer= false
-  )
-
-  val nodeConfig2 = NodeConfiguration(
-    nodeInfo    = nodeInfo2
-  , policyDrafts= Set[RuleWithCf3PolicyDraft]()
-  , nodeContext = Map[String, Variable]()
-  , parameters  = Set[ParameterForConfiguration]()
-  , writtenDate = None
-  , isRootServer= false
-  )
-
-  val allNodeConfig = Map(root.id -> rootNodeConfig, nodeInfo.id -> nodeConfig, nodeInfo2.id -> nodeConfig2)
-=======
   val allNodeConfig = Map(root.id -> rootNodeConfig, node1.id -> node1NodeConfig, node2.id -> node2NodeConfig)
->>>>>>> 023924f8
 
   val pathComputer = new PathComputerImpl("/var/rudder/backup/")
   ////////////////////////// test //////////////////////////
