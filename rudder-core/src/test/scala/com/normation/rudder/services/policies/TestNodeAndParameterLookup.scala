--- conflicted
+++ resolved
@@ -58,7 +58,6 @@
 import net.liftweb.common.Failure
 import net.liftweb.common.Full
 
-
 /**
  * Test how parametrized variables are replaced for
  * parametrization with ${rudder.param.XXX} and
@@ -67,13 +66,8 @@
 
 @RunWith(classOf[JUnitRunner])
 class TestNodeAndParameterLookup extends Specification {
-<<<<<<< HEAD
-
   import NodeConfigData._
 
-=======
-  import NodeConfigData._
->>>>>>> f141a697
   //null is for RuleValService, only used in
   //rule lookup, node tested here.
   val compiler = new InterpolatedValueCompilerImpl()
