--- conflicted
+++ resolved
@@ -46,7 +46,6 @@
 import com.normation.rudder.domain.reports._
 import com.normation.rudder.domain.reports.DirectiveExpectedReports
 import com.normation.rudder.reports.ComplianceMode
-import com.normation.rudder.reports.ComplianceMode
 import com.normation.rudder.reports.FullCompliance
 import com.normation.rudder.reports.GlobalComplianceMode
 
@@ -77,11 +76,7 @@
     val mode = NodeModeConfig(GlobalComplianceMode(FullCompliance, 30), None, AgentRunInterval(None, 5, 14, 5, 4), None, globalPolicyMode, Some(PolicyMode.Enforce))
     nodeIds.map { id =>
       (NodeId(id) -> NodeExpectedReports(NodeId(id), NodeConfigId("version_" + id), now, None, mode
-<<<<<<< HEAD
-                       , List(RuleExpectedReports(RuleId(ruleId), directives))
-=======
-                       , List(RuleExpectedReports(RuleId(ruleId), serial, directives)), Nil
->>>>>>> a326b252
+                       , List(RuleExpectedReports(RuleId(ruleId), directives)), Nil
                      )
       )
     }.toMap
