--- conflicted
+++ resolved
@@ -53,14 +53,10 @@
 import com.normation.rudder.domain.policies.SerialedRuleId
 import com.normation.rudder.domain.policies.SerialedRuleId
 import com.normation.rudder.domain.policies.SerialedRuleId
-<<<<<<< HEAD
 import com.normation.rudder.reports.ComplianceMode
 import com.normation.rudder.reports.GlobalComplianceMode
-import com.normation.rudder.reports.GlobalComplianceMode
 import com.normation.rudder.reports.ReportsDisabled
-=======
-import org.specs2.specification.Fragments
->>>>>>> ae37b841
+import org.specs2.specification.core.Fragments
 
 @RunWith(classOf[JUnitRunner])
 class ExecutionBatchTest extends Specification {
@@ -209,7 +205,6 @@
     }
   }
 
-<<<<<<< HEAD
   // Test the component part
   "A component, with a cfengine keys" should {
     val executionTimestamp = new DateTime()
@@ -242,8 +237,6 @@
       withGood.componentValues("${sys.bla}").messages.size === 1
     }
   }
-=======
->>>>>>> ae37b841
 
    // Test the component part
   "A component, with generation-time known keys" should {
@@ -310,7 +303,6 @@
     }
   }
 
-
   "Compliance for cfengine vars and reports" should {
 
     sealed trait Kind { def value: String ; def tpe: ReportType }
@@ -352,12 +344,13 @@
       s"[${id}] be OK with patterns ${patterns}" in {
         ( (compliance === result.compliance) /: patterns) { case( example, nextPattern) =>
           (example /: result.componentValues(nextPattern.value).messages) { case (newExample, nextMessage) =>
-            newExample and nextMessage.reportType === nextPattern.tpe
+            val msgCompliance = ComplianceLevel.compute(Seq( nextMessage.reportType))
+            val patternCompliance = ComplianceLevel.compute(Seq( nextPattern.tpe))
+            newExample and msgCompliance === patternCompliance
           }
         } and (t2 must be_<(200L)) //take less than these number of ms
       }
     }
-
 
     /*
      * Test the hard case where we have two components that may return undistinguishable reports, like:
@@ -387,7 +380,6 @@
       , patterns = Repaired("/etc/foo.${sys.bla}") :: Success("/etc/foo.old.${sys.bla}") :: Nil
       , reports  = Repaired("/etc/foo.txt") :: Success("/etc/foo.old.txt") :: Nil
     )
-
 
     //
     test("one var"
@@ -466,11 +458,7 @@
     )
   }
 
-<<<<<<< HEAD
   val fullCompliance = GlobalComplianceMode(FullCompliance, 1)
-=======
-
->>>>>>> ae37b841
   "A detailed execution Batch, with one component, cardinality one, one node" should {
 
     val param = (
