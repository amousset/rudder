/*
*************************************************************************************
* Copyright 2011 Normation SAS
*************************************************************************************
*
* This program is free software: you can redistribute it and/or modify
* it under the terms of the GNU Affero General Public License as
* published by the Free Software Foundation, either version 3 of the
* License, or (at your option) any later version.
*
* In accordance with the terms of section 7 (7. Additional Terms.) of
* the GNU Affero GPL v3, the copyright holders add the following
* Additional permissions:
* Notwithstanding to the terms of section 5 (5. Conveying Modified Source
* Versions) and 6 (6. Conveying Non-Source Forms.) of the GNU Affero GPL v3
* licence, when you create a Related Module, this Related Module is
* not considered as a part of the work and may be distributed under the
* license agreement of your choice.
* A "Related Module" means a set of sources files including their
* documentation that, without modification of the Source Code, enables
* supplementary functions or services in addition to those offered by
* the Software.
*
* This program is distributed in the hope that it will be useful,
* but WITHOUT ANY WARRANTY; without even the implied warranty of
* MERCHANTABILITY or FITNESS FOR A PARTICULAR PURPOSE. See the
* GNU Affero General Public License for more details.
*
* You should have received a copy of the GNU Affero General Public License
* along with this program. If not, see <http://www.gnu.org/licenses/agpl.html>.
*
*************************************************************************************
*/

package com.normation.rudder.services.policies.write

import java.io.File
import com.normation.cfclerk.domain.TechniqueId
import com.normation.cfclerk.domain.TechniqueName
import com.normation.cfclerk.domain.TechniqueResourceId
import com.normation.cfclerk.domain.TechniqueTemplate
import com.normation.cfclerk.domain.TechniqueVersion
import com.normation.cfclerk.services.impl.GitRepositoryProviderImpl
import com.normation.cfclerk.services.impl.GitTechniqueReader
import com.normation.cfclerk.services.impl.SimpleGitRevisionProvider
import com.normation.cfclerk.services.impl.SystemVariableSpecServiceImpl
import com.normation.cfclerk.services.impl.TechniqueRepositoryImpl
import com.normation.cfclerk.xmlparsers.SectionSpecParser
import com.normation.cfclerk.xmlparsers.TechniqueParser
import com.normation.cfclerk.xmlparsers.VariableSpecParser
import com.normation.eventlog.EventActor
import com.normation.eventlog.ModificationId
import com.normation.inventory.domain.NodeId
import com.normation.rudder.domain.parameters.ParameterName
import com.normation.rudder.domain.policies.DirectiveId
import com.normation.rudder.domain.policies.RuleId
import com.normation.rudder.domain.reports.NodeConfigId
import com.normation.rudder.reports.AgentRunInterval
import com.normation.rudder.reports.FullCompliance
import com.normation.rudder.reports.GlobalComplianceMode
import com.normation.rudder.reports.SyslogUDP
import com.normation.rudder.repository.xml.LicenseRepositoryXML
import com.normation.rudder.services.policies.BundleOrder
import com.normation.rudder.services.policies.RudderServerRole
import com.normation.rudder.services.policies.SystemVariableServiceImpl
import com.normation.rudder.services.policies.nodeconfig.NodeConfigurationLoggerImpl
import com.normation.rudder.services.policies.nodeconfig.ParameterForConfiguration
import com.normation.rudder.services.servers.PolicyServerManagementService
import com.normation.utils.StringUuidGeneratorImpl
import org.apache.commons.io.FileUtils
import org.apache.commons.io.IOUtils
import org.joda.time.DateTime
import org.junit.runner.RunWith
import org.specs2.io.FileLinesContent
import org.specs2.matcher.ContentMatchers
import org.specs2.mutable.Specification
import org.specs2.runner.JUnitRunner
import org.specs2.specification.AfterAll
import org.specs2.text.LinesContent
import net.liftweb.common.Box
import net.liftweb.common.Full
import net.liftweb.common.Loggable
import com.normation.rudder.repository.FullNodeGroupCategory
import com.normation.rudder.repository.FullNodeGroupCategory
import com.normation.rudder.domain.nodes.NodeGroupCategoryId
import com.normation.rudder.domain.policies.FullOtherTarget
import com.normation.rudder.domain.nodes.NodeGroup
import com.normation.rudder.domain.policies.AllTargetExceptPolicyServers
import com.normation.rudder.domain.policies.PolicyServerTarget
import com.normation.rudder.domain.nodes.NodeGroupId
import com.normation.rudder.domain.policies.GroupTarget
import com.normation.rudder.domain.policies.FullGroupTarget
import com.normation.rudder.domain.policies.AllTarget
import com.normation.rudder.domain.policies.FullRuleTargetInfo
import com.normation.rudder.domain.licenses.CfeEnterpriseLicense
import com.normation.templates.FillTemplatesService
import com.normation.rudder.domain.policies.GlobalPolicyMode
import com.normation.rudder.domain.policies.PolicyMode
import com.normation.rudder.domain.policies.PolicyModeOverrides
import com.normation.BoxSpecMatcher
import com.normation.rudder.services.policies.NodeConfigData
import com.normation.rudder.domain.nodes.NodeInfo
import com.normation.cfclerk.domain.Variable

/**
 * Details of tests executed in each instances of
 * the test.
 * To see values for gitRoot, ptLib, etc, see at the end
 * of that file.
 */
@RunWith(classOf[JUnitRunner])
class WriteSystemTechniquesTest extends Specification with Loggable with BoxSpecMatcher with ContentMatchers with AfterAll {

  //make tests more similar than default rudder install
  val hookIgnore = """.swp, ~, .bak,
 .cfnew   , .cfsaved  , .cfedited, .cfdisabled, .cfmoved,
 .dpkg-old, .dpkg-dist, .dpkg-new, .dpkg-tmp,
 .disable , .disabled , _disable , _disabled,
 .ucf-old , .ucf-dist , .ucf-new ,
 .rpmnew  , .rpmsave  , .rpmorig""".split(",").map( _.trim).toList

  //just a little sugar to stop hurting my eyes with new File(blablab, plop)
  implicit class PathString(root: String) {
    def /(child: String) = new File(root, child)
  }
  implicit class PathString2(root: File) {
    def /(child: String) = new File(root, child)
  }

  //////////// init ////////////
  val abstractRoot = new File("/tmp/test-rudder-config-repo-" + DateTime.now.toString())
  abstractRoot.mkdirs()
  // config-repo will also be the git root, as a normal rudder
  val configurationRepositoryRoot = abstractRoot/"configuration-repository"

  //initialize config-repo content from our test/resources source
  FileUtils.copyDirectory( new File("src/test/resources/configuration-repository") , configurationRepositoryRoot)
  val repo = new GitRepositoryProviderImpl(configurationRepositoryRoot.getAbsolutePath)

  val EXPECTED_SHARE = configurationRepositoryRoot/"expected-share"

  val variableSpecParser = new VariableSpecParser
  val systemVariableServiceSpec = new SystemVariableSpecServiceImpl()
  val policyParser: TechniqueParser = new TechniqueParser(
      variableSpecParser
    , new SectionSpecParser(variableSpecParser)
    , systemVariableServiceSpec
  )
  val reader = new GitTechniqueReader(
                policyParser
              , new SimpleGitRevisionProvider("refs/heads/master", repo)
              , repo
              , "metadata.xml"
              , "category.xml"
              , "expected_reports.csv"
              , Some("techniques")
              , "default-directive-names.conf"
            )

  val techniqueRepository = new TechniqueRepositoryImpl(reader, Seq(), new StringUuidGeneratorImpl())
  val licenseRepo = new LicenseRepositoryXML("we_don_t_have_license")
  val logNodeConfig = new NodeConfigurationLoggerImpl(abstractRoot + "/lognodes")
  val policyServerManagement = new PolicyServerManagementService() {
    override def setAuthorizedNetworks(policyServerId:NodeId, networks:Seq[String], modId: ModificationId, actor:EventActor) = ???
    override def getAuthorizedNetworks(policyServerId:NodeId) : Box[Seq[String]] = Full(List("192.168.49.0/24"))
  }
  val systemVariableService = new SystemVariableServiceImpl(
      systemVariableServiceSpec
    , policyServerManagement
    , toolsFolder              = "tools_folder"
    , cmdbEndPoint             = "http://localhost:8080/endpoint/upload/"
    , communityPort            = 5309
    , sharedFilesFolder        = "/var/rudder/configuration-repository/shared-files"
    , webdavUser               = "rudder"
    , webdavPassword           = "rudder"
    , reportsDbUri             = "rudder"
    , reportsDbUser            = "rudder"
    , syslogPort               = 514
    , configurationRepository  = configurationRepositoryRoot.getAbsolutePath
    , serverRoles              = Seq(
                                     RudderServerRole("rudder-ldap"                   , "rudder.server-roles.ldap")
                                   , RudderServerRole("rudder-inventory-endpoint"     , "rudder.server-roles.inventory-endpoint")
                                   , RudderServerRole("rudder-db"                     , "rudder.server-roles.db")
                                   , RudderServerRole("rudder-relay-top"              , "rudder.server-roles.relay-top")
                                   , RudderServerRole("rudder-web"                    , "rudder.server-roles.web")
                                   , RudderServerRole("rudder-relay-promises-only"    , "rudder.server-roles.relay-promises-only")
                                   , RudderServerRole("rudder-cfengine-mission-portal", "rudder.server-roles.cfengine-mission-portal")
                                 )

    //denybadclocks and skipIdentify are runtime properties
    , getDenyBadClocks         = () => Full(true)
    , getSkipIdentify          = () => Full(false)
    // TTLs are runtime properties too
    , getModifiedFilesTtl             = () => Full(30)
    , getCfengineOutputsTtl           = () => Full(7)
    , getStoreAllCentralizedLogsInFile= () => Full(true)
    , getSendMetrics                  = () => Full(None)
    , getSyslogProtocol               = () => Full(SyslogUDP)
  )

  val writeAllAgentSpecificFiles = new WriteAllAgentSpecificFiles()
  val prepareTemplateVariable = new PrepareTemplateVariablesImpl(
      techniqueRepository
    , systemVariableServiceSpec
    , new BuildBundleSequence(systemVariableServiceSpec, writeAllAgentSpecificFiles)
  )


  /*
   * We parametrize the output of file writing with a sub-directory name,
   * so that we can keep each write in it's own directory for debug.
   */
  def getPromiseWritter(label: String) = {

    //where the "/var/rudder/share" file is for tests:
    val SHARE = abstractRoot/s"share-${label}"

    val rootGeneratedPromisesDir = SHARE/"root"

    val pathComputer = new PathComputerImpl(
        SHARE.getParent + "/"
      , SHARE.getName
      , abstractRoot.getAbsolutePath + "/backup"
      , rootGeneratedPromisesDir.getAbsolutePath // community will go under our share
      , "/" // we don't want to use entreprise agent root path
    )

    val promiseWritter = new Cf3PromisesFileWriterServiceImpl(
        techniqueRepository
      , pathComputer
      , logNodeConfig
      , prepareTemplateVariable
      , new FillTemplatesService()
<<<<<<< HEAD
      , writeAllAgentSpecificFiles
=======
>>>>>>> acdbc9c5
      , "/we-don-t-want-hooks-here"
      , hookIgnore
    )

    (rootGeneratedPromisesDir, promiseWritter)
  }

  //////////// end init ////////////

  //////////// set-up auto test cleaning ////////////
  override def afterAll(): Unit = {
    if(System.getProperty("tests.clean.tmp") != "false") {
      logger.info("Deleting directory " + abstractRoot.getAbsolutePath)
      FileUtils.deleteDirectory(abstractRoot)
    }
  }

  //////////// end set-up ////////////

  //utility to assert the content of a resource equals some string
  def assertResourceContent(id: TechniqueResourceId, isTemplate: Boolean, expectedContent: String) = {
    val ext = if(isTemplate) Some(TechniqueTemplate.templateExtension) else None
    reader.getResourceContent(id, ext) {
        case None => ko("Can not open an InputStream for " + id.toString)
        case Some(is) => IOUtils.toString(is) === expectedContent
      }
  }

  //an utility class for filtering file lines given a regex,
  //used in the file content matcher
  case class RegexFileContent(regex: List[String]) extends LinesContent[File] {
    val patterns = regex.map(_.r.pattern)

    override def lines(f: File): Seq[String] = {
      FileLinesContent.lines(f).filter { line => !patterns.exists { _.matcher(line).matches() } }
    }

    override def name(f: File) = FileLinesContent.name(f)
  }

  /*
   * put regex for line you don't want to be compared for difference
   */
  def ignoreSomeLinesMatcher(regex: List[String]): LinesPairComparisonMatcher[File, File] = {
    LinesPairComparisonMatcher[File, File]()(RegexFileContent(regex), RegexFileContent(regex))
  }

  /////////////////////////////////////////////////////////////////////////////////////////////////////////////////////
  // set up root node configuration
  /////////////////////////////////////////////////////////////////////////////////////////////////////////////////////

  import com.normation.rudder.services.policies.NodeConfigData.{root, node1, rootNodeConfig}

  //a test node - CFEngine
  val nodeId = NodeId("c8813416-316f-4307-9b6a-ca9c109a9fb0")
  val cfeNode = node1.copy(node = node1.node.copy(id = nodeId, name = nodeId.value))

  val allNodesInfo_rootOnly = Map(root.id -> root)
  val allNodesInfo_cfeNode = Map(root.id -> root, cfeNode.id -> cfeNode)

  //the group lib
  val emptyGroupLib = FullNodeGroupCategory(
      NodeGroupCategoryId("/")
    , "/"
    , "root of group categories"
    , List()
    , List()
    , true
  )

  val groupLib = emptyGroupLib.copy(
      targetInfos = List(
          FullRuleTargetInfo(
              FullGroupTarget(
                  GroupTarget(NodeGroupId("a-group-for-root-only"))
                , NodeGroup(NodeGroupId("a-group-for-root-only")
                    , "Serveurs [€ðŋ] cassés"
                    , "Liste de l'ensemble de serveurs cassés à réparer"
                    , None
                    , true
                    , Set(NodeId("root"))
                    , true
                    , false
                  )
              )
              , "Serveurs [€ðŋ] cassés"
              , "Liste de l'ensemble de serveurs cassés à réparer"
              , true
              , false
            )
        , FullRuleTargetInfo(
              FullOtherTarget(PolicyServerTarget(NodeId("root")))
            , "special:policyServer_root"
            , "The root policy server"
            , true
            , true
          )
        , FullRuleTargetInfo(
            FullOtherTarget(AllTargetExceptPolicyServers)
            , "special:all_exceptPolicyServers"
            , "All groups without policy servers"
            , true
            , true
          )
        , FullRuleTargetInfo(
            FullOtherTarget(AllTarget)
            , "special:all"
            , "All nodes"
            , true
            , true
          )
      )
  )

  val globalAgentRun = AgentRunInterval(None, 5, 1, 0, 4)
  val globalComplianceMode = GlobalComplianceMode(FullCompliance, 15)

  val globalSystemVariables = systemVariableService.getGlobalSystemVariables(globalAgentRun).openOrThrowException("I should get global system variable in test!")

  val noLicense = Map.empty[NodeId, CfeEnterpriseLicense]

  //
  //root has 4 system directive, let give them some variables
  //
  val commonTechnique = techniqueRepository.get(TechniqueId(TechniqueName("common"), TechniqueVersion("1.0"))).getOrElse(throw new RuntimeException("Bad init for test"))
  def commonVariables(nodeId: NodeId, allNodeInfos: Map[NodeId, NodeInfo]) = {
     val spec = commonTechnique.getAllVariableSpecs.map(s => (s.name, s)).toMap
     Seq(
       spec("ALLOWEDNETWORK").toVariable(Seq("192.168.0.0/16"))
     , spec("OWNER").toVariable(Seq(allNodeInfos(nodeId).localAdministratorAccountName))
     , spec("UUID").toVariable(Seq(nodeId.value))
     , spec("POLICYSERVER_ID").toVariable(Seq(allNodeInfos(nodeId).policyServerId.value))
     , spec("POLICYSERVER").toVariable(Seq(allNodeInfos(allNodeInfos(nodeId).policyServerId).hostname))
     , spec("POLICYSERVER_ADMIN").toVariable(Seq(allNodeInfos(allNodeInfos(nodeId).policyServerId).localAdministratorAccountName))
     ).map(v => (v.spec.name, v)).toMap
  }

  def common(nodeId: NodeId, allNodeInfos: Map[NodeId, NodeInfo]) = Cf3PolicyDraft(
      id              = Cf3PolicyDraftId(RuleId("hasPolicyServer-root"), DirectiveId("common-root"))
    , technique       = commonTechnique
    , techniqueUpdateTime = DateTime.now
    , variableMap     = commonVariables(nodeId, allNodeInfos)
    , trackerVariable = commonTechnique.trackerVariableSpec.toVariable(Seq())
    , priority        = 0
    , serial          = 2
    , modificationDate= DateTime.now
    , ruleOrder       = BundleOrder("Rudder system policy: basic setup (common)")
    , directiveOrder  = BundleOrder("Common")
    , overrides       = Set()
    , policyMode      = None
    , isSystem        = true
  )

  val rolesTechnique = techniqueRepository.get(TechniqueId(TechniqueName("server-roles"), TechniqueVersion("1.0"))).getOrElse(throw new RuntimeException("Bad init for test"))
  val rolesVariables = {
     val spec = commonTechnique.getAllVariableSpecs.map(s => (s.name, s)).toMap
     Seq(
       spec("ALLOWEDNETWORK").toVariable(Seq("192.168.0.0/16"))
     ).map(v => (v.spec.name, v)).toMap
  }

  val serverRole = Cf3PolicyDraft(
      id              = Cf3PolicyDraftId(RuleId("server-roles"), DirectiveId("server-roles-directive"))
    , technique       = rolesTechnique
    , techniqueUpdateTime = DateTime.now
    , variableMap     = rolesVariables
    , trackerVariable = rolesTechnique.trackerVariableSpec.toVariable(Seq())
    , priority        = 0
    , serial          = 2
    , modificationDate= DateTime.now
    , ruleOrder       = BundleOrder("Rudder system policy: Server roles")
    , directiveOrder  = BundleOrder("Server Roles")
    , overrides       = Set()
    , policyMode      = None
    , isSystem        = true
  )

  val distributeTechnique = techniqueRepository.get(TechniqueId(TechniqueName("distributePolicy"), TechniqueVersion("1.0"))).getOrElse(throw new RuntimeException("Bad init for test"))
  val distributeVariables = {
     val spec = commonTechnique.getAllVariableSpecs.map(s => (s.name, s)).toMap
     Seq(
       spec("ALLOWEDNETWORK").toVariable(Seq("192.168.0.0/16"))
     ).map(v => (v.spec.name, v)).toMap
  }
  val distributePolicy = Cf3PolicyDraft(
      id              = Cf3PolicyDraftId(RuleId("root-DP"), DirectiveId("root-distributePolicy"))
    , technique       = distributeTechnique
    , techniqueUpdateTime = DateTime.now
    , variableMap     = distributeVariables
    , trackerVariable = distributeTechnique.trackerVariableSpec.toVariable(Seq())
    , priority        = 0
    , serial          = 2
    , modificationDate= DateTime.now
    , ruleOrder       = BundleOrder("distributePolicy")
    , directiveOrder  = BundleOrder("Distribute Policy")
    , overrides       = Set()
    , policyMode      = None
    , isSystem        = true
  )

  val inventoryTechnique = techniqueRepository.get(TechniqueId(TechniqueName("inventory"), TechniqueVersion("1.0"))).getOrElse(throw new RuntimeException("Bad init for test"))
  val inventoryVariables = {
     val spec = commonTechnique.getAllVariableSpecs.map(s => (s.name, s)).toMap
     Seq(
       spec("ALLOWEDNETWORK").toVariable(Seq("192.168.0.0/16"))
     ).map(v => (v.spec.name, v)).toMap
  }
  val inventoryAll = Cf3PolicyDraft(
      id              = Cf3PolicyDraftId(RuleId("inventory-all"), DirectiveId("inventory-all"))
    , technique       = inventoryTechnique
    , techniqueUpdateTime = DateTime.now
    , variableMap     = inventoryVariables
    , trackerVariable = inventoryTechnique.trackerVariableSpec.toVariable(Seq())
    , priority        = 0
    , serial          = 2
    , modificationDate= DateTime.now
    , ruleOrder       = BundleOrder("Rudder system policy: daily inventory")
    , directiveOrder  = BundleOrder("Inventory")
    , overrides       = Set()
    , policyMode      = None
    , isSystem        = true
  )

  //
  // Three user directives: clock management, rpm, package and a ncf one: Create_file
  //
  val clockTechnique = techniqueRepository.get(TechniqueId(TechniqueName("clockConfiguration"), TechniqueVersion("3.0"))).getOrElse(throw new RuntimeException("Bad init for test"))
  val clockVariables = {
     val spec = clockTechnique.getAllVariableSpecs.map(s => (s.name, s)).toMap
     Seq(
         spec("CLOCK_FQDNNTP").toVariable(Seq("true"))
       , spec("CLOCK_HWSYNC_ENABLE").toVariable(Seq("true"))
       , spec("CLOCK_NTPSERVERS").toVariable(Seq("pool.ntp.org"))
       , spec("CLOCK_SYNCSCHED").toVariable(Seq("240"))
       , spec("CLOCK_TIMEZONE").toVariable(Seq("dontchange"))
     ).map(v => (v.spec.name, v)).toMap
  }
  val clock = Cf3PolicyDraft(
      id              = Cf3PolicyDraftId(RuleId("rule1"), DirectiveId("directive1"))
    , technique       = clockTechnique
    , techniqueUpdateTime = DateTime.now
    , variableMap     = clockVariables
    , trackerVariable = clockTechnique.trackerVariableSpec.toVariable(Seq())
    , priority        = 5
    , serial          = 2
    , modificationDate= DateTime.now
    , ruleOrder       = BundleOrder("10. Global configuration for all nodes")
    , directiveOrder  = BundleOrder("10. Clock Configuration")
    , overrides       = Set()
    , policyMode      = Some(PolicyMode.Enforce)
    , isSystem        = false
  )

  val rpmTechnique = techniqueRepository.get(TechniqueId(TechniqueName("rpmPackageInstallation"), TechniqueVersion("7.0"))).getOrElse(throw new RuntimeException("Bad init for test"))
  val rpmVariables = {
     val spec = rpmTechnique.getAllVariableSpecs.map(s => (s.name, s)).toMap
     Seq(
         spec("RPM_PACKAGE_CHECK_INTERVAL").toVariable(Seq("5"))
       , spec("RPM_PACKAGE_POST_HOOK_COMMAND").toVariable(Seq(""))
       , spec("RPM_PACKAGE_POST_HOOK_RUN").toVariable(Seq("false"))
       , spec("RPM_PACKAGE_REDACTION").toVariable(Seq("add"))
       , spec("RPM_PACKAGE_REDLIST").toVariable(Seq("plop"))
       , spec("RPM_PACKAGE_VERSION").toVariable(Seq(""))
       , spec("RPM_PACKAGE_VERSION_CRITERION").toVariable(Seq("=="))
       , spec("RPM_PACKAGE_VERSION_DEFINITION").toVariable(Seq("default"))
     ).map(v => (v.spec.name, v)).toMap
  }
  val rpm = Cf3PolicyDraft(
      id              = Cf3PolicyDraftId(RuleId("rule2"), DirectiveId("directive2"))
    , technique       = rpmTechnique
    , techniqueUpdateTime = DateTime.now
    , variableMap     = rpmVariables
    , trackerVariable = rpmTechnique.trackerVariableSpec.toVariable(Seq())
    , priority        = 5
    , serial          = 2
    , modificationDate= DateTime.now
    , ruleOrder       = BundleOrder("50. Deploy PLOP STACK")
    , directiveOrder  = BundleOrder("20. Install PLOP STACK main rpm")
    , overrides       = Set()
    , policyMode      = Some(PolicyMode.Audit)
    , isSystem        = false
  )

  val pkgTechnique = techniqueRepository.get(TechniqueId(TechniqueName("packageManagement"), TechniqueVersion("1.0"))).getOrElse(throw new RuntimeException("Bad init for test"))
  val pkgVariables = {
     val spec = pkgTechnique.getAllVariableSpecs.map(s => (s.name, s)).toMap
     Seq(
         spec("PACKAGE_LIST").toVariable(Seq("htop"))
       , spec("PACKAGE_STATE").toVariable(Seq("present"))
       , spec("PACKAGE_VERSION").toVariable(Seq("latest"))
       , spec("PACKAGE_VERSION_SPECIFIC").toVariable(Seq(""))
       , spec("PACKAGE_ARCHITECTURE").toVariable(Seq("default"))
       , spec("PACKAGE_ARCHITECTURE_SPECIFIC").toVariable(Seq(""))
       , spec("PACKAGE_MANAGER").toVariable(Seq("default"))
       , spec("PACKAGE_POST_HOOK_COMMAND").toVariable(Seq(""))
     ).map(v => (v.spec.name, v)).toMap
  }
  val pkg = Cf3PolicyDraft(
      id              = Cf3PolicyDraftId(RuleId("ff44fb97-b65e-43c4-b8c2-0df8d5e8549f"), DirectiveId("16617aa8-1f02-4e4a-87b6-d0bcdfb4019f"))
    , technique       = pkgTechnique
    , techniqueUpdateTime = DateTime.now
    , variableMap     = pkgVariables
    , trackerVariable = pkgTechnique.trackerVariableSpec.toVariable(Seq())
    , priority        = 5
    , serial          = 0
    , modificationDate= DateTime.now
    , ruleOrder       = BundleOrder("60-rule-technique-std-lib")
    , directiveOrder  = BundleOrder("Package management.")
    , overrides       = Set()
    , policyMode      = Some(PolicyMode.Enforce)
    , isSystem        = false
  )


  val ncf1Technique = techniqueRepository.get(TechniqueId(TechniqueName("Create_file"), TechniqueVersion("1.0"))).getOrElse(throw new RuntimeException("Bad init for test"))
  val ncf1Variables = {
     val spec = ncf1Technique.getAllVariableSpecs.map(s => (s.name, s)).toMap
     Seq(
         spec("expectedReportKey Directory create").toVariable(Seq("directory_create_/tmp/foo"))
       , spec("expectedReportKey File create").toVariable(Seq("file_create_/tmp/foo/bar"))
     ).map(v => (v.spec.name, v)).toMap
  }
  val ncf1 = Cf3PolicyDraft(
      id              = Cf3PolicyDraftId(RuleId("208716db-2675-43b9-ab57-bfbab84346aa"), DirectiveId("16d86a56-93ef-49aa-86b7-0d10102e4ea9"))
    , technique       = ncf1Technique
    , techniqueUpdateTime = DateTime.now
    , variableMap     = ncf1Variables
    , trackerVariable = ncf1Technique.trackerVariableSpec.toVariable(Seq())
    , priority        = 5
    , serial          = 0
    , modificationDate= DateTime.now
    , ruleOrder       = BundleOrder("50-rule-technique-ncf")
    , directiveOrder  = BundleOrder("Create a file")
    , overrides       = Set()
    , policyMode      = Some(PolicyMode.Enforce)
    , isSystem        = false
  )

  //////////////

  // Allows override in policy mode, but default to audit
  val globalPolicyMode = GlobalPolicyMode(PolicyMode.Audit, PolicyModeOverrides.Always)

  /////////////////////////////////////////////////////////////////////////////////////////////////////////////////////
  // actual tests
  /////////////////////////////////////////////////////////////////////////////////////////////////////////////////////

  def getSystemVars(nodeInfo: NodeInfo, allNodeInfos: Map[NodeId, NodeInfo], allGroups: FullNodeGroupCategory) = {
    systemVariableService.getSystemVariables(
                         nodeInfo, allNodeInfos, allGroups, noLicense
                       , globalSystemVariables, globalAgentRun, globalComplianceMode
                     ).openOrThrowException("I should get system variable in tests")
  }

  /// For root, we are using the same system variable and base root node config
  // the root node configuration
  val baseRootNodeConfig = rootNodeConfig.copy(
      policyDrafts = Set(common(root.id, allNodesInfo_rootOnly), serverRole, distributePolicy, inventoryAll)
    , nodeContext  = getSystemVars(root, allNodesInfo_rootOnly, groupLib)
    , parameters   = Set(ParameterForConfiguration(ParameterName("rudder_file_edit_header"), "### Managed by Rudder, edit with care ###"))
  )

  val cfeNodeConfig = NodeConfigData.node1NodeConfig.copy(
      nodeInfo   = cfeNode
    , parameters = Set(ParameterForConfiguration(ParameterName("rudder_file_edit_header"), "### Managed by Rudder, edit with care ###"))
  )


  // A global list of files to ignore because variable content (like timestamp)
  def filterGeneratedFile(f: File): Boolean = {
    f.getName match {
        case "rudder_promises_generated" | "rudder-promises-generated" => false
        case _                                                         => true
    }
  }

  //write a config

  def compareWith(path: File, expectedPath: String, ignoreRegex: List[String] = Nil) = {
    /*
     * And compare them with expected, modulo the configId and the name
     * of the (temp) directory where we wrote them
     */
    path must haveSameFilesAs(EXPECTED_SHARE/expectedPath)
      .withFilter ( filterGeneratedFile _ )
      .withMatcher(ignoreSomeLinesMatcher(
           """.*rudder_node_config_id" string => .*"""
        :: """.*string => "/.*/configuration-repository.*"""
        :: """.*/test-rudder-config-repo-.*""" //config repos path with timestamp
        :: ignoreRegex
      ))
  }

  sequential

  "The test configuration-repository" should {
    "exists, and have a techniques/system sub-dir" in {
      val promiseFile = configurationRepositoryRoot/"techniques/system/common/1.0/promises.st"
      promiseFile.exists === true
    }
  }

  "A root node, with no node connected" should {
    def writeNodeConfigWithUserDirectives(promiseWritter: PolicyWriterService, userDrafts: Cf3PolicyDraft*) = {
      val rnc = baseRootNodeConfig.copy(
          policyDrafts = baseRootNodeConfig.policyDrafts ++ userDrafts
      )

      // Actually write the promise files for the root node
      promiseWritter.writeTemplate(root.id, Set(root.id), Map(root.id -> rnc), Map(root.id -> NodeConfigId("root-cfg-id")), Map(), globalPolicyMode, DateTime.now)
    }

    "correctly write the expected promises files with defauls installation" in {
      val (rootPath, writter) = getPromiseWritter("root-default")
      (writeNodeConfigWithUserDirectives(writter) mustFull) and
      compareWith(rootPath, "root-default-install")
    }

    "correctly write the expected promises files when 2 directives configured" in {
      val (rootPath, writter) = getPromiseWritter("root-2-directives")
      (writeNodeConfigWithUserDirectives(writter, clock, rpm) mustFull) and
      compareWith(rootPath, "root-with-two-directives",
           """.*rudder_common_report\("ntpConfiguration".*@@.*"""  //clock reports
        :: """.*add:default:==:.*"""                               //rpm reports
        :: Nil
      )
    }
  }

  "rudder-group.st template" should {

    def getRootNodeConfig(groupLib: FullNodeGroupCategory) = {
      // system variables for root
      val systemVariables = systemVariableService.getSystemVariables(
          root, allNodesInfo_rootOnly, groupLib, noLicense
        , globalSystemVariables, globalAgentRun, globalComplianceMode
      ).openOrThrowException("I should get system variable in tests")

      // the root node configuration
      rootNodeConfig.copy(
          policyDrafts = Set(common(root.id, allNodesInfo_rootOnly), serverRole, distributePolicy, inventoryAll)
        , nodeContext  = systemVariables
        , parameters   = Set(ParameterForConfiguration(ParameterName("rudder_file_edit_header"), "### Managed by Rudder, edit with care ###"))
      )

    }

    "correctly write nothing (no quotes) when no groups" in {
      val (rootPath, writter) = getPromiseWritter("group-1")

      // Actually write the promise files for the root node
      writter.writeTemplate(
          root.id
        , Set(root.id)
        , Map(root.id -> getRootNodeConfig(emptyGroupLib))
        , Map(root.id -> NodeConfigId("root-cfg-id"))
        , Map()
        , globalPolicyMode
        , DateTime.now
      ).openOrThrowException("Can not write template!")

      rootPath/"common/1.0/rudder-groups.cf" must haveSameLinesAs(EXPECTED_SHARE/"test-rudder-groups/no-group.cf")
    }

    "correctly write the classes and by_uuid array when groups" in {

      // make a group lib without "all" target so that it's actually different than the full one,
      // so that we don't have false positive due to bad directory cleaning
      val groupLib2 = groupLib.copy(targetInfos = groupLib.targetInfos.take(groupLib.targetInfos.size - 1))
      val rnc = getRootNodeConfig(groupLib2)

      // Actually write the promise files for the root node
      val (rootPath, writter) = getPromiseWritter("group-2")

      writter.writeTemplate(root.id, Set(root.id), Map(root.id -> rnc), Map(root.id -> NodeConfigId("root-cfg-id")), Map(), globalPolicyMode, DateTime.now).openOrThrowException("Can not write template!")

      rootPath/"common/1.0/rudder-groups.cf" must haveSameLinesAs(EXPECTED_SHARE/"test-rudder-groups/some-groups.cf")
    }
  }

  "A CFEngine node, with two directives" should {

    val rnc = rootNodeConfig.copy(
        policyDrafts = Set(common(root.id, allNodesInfo_cfeNode), serverRole, distributePolicy, inventoryAll)
      , nodeContext  = getSystemVars(root, allNodesInfo_cfeNode, groupLib)
      , parameters   = Set(ParameterForConfiguration(ParameterName("rudder_file_edit_header"), "### Managed by Rudder, edit with care ###"))
    )

    val cfeNC = cfeNodeConfig.copy(
        nodeInfo     = cfeNode
      , policyDrafts = Set(common(cfeNode.id, allNodesInfo_cfeNode), inventoryAll, pkg, ncf1)
      , nodeContext  = getSystemVars(cfeNode, allNodesInfo_cfeNode, groupLib)
    )

    "correctly get the expected policy files" in {
      val (rootPath, writter) = getPromiseWritter("cfe-node")
      // Actually write the promise files for the root node
      val writen = writter.writeTemplate(
            root.id
          , Set(root.id, cfeNode.id)
          , Map(root.id -> rnc, cfeNode.id -> cfeNC)
          , Map(root.id -> NodeConfigId("root-cfg-id"), cfeNode.id -> NodeConfigId("cfe-node-cfg-id"))
          , Map(), globalPolicyMode, DateTime.now
      )

      (writen mustFull) and
      compareWith(rootPath.getParentFile/cfeNode.id.value, "node-cfe-with-two-directives",
           """.*rudder_common_report\("ntpConfiguration".*@@.*"""  //clock reports
        :: """.*add:default:==:.*"""                               //rpm reports
        :: Nil
      )
    }
  }
}<|MERGE_RESOLUTION|>--- conflicted
+++ resolved
@@ -231,10 +231,7 @@
       , logNodeConfig
       , prepareTemplateVariable
       , new FillTemplatesService()
-<<<<<<< HEAD
       , writeAllAgentSpecificFiles
-=======
->>>>>>> acdbc9c5
       , "/we-don-t-want-hooks-here"
       , hookIgnore
     )
