/*
*************************************************************************************
* Copyright 2011 Normation SAS
*************************************************************************************
*
* This program is free software: you can redistribute it and/or modify
* it under the terms of the GNU Affero General Public License as
* published by the Free Software Foundation, either version 3 of the
* License, or (at your option) any later version.
*
* In accordance with the terms of section 7 (7. Additional Terms.) of
* the GNU Affero GPL v3, the copyright holders add the following
* Additional permissions:
* Notwithstanding to the terms of section 5 (5. Conveying Modified Source
* Versions) and 6 (6. Conveying Non-Source Forms.) of the GNU Affero GPL v3
* licence, when you create a Related Module, this Related Module is
* not considered as a part of the work and may be distributed under the
* license agreement of your choice.
* A "Related Module" means a set of sources files including their
* documentation that, without modification of the Source Code, enables
* supplementary functions or services in addition to those offered by
* the Software.
*
* This program is distributed in the hope that it will be useful,
* but WITHOUT ANY WARRANTY; without even the implied warranty of
* MERCHANTABILITY or FITNESS FOR A PARTICULAR PURPOSE. See the
* GNU Affero General Public License for more details.
*
* You should have received a copy of the GNU Affero General Public License
* along with this program. If not, see <http://www.gnu.org/licenses/agpl.html>.
*
*************************************************************************************
*/

package com.normation.rudder.domain.reports.bean


import org.junit.runner._
import org.specs2.mutable._
import org.specs2.runner._
import scala.collection._
import com.normation.inventory.domain.NodeId
import com.normation.rudder.domain.policies.RuleId
import com.normation.rudder.domain.policies.DirectiveId
import com.normation.rudder.domain.reports.DirectiveExpectedReports
import com.normation.rudder.domain.reports.ReportComponent
import org.joda.time.DateTime

@RunWith(classOf[JUnitRunner])
class ExecutionBatchTest extends Specification {
  private implicit def str2directiveId(s:String) = DirectiveId(s)
  private implicit def str2ruleId(s:String) = RuleId(s)
  private implicit def str2nodeId(s:String) = NodeId(s)

  
  "An execution Batch, with one component, cardinality one, one node" should {
         
    val uniqueExecutionBatch = new ConfigurationExecutionBatch(
       "rule", 
       Seq[DirectiveExpectedReports](new DirectiveExpectedReports(
                   "policy",
                   Seq(new ReportComponent("component", 1, Seq("None")  )))),
       12,
       DateTime.now(),
       Seq[Reports](new ResultSuccessReport(DateTime.now(), "rule", "policy", "one", 12, "component", "value",DateTime.now(), "message")),
       Seq[NodeId]("one"),
       DateTime.now(), None)

    "have one reports when we create it with one report" in {
      uniqueExecutionBatch.executionReports.size ==1
    }
    
    "have one success node when we create it with one success report" in {
      uniqueExecutionBatch.getSuccessNodeIds == Seq(NodeId("one"))
    }
   
    "have no repaired node when we create it with one success report" in {
      (uniqueExecutionBatch.getRepairedNodeIds.size == 0)
    }
    
    /*
    "have no warn node when we create it with one success report" in {
      uniqueExecutionBatch.getWarnNode.size == 0
    }*/
    "have no error node when we create it with one success report" in {
      (uniqueExecutionBatch.getErrorNodeIds.size == 0)
    }
    /*
    "have no warn report when we create it with one success report" in {
      uniqueExecutionBatch.getWarnReports.size == 0 
    }*/
    
    "have no error report when we create it with one success report" in {
      uniqueExecutionBatch.getErrorReports.size == 0
    }
    "have no node without answer when we create it with one success report" in {
      uniqueExecutionBatch.getNoReportNodeIds.size == 0 &&
      uniqueExecutionBatch.getPendingNodeIds.size == 0
    }
    
    "have one success report when we create it with one success report" in {
      uniqueExecutionBatch.getSuccessReports.size == 1
    }
  }
  
  "An execution Batch, with one component, cardinality one, two nodes" should {
 
    val multipleNodeExecutionBatch = new ConfigurationExecutionBatch(
       "rule", 
       Seq[DirectiveExpectedReports](new DirectiveExpectedReports(
                   "policy",
                   Seq(new ReportComponent("component", 1, Seq("None") )))),
       12,
       DateTime.now(),
       Seq[Reports](new ResultSuccessReport(DateTime.now(), "rule", "policy", "one", 12, "component", "value",DateTime.now(), "message")),
       Seq[NodeId]("one", "two"),
       DateTime.now(), None)
    
    "have one reports when we create it with one report" in {
      multipleNodeExecutionBatch.executionReports.size ==1
    }
    
    "have one success node when we create it with one success report" in {
      multipleNodeExecutionBatch.getSuccessNodeIds == Seq(NodeId("one"))
    }
    
    "have no repaired node when we create it with one success report" in {
      (multipleNodeExecutionBatch.getRepairedNodeIds.size == 0)
    }
   /*
    "have no warn NodeIds when we create it with one success report" in {
      multipleNodeExecutionBatch.getWarnNode.size == 0 
      
    }*/
    
    "have no error node when we create it with one success report" in {
      multipleNodeExecutionBatch.getErrorNodeIds.size == 0
    }
    
    "have no warn nor error report when we create it with one success report" in {
      //multipleNodeExecutionBatch.getWarnReports.size == 0 &&
      multipleNodeExecutionBatch.getErrorReports.size == 0
    }
    "have one node without answer when we create it with one success report" in {
      multipleNodeExecutionBatch.getPendingNodeIds.size == 1
    }
  } 
  
  "An execution Batch, with one component, cardinality one, two nodes" should {
    val reports = Seq[Reports](
        new ResultSuccessReport(DateTime.now(), "rule", "policy", "one", 12, "component", "value",DateTime.now(), "message"),
        new ResultSuccessReport(DateTime.now(), "rule", "policy", "two", 12, "component", "value", DateTime.now(),"message")
              )
              
    val multipleNodeExecutionBatch = new ConfigurationExecutionBatch(
       "rule", 
       Seq[DirectiveExpectedReports](new DirectiveExpectedReports(
                   "policy",
                   Seq(new ReportComponent("component", 1, Seq("None") )))),
       12,
       DateTime.now(),
       reports,
       Seq[NodeId]("one", "two"),
       DateTime.now(), None)
    
    "have two reports when we create it with two report" in {
      multipleNodeExecutionBatch.executionReports.size == 2
    }
    
    "have two success node when we create it with two success report" in {
      multipleNodeExecutionBatch.getSuccessNodeIds === Seq(NodeId("one"), NodeId("two"))
    }
    
    "have no repaired node when we create it with two success report" in {
      (multipleNodeExecutionBatch.getRepairedNodeIds.size == 0)
    }
   
    "have no warn nor error node when we create it with two success report" in {
      //multipleNodeExecutionBatch.getWarnNode.size == 0 &&
      multipleNodeExecutionBatch.getErrorNodeIds.size == 0
    }
    
    "have no warn nor error report when we create it with two success report" in {
     // multipleNodeExecutionBatch.getWarnReports.size == 0 &&
      multipleNodeExecutionBatch.getErrorReports.size == 0
    }
    "have no node without answer when we create it with two success report" in {
      multipleNodeExecutionBatch.getPendingNodeIds.size == 0
    }
    "have two success report when we create it with two success report" in {
      multipleNodeExecutionBatch.getSuccessReports.size == 2
    }
        
  }
  
  "An execution Batch, with one component, cardinality two, two nodes" should {
    val reports = Seq[Reports](
        new ResultSuccessReport(DateTime.now(), "rule", "policy", "one", 12, "component", "value",DateTime.now(), "message"),
        new ResultSuccessReport(DateTime.now(), "rule", "policy", "two", 12, "component", "value", DateTime.now(),"message")
              )
              
    val multipleNodeExecutionBatch = new ConfigurationExecutionBatch(
       "rule", 
       Seq[DirectiveExpectedReports](new DirectiveExpectedReports(
                   "policy",
                   Seq(new ReportComponent("component", 2, Seq("None", "None") )))),
       12,
       DateTime.now(),
       reports,
       Seq[NodeId]("one", "two"),
       DateTime.now(), None)
    
    "have two reports when we create it with two report" in {
      multipleNodeExecutionBatch.executionReports.size == 2
    }
    
    "have zero success node when we create it with not enough success report" in {
      multipleNodeExecutionBatch.getSuccessNodeIds.size == 0
    }
   
    "have no repaired node when we create it with two success report" in {
      (multipleNodeExecutionBatch.getRepairedNodeIds.size == 0)
    }
    /*
    "have no warn when we create it with two success report" in {
      multipleNodeExecutionBatch.getWarnNode.size == 0 
    }*/
    
    "have two error when we create it with not enough report" in {
      multipleNodeExecutionBatch.getErrorNodeIds === Seq(NodeId("one"), NodeId("two"))
    }
     
    "have no warn nor error report when we create it with two success report" in {
    //  multipleNodeExecutionBatch.getWarnReports.size == 0 &&
      multipleNodeExecutionBatch.getErrorReports.size == 0
    }
    "have no node without answer when we create it with two success report" in {
      multipleNodeExecutionBatch.getPendingNodeIds.size == 0
    }
    "have two success report when we create it with two success report" in {
      multipleNodeExecutionBatch.getSuccessReports.size == 2
    }
        
  }

  "An execution Batch, with one component, cardinality two, three nodes" should {
    val reports = Seq[Reports](
        new ResultSuccessReport(DateTime.now(), "rule", "policy", "one", 12, "component", "value",DateTime.now(), "message"),
        new ResultSuccessReport(DateTime.now(), "rule", "policy", "one", 12, "component", "value2", DateTime.now(),"message"),
        new LogRepairedReport(DateTime.now(), "rule", "policy", "two", 12, "component", "value", DateTime.now(),"message"),
        new ResultSuccessReport(DateTime.now(), "rule", "policy", "two", 12, "component", "value", DateTime.now(),"message"),
        new ResultSuccessReport(DateTime.now(), "rule", "policy", "two", 12, "component", "value2", DateTime.now(),"message"),
        new ResultErrorReport(DateTime.now(), "rule", "policy", "three", 12, "component", "value", DateTime.now(),"message"),
        new ResultSuccessReport(DateTime.now(), "rule", "policy", "three", 12, "component", "value", DateTime.now(),"message"),
        new ResultSuccessReport(DateTime.now(), "rule", "policy", "three", 12, "component", "value", DateTime.now(),"message")
              )
              
    val multipleNodeExecutionBatch = new ConfigurationExecutionBatch(
       "rule", 
       Seq[DirectiveExpectedReports](new DirectiveExpectedReports(
                   "policy",
                   Seq(new ReportComponent("component", 2, Seq("None", "None") )))),
       12,
       DateTime.now(),
       reports,
       Seq[NodeId]("one", "two", "three"),
       DateTime.now(), None)
    
    "have 8 reports when we create it with 8 reports" in {
      multipleNodeExecutionBatch.executionReports.size == 8
    }
    
    "have two success node when we create it with only one node with success only and one node with success and log info" in {
      multipleNodeExecutionBatch.getSuccessNodeIds === Seq(NodeId("one"), NodeId("two"))
    }
   
    "have no repaired node" in {
      (multipleNodeExecutionBatch.getRepairedNodeIds.size == 0)
    }
    /*
    "have two warn" in { // error and warn may overlap
      multipleNodeExecutionBatch.getWarnNode === Seq(NodeId("two"), NodeId("three")) 
    }*/
    
    "have one error" in {
      multipleNodeExecutionBatch.getErrorNodeIds === Seq(NodeId("three"))
    }
     /*
    "have one warn report" in {
      multipleNodeExecutionBatch.getWarnReports.size == 1
    }*/
    "have one error report" in {
      multipleNodeExecutionBatch.getErrorReports.size == 1
    }

    "have no node without answer" in {
      multipleNodeExecutionBatch.getPendingNodeIds.size == 0
    }
    "have six success reports when we create it with 6 success report" in {
      multipleNodeExecutionBatch.getSuccessReports.size == 6
    }
        
  }


  
  "An execution Batch, with two policy instance, two nodes, one component" should {
    val reports = Seq[Reports](
        new ResultSuccessReport(DateTime.now(), "rule", "policy1", "one", 12, "component1", "None",DateTime.now(), "message"),
        new ResultSuccessReport(DateTime.now(), "rule", "policy2", "one", 12, "component2", "None",DateTime.now(), "message")
              )
              
    val multipleNodeExecutionBatch = new ConfigurationExecutionBatch(
       "rule", 
       Seq[DirectiveExpectedReports](new DirectiveExpectedReports(
                   "policy1",
                   Seq(new ReportComponent("component1", 1, Seq("None") ))),
                   new DirectiveExpectedReports(
                   "policy2",
                   Seq(new ReportComponent("component2", 1, Seq("None") )))
       ),
       12,
       DateTime.now(),
       reports,
       Seq[NodeId]("one", "two"),
       DateTime.now(), None)
    
    "have two reports when we create it with two report" in {
      multipleNodeExecutionBatch.executionReports.size == 2
    }
    
    "have one only success node when we create it with only one node responding" in {
      multipleNodeExecutionBatch.getSuccessNodeIds.size == 1
    }
   
    "have no repaired node when we create it with no repaired report" in {
      (multipleNodeExecutionBatch.getRepairedNodeIds.size == 0)
    }
    
    /*"have no warn when we create it with no warn report" in {
      multipleNodeExecutionBatch.getWarnNode.size == 0 
    }*/
    
    "have no error when we create it with enough reports for the right node" in {
      multipleNodeExecutionBatch.getErrorNodeIds.size == 0
    }
     
    "have no warn nor error report when we create it with two success report" in {
      //multipleNodeExecutionBatch.getWarnReports.size == 0 &&
      multipleNodeExecutionBatch.getErrorReports.size == 0
    }
    "have one node without answer when we create it with one node without answer" in {
      multipleNodeExecutionBatch.getPendingNodeIds.size == 1
    }
    "have two success report when we create it with two success report" in {
      multipleNodeExecutionBatch.getSuccessReports.size == 2
    }
        
  }
  
   "An execution Batch, with one component, cardinality two, one node" should {
    val reports = Seq[Reports](
        new ResultSuccessReport(DateTime.now(), "rule", "policy", "one", 12, "component", "value1",DateTime.now(), "message"),
        new ResultRepairedReport(DateTime.now(), "rule", "policy", "one", 12, "component", "value2", DateTime.now(),"message"),
        new ResultSuccessReport(DateTime.now(), "rule", "policy", "one", 12, "other_component", "bar",DateTime.now(), "message")
              )
              
    val multipleNodeExecutionBatch = new ConfigurationExecutionBatch(
       "rule", 
       Seq[DirectiveExpectedReports](new DirectiveExpectedReports(
                   "policy",
                   Seq(new ReportComponent("component", 2, Seq("value1", "value2") )))),
       12,
       DateTime.now(),
       reports,
       Seq[NodeId]("one"),
       DateTime.now(), None)
    
    "have 3 reports when we create it with 3 reports" in {
      multipleNodeExecutionBatch.executionReports.size == 3
    }
    
    "have one repaired node" in {
      multipleNodeExecutionBatch.getRepairedNodeIds.size == 1
    }
   
    "have no success node" in {
<<<<<<< HEAD
      (multipleNodeExecutionBatch.getSuccessNodeIds.size == 0)
=======
      multipleNodeExecutionBatch.getSuccessServer.size == 0
>>>>>>> c2f956e0
    }
    
    "have no error node" in {
      multipleNodeExecutionBatch.getErrorNodeIds.size == 0
    }
    
   }
  

  "An execution Batch, two policies, one in success, one with wrong component value" should {
    val reports = Seq[Reports](
        new ResultSuccessReport(DateTime.now(), "rule", "policy1", "one", 12, "motdConfiguration", "None",DateTime.now(), "message"),
        new ResultSuccessReport(DateTime.now(), "rule", "policy2", "one", 12, "aptPackageInstallation", "None",DateTime.now(), "message")
              )
              
    val multipleNodeExecutionBatch = new ConfigurationExecutionBatch(
       "rule", 
       Seq[DirectiveExpectedReports](new DirectiveExpectedReports(
                   "policy1",
                   Seq(new ReportComponent("motdConfiguration", 1, Seq("None") ))),
               new DirectiveExpectedReports(
                   "policy2",
                   Seq(new ReportComponent("aptPackageInstallation", 1, Seq("vim") )))    
       ),
       12,
       DateTime.now(),
       reports,
       Seq[NodeId]("one"),
       DateTime.now(), None)
    
    "have 2 reports when we create it with 2 reports" in {
      multipleNodeExecutionBatch.executionReports.size == 2
    }
    
    "have no repaired node" in {
      multipleNodeExecutionBatch.getRepairedNodeIds.size == 0
    }
   
    "have no success node" in {
      (multipleNodeExecutionBatch.getSuccessNodeIds.size == 0)
    }
    
    "have one error node" in {
      multipleNodeExecutionBatch.getErrorNodeIds.size == 1
    }
    
  }

  // Test the multiple identical keys
  "An execution Batch, with one component, one node, but the same key twices" should {
    val executionTimestamp = new DateTime()
    val reports = Seq[Reports](
        new ResultSuccessReport(executionTimestamp, "cr", "policy", "nodeId", 12, "component", "value", executionTimestamp, "message"),
        new ResultSuccessReport(executionTimestamp, "cr", "policy", "nodeId", 12, "component", "value", executionTimestamp, "message")        
              )
              
    val sameKeyExecutionBatch = new ConfigurationExecutionBatch(
       "cr", 
       Seq[PolicyExpectedReports](new PolicyExpectedReports(
                  "policy",
                  Seq(new ComponentCard("component", 2, Seq("value", "value") )))),
       12,
       executionTimestamp,
       reports,
       Seq[NodeId]("nodeId"),
       executionTimestamp, None)
    
    "have 2 reports when we create it with 2 reports" in {
      sameKeyExecutionBatch.executionReports.size == 2
    }
    
    "have one success node" in {
      sameKeyExecutionBatch.getSuccessServer.size == 1
    }
    
    "have no error node" in {
      sameKeyExecutionBatch.getErrorServer.size == 0
    }
    
    "have no repaired node" in {
      sameKeyExecutionBatch.getRepairedServer.size == 0
    }

    "have no unknown node" in {
      sameKeyExecutionBatch.getUnknownNodes.size == 0
    }
  }
  
  // Test the multiple identical keys
  "An execution Batch, with one component, one node, but the same key twices" should {
    val executionTimestamp = new DateTime()
    val reports = Seq[Reports](
        new ResultSuccessReport(executionTimestamp, "cr", "policy", "nodeId", 12, "component", "value", executionTimestamp, "message"),
        new ResultSuccessReport(executionTimestamp, "cr", "policy", "nodeId", 12, "component", "value", executionTimestamp, "message"),
        new ResultSuccessReport(executionTimestamp, "cr", "policy", "nodeId", 12, "component", "value", executionTimestamp, "message")
              )
              
    val sameKeyExecutionBatch = new ConfigurationExecutionBatch(
       "cr", 
       Seq[PolicyExpectedReports](new PolicyExpectedReports(
                  "policy",
                  Seq(new ComponentCard("component", 2, Seq("value", "value") )))),
       12,
       executionTimestamp,
       reports,
       Seq[NodeId]("nodeId"),
       executionTimestamp, None)
    
    "have 3 reports when we create it with 3 reports" in {
      sameKeyExecutionBatch.executionReports.size == 3
    }
    
    "have no success node when there are too many success reports" in {
      sameKeyExecutionBatch.getSuccessServer.size == 0
    }
    
    "have no error node when there are too many success reports" in {
      sameKeyExecutionBatch.getErrorServer.size == 0
    }
    
    "have no repaired node  when there are too many success reports" in {
      sameKeyExecutionBatch.getRepairedServer.size == 0
    }

    "have one unknown node  when there are too many success reports" in {
      sameKeyExecutionBatch.getUnknownNodes.size == 1
    }
  }
  
  // Test the multiple identical keys, with the None expectation, twice, and two results
  "An execution Batch, with one component, one node, but the same key with a None expectation" should {
    val executionTimestamp = new DateTime()
    val reports = Seq[Reports](
        new ResultSuccessReport(executionTimestamp, "cr", "policy", "nodeId", 12, "component", "value", executionTimestamp, "message"),
        new ResultSuccessReport(executionTimestamp, "cr", "policy", "nodeId", 12, "component", "value", executionTimestamp, "message")        
              )
              
    val sameKeyExecutionBatch = new ConfigurationExecutionBatch(
       "cr", 
       Seq[PolicyExpectedReports](new PolicyExpectedReports(
                  "policy",
                  Seq(new ComponentCard("component", 2, Seq("None", "None") )))),
       12,
       executionTimestamp,
       reports,
       Seq[NodeId]("nodeId"),
       executionTimestamp, None)
    
    "have 2 reports when we create it with 2 reports" in {
      sameKeyExecutionBatch.executionReports.size == 2
    }
    
    "have one success node" in {
      sameKeyExecutionBatch.getSuccessServer.size == 1
    }
    
    "have no error node" in {
      sameKeyExecutionBatch.getErrorServer.size == 0
    }
    
    "have no repaired node" in {
      sameKeyExecutionBatch.getRepairedServer.size == 0
    }

    "have no unknown node" in {
      sameKeyExecutionBatch.getUnknownNodes.size == 0
    }
  }
  
  // Test the multiple identical keys, with the None expectation, twice, and two results
  "An execution Batch, with one component, one node, but the same key with a None expectation, and too many reports" should {
    val executionTimestamp = new DateTime()
    val reports = Seq[Reports](
        new ResultSuccessReport(executionTimestamp, "cr", "policy", "nodeId", 12, "component", "value", executionTimestamp, "message"),
        new ResultSuccessReport(executionTimestamp, "cr", "policy", "nodeId", 12, "component", "value", executionTimestamp, "message"),
        new ResultSuccessReport(executionTimestamp, "cr", "policy", "nodeId", 12, "component", "value", executionTimestamp, "message")
              )
              
    val sameKeyExecutionBatch = new ConfigurationExecutionBatch(
       "cr", 
       Seq[PolicyExpectedReports](new PolicyExpectedReports(
                  "policy",
                  Seq(new ComponentCard("component", 2, Seq("None", "None") )))),
       12,
       executionTimestamp,
       reports,
       Seq[NodeId]("nodeId"),
       executionTimestamp, None)
    
    "have 3 reports when we create it with 3 reports" in {
      sameKeyExecutionBatch.executionReports.size == 3
    }
    
    "have no success node when there are too many success reports" in {
      sameKeyExecutionBatch.getSuccessServer.size == 0
    }
    
    "have no error node when there are too many success reports" in {
      sameKeyExecutionBatch.getErrorServer.size == 0
    }
    
    "have no repaired node when there are too many success reports" in {
      sameKeyExecutionBatch.getRepairedServer.size == 0
    }

    "have one unknown node when there are too many success reports" in {
      sameKeyExecutionBatch.getUnknownNodes.size == 1
    }
  }
  
  // Test the multiple identical keys, for reparation
  "An execution Batch, with one component, one node, but the same key twices and only reparation" should {
    val executionTimestamp = new DateTime()
    val reports = Seq[Reports](
        new ResultRepairedReport(executionTimestamp, "cr", "policy", "nodeId", 12, "component", "value", executionTimestamp, "message"),
        new ResultRepairedReport(executionTimestamp, "cr", "policy", "nodeId", 12, "component", "value", executionTimestamp, "message")        
              )
              
    val sameKeyExecutionBatch = new ConfigurationExecutionBatch(
       "cr", 
       Seq[PolicyExpectedReports](new PolicyExpectedReports(
                  "policy",
                  Seq(new ComponentCard("component", 2, Seq("value", "value") )))),
       12,
       executionTimestamp,
       reports,
       Seq[NodeId]("nodeId"),
       executionTimestamp, None)
    
    "have 2 reports when we create it with 2 reports" in {
      sameKeyExecutionBatch.executionReports.size == 2
    }
    
    "have zero success node" in {
      sameKeyExecutionBatch.getSuccessServer.size == 0
    }
    
    "have no error node" in {
      sameKeyExecutionBatch.getErrorServer.size == 0
    }
    
    "have one repaired node" in {
      sameKeyExecutionBatch.getRepairedServer.size == 1
    }

    "have no unknown node" in {
      sameKeyExecutionBatch.getUnknownNodes.size == 0
    }
  }
  
  // Test the multiple identical keys, for reparation
  "An execution Batch, with one component, one node, but the same key twices and only reparation" should {
    val executionTimestamp = new DateTime()
    val reports = Seq[Reports](
        new ResultRepairedReport(executionTimestamp, "cr", "policy", "nodeId", 12, "component", "value", executionTimestamp, "message"),
        new ResultRepairedReport(executionTimestamp, "cr", "policy", "nodeId", 12, "component", "value", executionTimestamp, "message"),
        new ResultSuccessReport(executionTimestamp, "cr", "policy", "nodeId", 12, "component", "value", executionTimestamp, "message")
              )
              
    val sameKeyExecutionBatch = new ConfigurationExecutionBatch(
       "cr", 
       Seq[PolicyExpectedReports](new PolicyExpectedReports(
                  "policy",
                  Seq(new ComponentCard("component", 2, Seq("value", "value") )))),
       12,
       executionTimestamp,
       reports,
       Seq[NodeId]("nodeId"),
       executionTimestamp, None)
    
    "have 3 reports when we create it with 3 reports" in {
      sameKeyExecutionBatch.executionReports.size == 3
    }
    
    "have zero success node" in {
      sameKeyExecutionBatch.getSuccessServer.size == 0
    }
    
    "have no error node" in {
      sameKeyExecutionBatch.getErrorServer.size == 0
    }
    
    "have one repaired node" in {
      sameKeyExecutionBatch.getRepairedServer.size == 1
    }

    "have no unknown node" in {
      sameKeyExecutionBatch.getUnknownNodes.size == 0
    }
  }
  
  // Test for mixed keys keys, with a value and valuetwice  expectation, and three results
  "An execution Batch, with one component, one node, but the same key with a None expectation" should {
    val executionTimestamp = new DateTime()
    val reports = Seq[Reports](
        new ResultSuccessReport(executionTimestamp, "cr", "policy", "nodeId", 12, "component", "value", executionTimestamp, "message"),
        new ResultSuccessReport(executionTimestamp, "cr", "policy", "nodeId", 12, "component", "valuetwice", executionTimestamp, "message"),
        new ResultSuccessReport(executionTimestamp, "cr", "policy", "nodeId", 12, "component", "valuetwice", executionTimestamp, "message")
              )
              
    val sameKeyExecutionBatch = new ConfigurationExecutionBatch(
       "cr", 
       Seq[PolicyExpectedReports](new PolicyExpectedReports(
                  "policy",
                  Seq(new ComponentCard("component", 3, Seq("value", "valuetwice", "valuetwice") )))),
       12,
       executionTimestamp,
       reports,
       Seq[NodeId]("nodeId"),
       executionTimestamp, None)
    
    "have 3 reports when we create it with 3 reports" in {
      sameKeyExecutionBatch.executionReports.size == 3
    }
    
    "have one success node" in {
      sameKeyExecutionBatch.getSuccessServer.size == 1
    }
    
    "have no error node" in {
      sameKeyExecutionBatch.getErrorServer.size == 0
    }
    
    "have no repaired node" in {
      sameKeyExecutionBatch.getRepairedServer.size == 0
    }

    "have no unknown node" in {
      sameKeyExecutionBatch.getUnknownNodes.size == 0
    }
  }
  
  // Test for mixed keys keys, two policies, with a value and valuetwice  expectation, and three results
  "An execution Batch, with one component, one node, but the same key with a None expectation" should {
    val executionTimestamp = new DateTime()
    val reports = Seq[Reports](
        new ResultSuccessReport(executionTimestamp, "cr", "policy", "nodeId", 12, "component", "value", executionTimestamp, "message"),
        new ResultSuccessReport(executionTimestamp, "cr", "policy", "nodeId", 12, "component", "valuetwice", executionTimestamp, "message"),
        new ResultSuccessReport(executionTimestamp, "cr", "policy", "nodeId", 12, "component", "valuetwice", executionTimestamp, "message"),
        new ResultSuccessReport(executionTimestamp, "cr", "policy2", "nodeId", 12, "component", "value", executionTimestamp, "message")
              )
              
    val sameKeyExecutionBatch = new ConfigurationExecutionBatch(
       "cr", 
       Seq[PolicyExpectedReports](new PolicyExpectedReports(
                  "policy",
                  Seq(new ComponentCard("component", 3, Seq("value", "valuetwice", "valuetwice") ))),
                  new PolicyExpectedReports(
                  "policy2",
                  Seq(new ComponentCard("component", 1, Seq("value") )))
       ),
       12,
       executionTimestamp,
       reports,
       Seq[NodeId]("nodeId"),
       executionTimestamp, None)
    
    "have 4 reports when we create it with 4 reports" in {
      sameKeyExecutionBatch.executionReports.size == 4
    }
    
    "have one success node" in {
      sameKeyExecutionBatch.getSuccessServer.size == 1
    }
    
    "have no error node" in {
      sameKeyExecutionBatch.getErrorServer.size == 0
    }
    
    "have no repaired node" in {
      sameKeyExecutionBatch.getRepairedServer.size == 0
    }

    "have no unknown node" in {
      sameKeyExecutionBatch.getUnknownNodes.size == 0
    }
  }



  // Test with CFEngine variables
  "An execution Batch, with one component, one node, but with a component value being a cfengine variable" should {
    val executionTimestamp = new DateTime()
    val reports = Seq[Reports](
        new ResultSuccessReport(executionTimestamp, "cr", "policy", "nodeId", 12, "component", "/var/cfengine", executionTimestamp, "message")        
              )
              
    val sameKeyExecutionBatch = new ConfigurationExecutionBatch(
       "cr", 
       Seq[PolicyExpectedReports](new PolicyExpectedReports(
                  "policy",
                  Seq(new ComponentCard("component", 1, Seq("$(sys.workdir)") )))),
       12,
       executionTimestamp,
       reports,
       Seq[NodeId]("nodeId"),
       executionTimestamp, None)
        
    "have one success node" in {
      sameKeyExecutionBatch.getSuccessServer.size == 1
    }
    
    "have no error node" in {
      sameKeyExecutionBatch.getErrorServer.size == 0
    }
    
    "have no repaired node" in {
      sameKeyExecutionBatch.getRepairedServer.size == 0
    }

    "have no unknown node" in {
      sameKeyExecutionBatch.getUnknownNodes.size == 0
    }
  }
  
  // Test with CFEngine variables
  "An execution Batch, with one component, one node, but with a component value being a cfengine variable with {" should {
    val executionTimestamp = new DateTime()
    val reports = Seq[Reports](
        new ResultSuccessReport(executionTimestamp, "cr", "policy", "nodeId", 12, "component", "/var/cfengine", executionTimestamp, "message")        
              )
              
    val sameKeyExecutionBatch = new ConfigurationExecutionBatch(
       "cr", 
       Seq[PolicyExpectedReports](new PolicyExpectedReports(
                  "policy",
                  Seq(new ComponentCard("component", 1, Seq("${sys.workdir}") )))),
       12,
       executionTimestamp,
       reports,
       Seq[NodeId]("nodeId"),
       executionTimestamp, None)
        
    "have one success node" in {
      sameKeyExecutionBatch.getSuccessServer.size == 1
    }
    
    "have no error node" in {
      sameKeyExecutionBatch.getErrorServer.size == 0
    }
  }
  
  // Test with CFEngine variables
  "An execution Batch, with one component, one node, but with a component value being a cfengine variable with {, not matched" should {
    val executionTimestamp = new DateTime()
    val reports = Seq[Reports](
        new ResultSuccessReport(executionTimestamp, "cr", "policy", "nodeId", 12, "component", "/var/cfengine", executionTimestamp, "message")        
              )
              
    val sameKeyExecutionBatch = new ConfigurationExecutionBatch(
       "cr", 
       Seq[PolicyExpectedReports](new PolicyExpectedReports(
                  "policy",
                  Seq(new ComponentCard("component", 1, Seq("${sys.workdir}/inputs") )))),
       12,
       executionTimestamp,
       reports,
       Seq[NodeId]("nodeId"),
       executionTimestamp, None)
        
    "have no success node" in {
      sameKeyExecutionBatch.getSuccessServer.size == 0
    }
    
    "have one error node" in {
      sameKeyExecutionBatch.getErrorServer.size == 1
    }
  }
  // Test for mixed keys (with cfengine ones), two policies, with a value and valuetwice  expectation, and three results
  "An execution Batch, with one component, one node, but the same key with a None expectation" should {
    val executionTimestamp = new DateTime()
    val reports = Seq[Reports](
        new ResultSuccessReport(executionTimestamp, "cr", "policy", "nodeId", 12, "component", "value", executionTimestamp, "message"),
        new ResultSuccessReport(executionTimestamp, "cr", "policy", "nodeId", 12, "component", "valuetwice", executionTimestamp, "message"),
        new ResultSuccessReport(executionTimestamp, "cr", "policy", "nodeId", 12, "component", "valueCFENGINEKEY", executionTimestamp, "message"),
        new ResultSuccessReport(executionTimestamp, "cr", "policy2", "nodeId", 12, "component", "value", executionTimestamp, "message")
              )
              
    val sameKeyExecutionBatch = new ConfigurationExecutionBatch(
       "cr", 
       Seq[PolicyExpectedReports](new PolicyExpectedReports(
                  "policy",
                  Seq(new ComponentCard("component", 3, Seq("value", "valuetwice", "value${twice}") ))),
                  new PolicyExpectedReports(
                  "policy2",
                  Seq(new ComponentCard("component", 1, Seq("value") )))
       ),
       12,
       executionTimestamp,
       reports,
       Seq[NodeId]("nodeId"),
       executionTimestamp, None)
    
    
    "have one success node" in {
      sameKeyExecutionBatch.getSuccessServer.size == 1
    }
    
    "have no error node" in {
      sameKeyExecutionBatch.getErrorServer.size == 0
    }
    
    "have no repaired node" in {
      sameKeyExecutionBatch.getRepairedServer.size == 0
    }

    "have no unknown node" in {
      sameKeyExecutionBatch.getUnknownNodes.size == 0
    }
  }
  
  // Test the multiple identical keys with cfengine values, for reparation
  "An execution Batch, with one component, one node, but the same key cfengine key twices and only reparation" should {
    val executionTimestamp = new DateTime()
    val reports = Seq[Reports](
        new ResultRepairedReport(executionTimestamp, "cr", "policy", "nodeId", 12, "component", "valuecfenginekeyvalue", executionTimestamp, "message"),
        new ResultRepairedReport(executionTimestamp, "cr", "policy", "nodeId", 12, "component", "valuecfenginekeyvalue", executionTimestamp, "message"),
        new ResultSuccessReport(executionTimestamp, "cr", "policy", "nodeId", 12, "component", "valuecfenginekeyvalue", executionTimestamp, "message")
              )
              
    val sameKeyExecutionBatch = new ConfigurationExecutionBatch(
       "cr", 
       Seq[PolicyExpectedReports](new PolicyExpectedReports(
                  "policy",
                  Seq(new ComponentCard("component", 2, Seq("value$(foo)value", "value$(foo)value") )))),
       12,
       executionTimestamp,
       reports,
       Seq[NodeId]("nodeId"),
       executionTimestamp, None)
    
    "have 3 reports when we create it with 3 reports" in {
      sameKeyExecutionBatch.executionReports.size == 3
    }
    
    "have zero success node" in {
      sameKeyExecutionBatch.getSuccessServer.size == 0
    }
    
    "have no error node" in {
      sameKeyExecutionBatch.getErrorServer.size == 0
    }
    
    "have one repaired node" in {
      sameKeyExecutionBatch.getRepairedServer.size == 1
    }

    "have no unknown node" in {
      sameKeyExecutionBatch.getUnknownNodes.size == 0
    }
  }

}<|MERGE_RESOLUTION|>--- conflicted
+++ resolved
@@ -385,11 +385,7 @@
     }
    
     "have no success node" in {
-<<<<<<< HEAD
       (multipleNodeExecutionBatch.getSuccessNodeIds.size == 0)
-=======
-      multipleNodeExecutionBatch.getSuccessServer.size == 0
->>>>>>> c2f956e0
     }
     
     "have no error node" in {
@@ -448,9 +444,9 @@
               
     val sameKeyExecutionBatch = new ConfigurationExecutionBatch(
        "cr", 
-       Seq[PolicyExpectedReports](new PolicyExpectedReports(
-                  "policy",
-                  Seq(new ComponentCard("component", 2, Seq("value", "value") )))),
+       Seq[DirectiveExpectedReports](new DirectiveExpectedReports(
+                  "policy",
+                  Seq(new ReportComponent("component", 2, Seq("value", "value") )))),
        12,
        executionTimestamp,
        reports,
@@ -462,19 +458,19 @@
     }
     
     "have one success node" in {
-      sameKeyExecutionBatch.getSuccessServer.size == 1
-    }
-    
-    "have no error node" in {
-      sameKeyExecutionBatch.getErrorServer.size == 0
+      sameKeyExecutionBatch.getSuccessNodeIds.size == 1
+    }
+    
+    "have no error node" in {
+      sameKeyExecutionBatch.getErrorNodeIds.size == 0
     }
     
     "have no repaired node" in {
-      sameKeyExecutionBatch.getRepairedServer.size == 0
+      sameKeyExecutionBatch.getRepairedNodeIds.size == 0
     }
 
     "have no unknown node" in {
-      sameKeyExecutionBatch.getUnknownNodes.size == 0
+      sameKeyExecutionBatch.getUnknownNodeIds.size == 0
     }
   }
   
@@ -489,9 +485,9 @@
               
     val sameKeyExecutionBatch = new ConfigurationExecutionBatch(
        "cr", 
-       Seq[PolicyExpectedReports](new PolicyExpectedReports(
-                  "policy",
-                  Seq(new ComponentCard("component", 2, Seq("value", "value") )))),
+       Seq[DirectiveExpectedReports](new DirectiveExpectedReports(
+                  "policy",
+                  Seq(new ReportComponent("component", 2, Seq("value", "value") )))),
        12,
        executionTimestamp,
        reports,
@@ -503,19 +499,19 @@
     }
     
     "have no success node when there are too many success reports" in {
-      sameKeyExecutionBatch.getSuccessServer.size == 0
+      sameKeyExecutionBatch.getSuccessNodeIds.size == 0
     }
     
     "have no error node when there are too many success reports" in {
-      sameKeyExecutionBatch.getErrorServer.size == 0
+      sameKeyExecutionBatch.getErrorNodeIds.size == 0
     }
     
     "have no repaired node  when there are too many success reports" in {
-      sameKeyExecutionBatch.getRepairedServer.size == 0
+      sameKeyExecutionBatch.getRepairedNodeIds.size == 0
     }
 
     "have one unknown node  when there are too many success reports" in {
-      sameKeyExecutionBatch.getUnknownNodes.size == 1
+      sameKeyExecutionBatch.getUnknownNodeIds.size == 1
     }
   }
   
@@ -529,9 +525,9 @@
               
     val sameKeyExecutionBatch = new ConfigurationExecutionBatch(
        "cr", 
-       Seq[PolicyExpectedReports](new PolicyExpectedReports(
-                  "policy",
-                  Seq(new ComponentCard("component", 2, Seq("None", "None") )))),
+       Seq[DirectiveExpectedReports](new DirectiveExpectedReports(
+                  "policy",
+                  Seq(new ReportComponent("component", 2, Seq("None", "None") )))),
        12,
        executionTimestamp,
        reports,
@@ -543,19 +539,19 @@
     }
     
     "have one success node" in {
-      sameKeyExecutionBatch.getSuccessServer.size == 1
-    }
-    
-    "have no error node" in {
-      sameKeyExecutionBatch.getErrorServer.size == 0
+      sameKeyExecutionBatch.getSuccessNodeIds.size == 1
+    }
+    
+    "have no error node" in {
+      sameKeyExecutionBatch.getErrorNodeIds.size == 0
     }
     
     "have no repaired node" in {
-      sameKeyExecutionBatch.getRepairedServer.size == 0
+      sameKeyExecutionBatch.getRepairedNodeIds.size == 0
     }
 
     "have no unknown node" in {
-      sameKeyExecutionBatch.getUnknownNodes.size == 0
+      sameKeyExecutionBatch.getUnknownNodeIds.size == 0
     }
   }
   
@@ -570,9 +566,9 @@
               
     val sameKeyExecutionBatch = new ConfigurationExecutionBatch(
        "cr", 
-       Seq[PolicyExpectedReports](new PolicyExpectedReports(
-                  "policy",
-                  Seq(new ComponentCard("component", 2, Seq("None", "None") )))),
+       Seq[DirectiveExpectedReports](new DirectiveExpectedReports(
+                  "policy",
+                  Seq(new ReportComponent("component", 2, Seq("None", "None") )))),
        12,
        executionTimestamp,
        reports,
@@ -584,19 +580,19 @@
     }
     
     "have no success node when there are too many success reports" in {
-      sameKeyExecutionBatch.getSuccessServer.size == 0
+      sameKeyExecutionBatch.getSuccessNodeIds.size == 0
     }
     
     "have no error node when there are too many success reports" in {
-      sameKeyExecutionBatch.getErrorServer.size == 0
+      sameKeyExecutionBatch.getErrorNodeIds.size == 0
     }
     
     "have no repaired node when there are too many success reports" in {
-      sameKeyExecutionBatch.getRepairedServer.size == 0
+      sameKeyExecutionBatch.getRepairedNodeIds.size == 0
     }
 
     "have one unknown node when there are too many success reports" in {
-      sameKeyExecutionBatch.getUnknownNodes.size == 1
+      sameKeyExecutionBatch.getUnknownNodeIds.size == 1
     }
   }
   
@@ -610,9 +606,9 @@
               
     val sameKeyExecutionBatch = new ConfigurationExecutionBatch(
        "cr", 
-       Seq[PolicyExpectedReports](new PolicyExpectedReports(
-                  "policy",
-                  Seq(new ComponentCard("component", 2, Seq("value", "value") )))),
+       Seq[DirectiveExpectedReports](new DirectiveExpectedReports(
+                  "policy",
+                  Seq(new ReportComponent("component", 2, Seq("value", "value") )))),
        12,
        executionTimestamp,
        reports,
@@ -624,19 +620,19 @@
     }
     
     "have zero success node" in {
-      sameKeyExecutionBatch.getSuccessServer.size == 0
-    }
-    
-    "have no error node" in {
-      sameKeyExecutionBatch.getErrorServer.size == 0
+      sameKeyExecutionBatch.getSuccessNodeIds.size == 0
+    }
+    
+    "have no error node" in {
+      sameKeyExecutionBatch.getErrorNodeIds.size == 0
     }
     
     "have one repaired node" in {
-      sameKeyExecutionBatch.getRepairedServer.size == 1
+      sameKeyExecutionBatch.getRepairedNodeIds.size == 1
     }
 
     "have no unknown node" in {
-      sameKeyExecutionBatch.getUnknownNodes.size == 0
+      sameKeyExecutionBatch.getUnknownNodeIds.size == 0
     }
   }
   
@@ -651,9 +647,9 @@
               
     val sameKeyExecutionBatch = new ConfigurationExecutionBatch(
        "cr", 
-       Seq[PolicyExpectedReports](new PolicyExpectedReports(
-                  "policy",
-                  Seq(new ComponentCard("component", 2, Seq("value", "value") )))),
+       Seq[DirectiveExpectedReports](new DirectiveExpectedReports(
+                  "policy",
+                  Seq(new ReportComponent("component", 2, Seq("value", "value") )))),
        12,
        executionTimestamp,
        reports,
@@ -665,19 +661,19 @@
     }
     
     "have zero success node" in {
-      sameKeyExecutionBatch.getSuccessServer.size == 0
-    }
-    
-    "have no error node" in {
-      sameKeyExecutionBatch.getErrorServer.size == 0
+      sameKeyExecutionBatch.getSuccessNodeIds.size == 0
+    }
+    
+    "have no error node" in {
+      sameKeyExecutionBatch.getErrorNodeIds.size == 0
     }
     
     "have one repaired node" in {
-      sameKeyExecutionBatch.getRepairedServer.size == 1
+      sameKeyExecutionBatch.getRepairedNodeIds.size == 1
     }
 
     "have no unknown node" in {
-      sameKeyExecutionBatch.getUnknownNodes.size == 0
+      sameKeyExecutionBatch.getUnknownNodeIds.size == 0
     }
   }
   
@@ -692,9 +688,9 @@
               
     val sameKeyExecutionBatch = new ConfigurationExecutionBatch(
        "cr", 
-       Seq[PolicyExpectedReports](new PolicyExpectedReports(
-                  "policy",
-                  Seq(new ComponentCard("component", 3, Seq("value", "valuetwice", "valuetwice") )))),
+       Seq[DirectiveExpectedReports](new DirectiveExpectedReports(
+                  "policy",
+                  Seq(new ReportComponent("component", 3, Seq("value", "valuetwice", "valuetwice") )))),
        12,
        executionTimestamp,
        reports,
@@ -706,19 +702,19 @@
     }
     
     "have one success node" in {
-      sameKeyExecutionBatch.getSuccessServer.size == 1
-    }
-    
-    "have no error node" in {
-      sameKeyExecutionBatch.getErrorServer.size == 0
+      sameKeyExecutionBatch.getSuccessNodeIds.size == 1
+    }
+    
+    "have no error node" in {
+      sameKeyExecutionBatch.getErrorNodeIds.size == 0
     }
     
     "have no repaired node" in {
-      sameKeyExecutionBatch.getRepairedServer.size == 0
+      sameKeyExecutionBatch.getRepairedNodeIds.size == 0
     }
 
     "have no unknown node" in {
-      sameKeyExecutionBatch.getUnknownNodes.size == 0
+      sameKeyExecutionBatch.getUnknownNodeIds.size == 0
     }
   }
   
@@ -734,12 +730,12 @@
               
     val sameKeyExecutionBatch = new ConfigurationExecutionBatch(
        "cr", 
-       Seq[PolicyExpectedReports](new PolicyExpectedReports(
-                  "policy",
-                  Seq(new ComponentCard("component", 3, Seq("value", "valuetwice", "valuetwice") ))),
-                  new PolicyExpectedReports(
+       Seq[DirectiveExpectedReports](new DirectiveExpectedReports(
+                  "policy",
+                  Seq(new ReportComponent("component", 3, Seq("value", "valuetwice", "valuetwice") ))),
+                  new DirectiveExpectedReports(
                   "policy2",
-                  Seq(new ComponentCard("component", 1, Seq("value") )))
+                  Seq(new ReportComponent("component", 1, Seq("value") )))
        ),
        12,
        executionTimestamp,
@@ -752,19 +748,19 @@
     }
     
     "have one success node" in {
-      sameKeyExecutionBatch.getSuccessServer.size == 1
-    }
-    
-    "have no error node" in {
-      sameKeyExecutionBatch.getErrorServer.size == 0
+      sameKeyExecutionBatch.getSuccessNodeIds.size == 1
+    }
+    
+    "have no error node" in {
+      sameKeyExecutionBatch.getErrorNodeIds.size == 0
     }
     
     "have no repaired node" in {
-      sameKeyExecutionBatch.getRepairedServer.size == 0
+      sameKeyExecutionBatch.getRepairedNodeIds.size == 0
     }
 
     "have no unknown node" in {
-      sameKeyExecutionBatch.getUnknownNodes.size == 0
+      sameKeyExecutionBatch.getUnknownNodeIds.size == 0
     }
   }
 
@@ -779,9 +775,9 @@
               
     val sameKeyExecutionBatch = new ConfigurationExecutionBatch(
        "cr", 
-       Seq[PolicyExpectedReports](new PolicyExpectedReports(
-                  "policy",
-                  Seq(new ComponentCard("component", 1, Seq("$(sys.workdir)") )))),
+       Seq[DirectiveExpectedReports](new DirectiveExpectedReports(
+                  "policy",
+                  Seq(new ReportComponent("component", 1, Seq("$(sys.workdir)") )))),
        12,
        executionTimestamp,
        reports,
@@ -789,19 +785,19 @@
        executionTimestamp, None)
         
     "have one success node" in {
-      sameKeyExecutionBatch.getSuccessServer.size == 1
-    }
-    
-    "have no error node" in {
-      sameKeyExecutionBatch.getErrorServer.size == 0
+      sameKeyExecutionBatch.getSuccessNodeIds.size == 1
+    }
+    
+    "have no error node" in {
+      sameKeyExecutionBatch.getErrorNodeIds.size == 0
     }
     
     "have no repaired node" in {
-      sameKeyExecutionBatch.getRepairedServer.size == 0
+      sameKeyExecutionBatch.getRepairedNodeIds.size == 0
     }
 
     "have no unknown node" in {
-      sameKeyExecutionBatch.getUnknownNodes.size == 0
+      sameKeyExecutionBatch.getUnknownNodeIds.size == 0
     }
   }
   
@@ -814,9 +810,9 @@
               
     val sameKeyExecutionBatch = new ConfigurationExecutionBatch(
        "cr", 
-       Seq[PolicyExpectedReports](new PolicyExpectedReports(
-                  "policy",
-                  Seq(new ComponentCard("component", 1, Seq("${sys.workdir}") )))),
+       Seq[DirectiveExpectedReports](new DirectiveExpectedReports(
+                  "policy",
+                  Seq(new ReportComponent("component", 1, Seq("${sys.workdir}") )))),
        12,
        executionTimestamp,
        reports,
@@ -824,11 +820,11 @@
        executionTimestamp, None)
         
     "have one success node" in {
-      sameKeyExecutionBatch.getSuccessServer.size == 1
-    }
-    
-    "have no error node" in {
-      sameKeyExecutionBatch.getErrorServer.size == 0
+      sameKeyExecutionBatch.getSuccessNodeIds.size == 1
+    }
+    
+    "have no error node" in {
+      sameKeyExecutionBatch.getErrorNodeIds.size == 0
     }
   }
   
@@ -841,9 +837,9 @@
               
     val sameKeyExecutionBatch = new ConfigurationExecutionBatch(
        "cr", 
-       Seq[PolicyExpectedReports](new PolicyExpectedReports(
-                  "policy",
-                  Seq(new ComponentCard("component", 1, Seq("${sys.workdir}/inputs") )))),
+       Seq[DirectiveExpectedReports](new DirectiveExpectedReports(
+                  "policy",
+                  Seq(new ReportComponent("component", 1, Seq("${sys.workdir}/inputs") )))),
        12,
        executionTimestamp,
        reports,
@@ -851,11 +847,11 @@
        executionTimestamp, None)
         
     "have no success node" in {
-      sameKeyExecutionBatch.getSuccessServer.size == 0
+      sameKeyExecutionBatch.getSuccessNodeIds.size == 0
     }
     
     "have one error node" in {
-      sameKeyExecutionBatch.getErrorServer.size == 1
+      sameKeyExecutionBatch.getErrorNodeIds.size == 1
     }
   }
   // Test for mixed keys (with cfengine ones), two policies, with a value and valuetwice  expectation, and three results
@@ -870,12 +866,12 @@
               
     val sameKeyExecutionBatch = new ConfigurationExecutionBatch(
        "cr", 
-       Seq[PolicyExpectedReports](new PolicyExpectedReports(
-                  "policy",
-                  Seq(new ComponentCard("component", 3, Seq("value", "valuetwice", "value${twice}") ))),
-                  new PolicyExpectedReports(
+       Seq[DirectiveExpectedReports](new DirectiveExpectedReports(
+                  "policy",
+                  Seq(new ReportComponent("component", 3, Seq("value", "valuetwice", "value${twice}") ))),
+                  new DirectiveExpectedReports(
                   "policy2",
-                  Seq(new ComponentCard("component", 1, Seq("value") )))
+                  Seq(new ReportComponent("component", 1, Seq("value") )))
        ),
        12,
        executionTimestamp,
@@ -885,19 +881,19 @@
     
     
     "have one success node" in {
-      sameKeyExecutionBatch.getSuccessServer.size == 1
-    }
-    
-    "have no error node" in {
-      sameKeyExecutionBatch.getErrorServer.size == 0
+      sameKeyExecutionBatch.getSuccessNodeIds.size == 1
+    }
+    
+    "have no error node" in {
+      sameKeyExecutionBatch.getErrorNodeIds.size == 0
     }
     
     "have no repaired node" in {
-      sameKeyExecutionBatch.getRepairedServer.size == 0
+      sameKeyExecutionBatch.getRepairedNodeIds.size == 0
     }
 
     "have no unknown node" in {
-      sameKeyExecutionBatch.getUnknownNodes.size == 0
+      sameKeyExecutionBatch.getUnknownNodeIds.size == 0
     }
   }
   
@@ -912,9 +908,9 @@
               
     val sameKeyExecutionBatch = new ConfigurationExecutionBatch(
        "cr", 
-       Seq[PolicyExpectedReports](new PolicyExpectedReports(
-                  "policy",
-                  Seq(new ComponentCard("component", 2, Seq("value$(foo)value", "value$(foo)value") )))),
+       Seq[DirectiveExpectedReports](new DirectiveExpectedReports(
+                  "policy",
+                  Seq(new ReportComponent("component", 2, Seq("value$(foo)value", "value$(foo)value") )))),
        12,
        executionTimestamp,
        reports,
@@ -926,19 +922,19 @@
     }
     
     "have zero success node" in {
-      sameKeyExecutionBatch.getSuccessServer.size == 0
-    }
-    
-    "have no error node" in {
-      sameKeyExecutionBatch.getErrorServer.size == 0
+      sameKeyExecutionBatch.getSuccessNodeIds.size == 0
+    }
+    
+    "have no error node" in {
+      sameKeyExecutionBatch.getErrorNodeIds.size == 0
     }
     
     "have one repaired node" in {
-      sameKeyExecutionBatch.getRepairedServer.size == 1
+      sameKeyExecutionBatch.getRepairedNodeIds.size == 1
     }
 
     "have no unknown node" in {
-      sameKeyExecutionBatch.getUnknownNodes.size == 0
+      sameKeyExecutionBatch.getUnknownNodeIds.size == 0
     }
   }
 
