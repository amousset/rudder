/*
*************************************************************************************
* Copyright 2011 Normation SAS
*************************************************************************************
*
* This program is free software: you can redistribute it and/or modify
* it under the terms of the GNU Affero General Public License as
* published by the Free Software Foundation, either version 3 of the
* License, or (at your option) any later version.
*
* In accordance with the terms of section 7 (7. Additional Terms.) of
* the GNU Affero GPL v3, the copyright holders add the following
* Additional permissions:
* Notwithstanding to the terms of section 5 (5. Conveying Modified Source
* Versions) and 6 (6. Conveying Non-Source Forms.) of the GNU Affero GPL v3
* licence, when you create a Related Module, this Related Module is
* not considered as a part of the work and may be distributed under the
* license agreement of your choice.
* A "Related Module" means a set of sources files including their
* documentation that, without modification of the Source Code, enables
* supplementary functions or services in addition to those offered by
* the Software.
*
* This program is distributed in the hope that it will be useful,
* but WITHOUT ANY WARRANTY; without even the implied warranty of
* MERCHANTABILITY or FITNESS FOR A PARTICULAR PURPOSE. See the
* GNU Affero General Public License for more details.
*
* You should have received a copy of the GNU Affero General Public License
* along with this program. If not, see <http://www.gnu.org/licenses/agpl.html>.
*
*************************************************************************************
*/

-- SQL schema for the reports data

-- set the report to warnings
SET client_min_messages='warning';


-- Enforce support for standart string (unescaped \)
ALTER database rudder SET standard_conforming_strings=true;


/*
 *************************************************************************************
 * The following tables are used as input from agent 
 * action. 
 * We store execution reports, historize them, and
 * also store each run in a dedicated tables. 
 * 
 * These tables are (should) be independant from
 * rudder-the-webapp and should be directly 
 * feeded by syslog. 
 *************************************************************************************
 */


-- create the table for the reports sent

CREATE SEQUENCE serial START 101;

CREATE TABLE RudderSysEvents (
  id                 bigint PRIMARY KEY default nextval('serial')
, executionDate      timestamp with time zone NOT NULL
, nodeId             text NOT NULL CHECK (nodeId <> '')
, directiveId        text NOT NULL CHECK (directiveId <> '')
, ruleId             text NOT NULL CHECK (ruleId <> '')
, serial             integer NOT NULL
, component          text NOT NULL CHECK (component <> '')
, keyValue           text
, executionTimeStamp timestamp with time zone NOT NULL
, eventType          text
, policy             text
, msg                text
);


CREATE INDEX nodeid_idx                   ON RudderSysEvents (nodeId);
CREATE INDEX executionTimeStamp_idx       ON RudderSysEvents (executionTimeStamp);
CREATE INDEX composite_node_execution_idx ON RudderSysEvents (nodeId, executionTimeStamp);
CREATE INDEX component_idx                ON RudderSysEvents (component);
CREATE INDEX keyValue_idx                 ON RudderSysEvents (keyValue);
CREATE INDEX ruleId_idx                   ON RudderSysEvents (ruleId);

CREATE INDEX changes_executionTimeStamp_idx ON RudderSysEvents (executionTimeStamp) WHERE eventType = 'result_repaired';


/*
 * The table used to store archived agent execution reports. 
 */
CREATE TABLE ArchivedRudderSysEvents (
  id                 bigint PRIMARY KEY
, executionDate      timestamp with time zone NOT NULL
, nodeId             text NOT NULL CHECK (nodeId <> '')
, directiveId        text NOT NULL CHECK (directiveId <> '')
, ruleId             text NOT NULL CHECK (ruleId <> '')
, serial             integer NOT NULL
, component          text NOT NULL CHECK (component <> '')
, keyValue           text
, executionTimeStamp timestamp with time zone NOT NULL
, eventType          text
, policy             text
, msg                text
);

CREATE INDEX executionTimeStamp_archived_idx ON ArchivedRudderSysEvents (executionTimeStamp);

/*
 * That table store the agent execution times for each nodes. 
 * We keep the starting time of the given run and the fact 
 * that the run completed (we got an "execution END" report) 
 * or not. 
 */
CREATE TABLE ReportsExecution (
  nodeId       text NOT NULL
, date         timestamp with time zone NOT NULL
, complete     boolean NOT NULL
, nodeConfigId text
, insertionId  bigint
, PRIMARY KEY(nodeId, date)
);

CREATE INDEX reportsexecution_date_idx ON ReportsExecution (date);
CREATE INDEX reportsexecution_insertionid_idx ON ReportsExecution (insertionId);

/* 
 *************************************************************************************
 * The following tables store what Rudder expects from agent. 
 * The are used to store rules versions and corresponding expected datas. 
 *************************************************************************************
 */

-- Create the sequences
CREATE SEQUENCE ruleSerialId START 1;

-- that sequence is used for nodeJoinKey value
CREATE SEQUENCE ruleVersionId START 1;


-- Create the table for the reports information
CREATE TABLE expectedReports (
  pkId                       integer PRIMARY KEY DEFAULT nextval('ruleSerialId')
, nodeJoinKey                integer NOT NULL
, ruleId                     text NOT NULL CHECK (ruleId <> '')
, serial                     integer NOT NULL
, directiveId                text NOT NULL CHECK (directiveId <> '')
, component                  text NOT NULL CHECK (component <> '')
, cardinality                integer NOT NULL
, componentsValues           text NOT NULL -- this is the serialisation of the expected values 
, unexpandedComponentsValues text -- this is the serialisatin of the unexpanded expected values. It may be null for pre-2.6 entries
, beginDate                  timestamp with time zone NOT NULL
, endDate                    timestamp with time zone
);

<<<<<<< HEAD
CREATE INDEX expectedReports_versionId ON expectedReports (nodeJoinKey);
CREATE INDEX expectedReports_serialId ON expectedReports (ruleId, serial);

CREATE TABLE expectedReportsNodes (
  nodeJoinKey   integer NOT NULL 
, nodeId        text NOT NULL CHECK (nodeId <> '')
  /*
   * NodeConfigIds is an array of string  used for node 
   * config version id. It can be null or empty to accomodate 
   * pre-2.12 behaviour. 
   * 
   * The most recent version is put in first place of the
   * array, so that in
   * [v5, v4, v3, v2]
   * v5 is the newest. Space will be trim in the id. 
   * 
   */
, nodeConfigIds text[]
  /*
   * Denote that the expected report is actually not expected, 
   * because the directive is derived from an Unique Technique
   * and an other more priorised one was chosen. 
   */
, overriden text
, PRIMARY KEY (nodeJoinKey, nodeId)
=======

create index directive_id_start on Directives (directiveId, startTime);
create index directive_end on Directives (endTime);

create sequence rulesId START 101;


CREATE TABLE Rules (
rulePkeyId integer PRIMARY KEY default nextval('rulesId'),
ruleId text NOT NULL CHECK (ruleId <> ''),
serial integer NOT NULL,
categoryid text,
name text,
shortdescription text,
longdescription text,
isEnabled boolean,
startTime timestamp with time zone NOT NULL,
endTime timestamp with time zone
>>>>>>> 5c5f6206
);
CREATE INDEX expectedReportsNodes_versionId ON expectedReportsNodes (nodeJoinKey);

<<<<<<< HEAD
=======
CREATE TABLE RulesGroupJoin (
rulePkeyId integer, -- really the id of the table Rules
targetSerialisation text,
PRIMARY KEY(rulePkeyId, targetSerialisation)
);
>>>>>>> 5c5f6206

/*
 * We also have a table of the list of node with configId / generationDate
 * so what we can answer the question: what is the last config id for that node ?
 * The date helps now if we should have received report for that node. 
 */
CREATE TABLE nodes_info (
  node_id    text PRIMARY KEY CHECK (node_id <> '')
  -- configs ids are a dump of json: [{"configId":"xxxx", "dateTime": "iso-date-time"} ]
, config_ids text
);



/* 
 *************************************************************************************
 * The following tables stores "event logs", i.e logs action about user and 
 * system event that can leads to configuration changes and are needed to allows
 * audit track logs. 
 *************************************************************************************
 */

CREATE SEQUENCE eventLogIdSeq START 1;

CREATE TABLE EventLog (
  id             integer PRIMARY KEY  DEFAULT nextval('eventLogIdSeq')
, creationDate   timestamp with time zone NOT NULL DEFAULT 'now'
, severity       integer
, causeId        integer
, modificationId text
, principal      text
, reason         text
, eventType      text
, data           xml
); 

CREATE INDEX eventType_idx ON EventLog (eventType);
CREATE INDEX creationDate_idx ON EventLog (creationDate);

/*
 * That table is used when a migration between 
 * event log format is needed. 
 */
CREATE SEQUENCE MigrationEventLogId start 1;
CREATE TABLE MigrationEventLog (
  id                  integer PRIMARY KEY default(nextval('MigrationEventLogId'))
, detectionTime       timestamp with time zone NOT NULL
, detectedFileFormat  integer
, migrationStartTime  timestamp with time zone
, migrationEndTime    timestamp with time zone 
, migrationFileFormat integer
, description         text
);


/*
 *************************************************************************************
 * A table used to store generic properties related to the database and that could not
 * go the the LDAP backend. Typically, that's property that must be updated during a 
 * transaction or are really frequently written. 
 *************************************************************************************
 */


CREATE TABLE RudderProperties(
  name  text PRIMARY KEY
, value text
);


/*
 *************************************************************************************
 * The following tables are used to manage
 * validation workflows and change requests 
 *************************************************************************************
 */

CREATE TABLE gitCommit(
  gitcommit text PRIMARY KEY
, modificationid text
);

CREATE SEQUENCE ChangeRequestId start 1;

CREATE TABLE ChangeRequest(
  id        integer PRIMARY KEY default(nextval('ChangeRequestId'))
, name text CHECK (name <> '')
, description text
, creationTime timestamp with time zone
, content xml
, modificationId text
);

CREATE TABLE Workflow(
  id integer references ChangeRequest(id)
, state text
);

CREATE TABLE StatusUpdate (
  key    text PRIMARY KEY
, lastId bigint NOT NULL
, date   timestamp with time zone NOT NULL
);


/* 
 *************************************************************************************
 * The following tables stores names about object to be able to historize them
 * and present them back to the user in a meaningful way. 
 *************************************************************************************
 */

CREATE SEQUENCE GroupsId START 101;

CREATE TABLE Groups (
  id               integer PRIMARY KEY default nextval('GroupsId')
, groupId          text NOT NULL CHECK (groupId <> '')
, groupName        text
, groupDescription text
, nodeCount        int
, groupStatus      int default 2
, startTime        timestamp with time zone default now()
, endTime          timestamp with time zone
);

CREATE TABLE GroupsNodesJoin (
  groupPkeyId integer -- really the id of the table Groups
, nodeId      text NOT NULL CHECK (nodeid <> '')
, PRIMARY KEY(groupPkeyId, nodeId)
);

CREATE INDEX groups_id_start ON Groups (groupId, startTime);
CREATE INDEX groups_end ON Groups (endTime);

CREATE SEQUENCE directivesId START 101;

CREATE TABLE Directives (
  id                   integer PRIMARY KEY default nextval('directivesId')
, directiveId          text NOT NULL CHECK (directiveId <> '')
, directiveName        text
, directiveDescription text
, priority             integer NOT NULL
, techniqueName        text
, techniqueVersion     text
, techniqueDescription text
, techniqueHumanName   text
, startTime            timestamp with time zone NOT NULL
, endTime              timestamp with time zone
);

CREATE INDEX directive_id_start ON Directives (directiveId, startTime);
CREATE INDEX directive_end ON Directives (endTime);

CREATE SEQUENCE rulesId START 101;

CREATE TABLE Rules (
  rulePkeyId       integer PRIMARY KEY default nextval('rulesId')
, ruleId           text NOT NULL CHECK (ruleId <> '')
, serial           integer NOT NULL
, name             text
, shortdescription text
, longdescription  text
, isEnabled        boolean
, startTime        timestamp with time zone NOT NULL
, endTime          timestamp with time zone
);

CREATE TABLE RulesGroupJoin (
  rulePkeyId integer -- really the id of the table Rules
, groupId    text NOT NULL CHECK (groupId <> '')
, PRIMARY KEY(rulePkeyId, groupId)
);

CREATE TABLE RulesDirectivesJoin (
  rulePkeyId integer -- really the id of the table Rules
, directiveId text NOT NULL CHECK (directiveId <> '')
, PRIMARY KEY(rulePkeyId, directiveId)
);

CREATE INDEX rule_id_start ON Rules (ruleId, startTime);
CREATE INDEX rule_end      ON Rules (endTime);

CREATE SEQUENCE NodesId START 101;

CREATE TABLE Nodes (
  id              integer PRIMARY KEY default nextval('NodesId')
, nodeId          text NOT NULL CHECK (nodeId <> '')
, nodeName        text
, nodeDescription text
, startTime       timestamp with time zone default now()
, endTime         timestamp with time zone
);

CREATE INDEX nodes_id_start ON Nodes (nodeId, startTime);
CREATE INDEX nodes_end      ON Nodes (endTime);

/*
 *************************************************************************************
 * end
 *************************************************************************************
 */<|MERGE_RESOLUTION|>--- conflicted
+++ resolved
@@ -153,7 +153,6 @@
 , endDate                    timestamp with time zone
 );
 
-<<<<<<< HEAD
 CREATE INDEX expectedReports_versionId ON expectedReports (nodeJoinKey);
 CREATE INDEX expectedReports_serialId ON expectedReports (ruleId, serial);
 
@@ -179,37 +178,9 @@
    */
 , overriden text
 , PRIMARY KEY (nodeJoinKey, nodeId)
-=======
-
-create index directive_id_start on Directives (directiveId, startTime);
-create index directive_end on Directives (endTime);
-
-create sequence rulesId START 101;
-
-
-CREATE TABLE Rules (
-rulePkeyId integer PRIMARY KEY default nextval('rulesId'),
-ruleId text NOT NULL CHECK (ruleId <> ''),
-serial integer NOT NULL,
-categoryid text,
-name text,
-shortdescription text,
-longdescription text,
-isEnabled boolean,
-startTime timestamp with time zone NOT NULL,
-endTime timestamp with time zone
->>>>>>> 5c5f6206
 );
 CREATE INDEX expectedReportsNodes_versionId ON expectedReportsNodes (nodeJoinKey);
 
-<<<<<<< HEAD
-=======
-CREATE TABLE RulesGroupJoin (
-rulePkeyId integer, -- really the id of the table Rules
-targetSerialisation text,
-PRIMARY KEY(rulePkeyId, targetSerialisation)
-);
->>>>>>> 5c5f6206
 
 /*
  * We also have a table of the list of node with configId / generationDate
@@ -379,8 +350,8 @@
 
 CREATE TABLE RulesGroupJoin (
   rulePkeyId integer -- really the id of the table Rules
-, groupId    text NOT NULL CHECK (groupId <> '')
-, PRIMARY KEY(rulePkeyId, groupId)
+, targetSerialisation text
+, PRIMARY KEY(rulePkeyId, targetSerialisation)
 );
 
 CREATE TABLE RulesDirectivesJoin (
