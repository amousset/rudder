--- conflicted
+++ resolved
@@ -79,13 +79,8 @@
         //a test to let the user that there is some inconsistencies in the run
         //we are tracking, and that it may have serious problem.
         if(idForCheck != 0 && lastReportId != idForCheck) {
-<<<<<<< HEAD
-          logger.error(s"There is an inconsistency in the processed agent runs: last process report id should be ${idForCheck} " +
-              s"but the value ${lastReportDate} was retrieve from base. Check that you don't have several Rudder application " +
-=======
           logger.error(s"There is an inconsistency in the processed agent runs: last process report id shoudl be ${idForCheck} " +
               s"but the value ${lastReportId} was retrieve from base. Check that you don't have several Rudder application " +
->>>>>>> 514bbd6b
               s"using the same database, or report that message to you support")
         }
 
@@ -190,7 +185,7 @@
     val startHooks = System.currentTimeMillis
 
 
-    future {
+    Future {
       //update changes by rules
       (for {
         changes <- reportsRepository.getChangeReportsOnInterval(lowestId, highestId)
@@ -209,7 +204,7 @@
       }
     }
 
-    future {
+    Future {
       // update compliance cache
       cachedCompliance.invalidate(updatedNodeIds) match {
         case eb: EmptyBox =>
