/*
*************************************************************************************
* Copyright 2011 Normation SAS
*************************************************************************************
*
* This program is free software: you can redistribute it and/or modify
* it under the terms of the GNU Affero General Public License as
* published by the Free Software Foundation, either version 3 of the
* License, or (at your option) any later version.
*
* In accordance with the terms of section 7 (7. Additional Terms.) of
* the GNU Affero GPL v3, the copyright holders add the following
* Additional permissions:
* Notwithstanding to the terms of section 5 (5. Conveying Modified Source
* Versions) and 6 (6. Conveying Non-Source Forms.) of the GNU Affero GPL v3
* licence, when you create a Related Module, this Related Module is
* not considered as a part of the work and may be distributed under the
* license agreement of your choice.
* A "Related Module" means a set of sources files including their
* documentation that, without modification of the Source Code, enables
* supplementary functions or services in addition to those offered by
* the Software.
*
* This program is distributed in the hope that it will be useful,
* but WITHOUT ANY WARRANTY; without even the implied warranty of
* MERCHANTABILITY or FITNESS FOR A PARTICULAR PURPOSE. See the
* GNU Affero General Public License for more details.
*
* You should have received a copy of the GNU Affero General Public License
* along with this program. If not, see <http://www.gnu.org/licenses/agpl.html>.
*
*************************************************************************************
*/

package com.normation.rudder.repository
package ldap

import com.normation.rudder.domain.policies._
import com.normation.inventory.ldap.core.LDAPConstants.{A_OC, A_NAME}
import com.unboundid.ldap.sdk.{DN,Filter}
import com.normation.ldap.sdk._
import BuildFilter._
import com.normation.rudder.domain.{RudderDit,RudderLDAPConstants}
import RudderLDAPConstants._
import net.liftweb.common._
import com.normation.utils.Control.sequence
import com.normation.eventlog.EventActor
import com.normation.rudder.domain.eventlog.{
  DeleteDirective,AddDirective,ModifyDirective
}
import com.normation.cfclerk.services.TechniqueRepository
import com.normation.cfclerk.domain.TechniqueId
import com.normation.utils.ScalaReadWriteLock
import com.normation.rudder.services.user.PersonIdentService
import com.normation.cfclerk.domain.Technique
import com.normation.eventlog.ModificationId

class LDAPDirectiveRepository(
    rudderDit                     : RudderDit
  , ldap                          : LDAPConnectionProvider
  , mapper                        : LDAPEntityMapper
  , diffMapper                    : LDAPDiffMapper
  , ldapActiveTechniqueRepository : LDAPActiveTechniqueRepository
  , techniqueRepository           : TechniqueRepository
  , actionLogger                  : EventLogRepository
  , gitPiArchiver                 : GitDirectiveArchiver
  , personIdentService            : PersonIdentService
  , autoExportOnModify            : Boolean
  , userLibMutex                  : ScalaReadWriteLock //that's a scala-level mutex to have some kind of consistency with LDAP
) extends DirectiveRepository with Loggable {
    
  import scala.collection.mutable.{Map => MutMap}
  import scala.xml.Text
  
  /**
   * Retrieve the directive entry for the given ID, with the given connection
   */
  private[this] def getDirectiveEntry(con:LDAPConnection, id:DirectiveId, attributes:String*) : Box[LDAPEntry] = {
    val piEntries = con.searchSub(rudderDit.ACTIVE_TECHNIQUES_LIB.dn,  EQ(A_DIRECTIVE_UUID, id.value), attributes:_*)
    piEntries.size match {
      case 0 => Empty
      case 1 => Full(piEntries(0))
      case _ => Failure("Error, the directory contains multiple occurrence of directive with id %s. DN: %s".format(id, piEntries.map( _.dn).mkString("; ")))
    }
  }
  
  
  private[this] def policyFilter(includeSystem:Boolean = false) = if(includeSystem) IS(OC_DIRECTIVE) else AND(IS(OC_DIRECTIVE), EQ(A_IS_SYSTEM,false.toLDAPString))
  
  /**
   * Try to find the directive with the given ID.
   * Empty: no directive with such ID
   * Full((parent,directive)) : found the directive (directive.id == directiveId) in given parent
   * Failure => an error happened.
   */
  override def getDirective(id:DirectiveId) : Box[Directive] = {
    for {
      locked    <- userLibMutex.readLock
      con       <- ldap 
      piEntry   <- getDirectiveEntry(con, id) ?~! "Can not find directive with id %s".format(id)
      directive <- mapper.entry2Directive(piEntry) ?~! "Error when transforming LDAP entry into a directive for id %s. Entry: %s".format(id, piEntry)
    } yield {
      directive
    }
  }
  
  override def getDirectiveWithContext(directiveId:DirectiveId) : Box[(Technique, ActiveTechnique, Directive)] = {
    for {
      directive         <- this.getDirective(directiveId) ?~! "No user Directive with ID=%s.".format(directiveId)
      activeTechnique   <- this.getActiveTechnique(directiveId) ?~! "Can not find the Active Technique for Directive %s".format(directiveId)
      activeTechniqueId = TechniqueId(activeTechnique.techniqueName, directive.techniqueVersion)
      technique         <- Box(techniqueRepository.get(activeTechniqueId)) ?~! "No Technique with ID=%s found in reference library.".format(activeTechniqueId)
    } yield {
      (technique, activeTechnique, directive)
    }
  }

  
  override def getAll(includeSystem:Boolean = false) : Box[Seq[Directive]] = {
    for {
      locked     <- userLibMutex.readLock
      con        <- ldap
      //for each directive entry, map it. if one fails, all fails
      directives <- sequence(con.searchSub(rudderDit.ACTIVE_TECHNIQUES_LIB.dn,  policyFilter(includeSystem))) { piEntry => 
                      mapper.entry2Directive(piEntry) ?~! "Error when transforming LDAP entry into a directive. Entry: %s".format(piEntry)
                    }
    } yield {
      directives
    } 
  }

  
  /**
   * Find the active technique for which the given policy
   * instance is an instance. 
   * 
   * Return empty if no such directive is known, 
   * fails if no active technique match the directive.
   */
  override def getActiveTechnique(id:DirectiveId) : Box[ActiveTechnique] = {
    for {
      locked          <- userLibMutex.readLock
      con             <- ldap 
      piEntry         <- getDirectiveEntry(con, id, "1.1") ?~! "Can not find directive with id %s".format(id)
      activeTechnique <- ldapActiveTechniqueRepository.getActiveTechnique(mapper.dn2ActiveTechniqueId(piEntry.dn.getParent))
    } yield {
      activeTechnique
    }
  }
  
  
  /**
   * Get directives for given technique.
   * A not known technique id is a failure.
   */
  override def getDirectives(activeTechniqueId:ActiveTechniqueId, includeSystem:Boolean = false) : Box[Seq[Directive]] = {
    for {
      locked     <- userLibMutex.readLock
      con        <- ldap 
      ptEntry    <- ldapActiveTechniqueRepository.getUPTEntry(con, activeTechniqueId, "1.1")
      directives <- sequence(con.searchOne(ptEntry.dn, policyFilter(includeSystem))) { piEntry => 
                      mapper.entry2Directive(piEntry) ?~! "Error when transforming LDAP entry into a directive. Entry: %s".format(piEntry)
                    }
    } yield {
      directives
    }
  }
  
  /**
   * Save the given directive into given active technique
   * If the directive is already present in the system but not
   * in the given category, raise an error.
   * If the directive is already in the given technique,
   * update the directive.
   * If the directive is not in the system, add it.
   * 
   * Returned the saved WBUserDirective
   */
  override def saveDirective(inActiveTechniqueId:ActiveTechniqueId,directive:Directive, modId: ModificationId, actor:EventActor, reason:Option[String]) : Box[Option[DirectiveSaveDiff]] = {
    for {
<<<<<<< HEAD
      con                   <- ldap
      uptEntry              <- ldapActiveTechniqueRepository.getUPTEntry(con, inActiveTechniqueId, "1.1") ?~! "Can not find the User Policy Entry with id %s to add directive %s".format(inActiveTechniqueId, directive.id)
      canAdd                <- { //check if the directive already exists elsewhere
                                 getDirectiveEntry(con, directive.id) match {
                                   case f:Failure => f
                                   case Empty => Full(None)
                                   case Full(otherPi) => 
                                     if(otherPi.dn.getParent == uptEntry.dn) Full(Some(otherPi))
          
                                     else Failure("An other directive with the id %s exists in an other category that the one with id %s : %s".format(directive.id, inActiveTechniqueId, otherPi.dn))
                                 }
                               }
      nameIsAvailable       <- if (directiveNameExists(con, directive.name, directive.id)) 
                                 Failure("Cannot set directive with name \"%s\" : this name is already in use.".format(directive.name))
                               else Full(Unit)
      piEntry               =  mapper.userDirective2Entry(directive, uptEntry.dn)
      result                <- userLibMutex.writeLock { con.save(piEntry, true) }
      //for log event - perhaps put that elsewhere ?
      activeTechnique       <- ldapActiveTechniqueRepository.getActiveTechnique(inActiveTechniqueId) ?~! "Can not find the User Policy Entry with id %s to add directive %s".format(inActiveTechniqueId, directive.id)
      val activeTechniqueId =  TechniqueId(activeTechnique.techniqueName,directive.techniqueVersion)
      technique             <- Box(techniqueRepository.get(activeTechniqueId)) ?~! "Can not find the technique with ID '%s'".format(activeTechniqueId.toString)
      optDiff               <- diffMapper.modChangeRecords2DirectiveSaveDiff(technique.id.name, technique.rootSection, piEntry.dn, canAdd, result) ?~! "Error when processing saved modification to log them"
      eventLogged           <- optDiff match {
                                 case None => Full("OK")
                                 case Some(diff:AddDirectiveDiff) => 
                                   actionLogger.saveAddDirective(
                                       modId, principal = actor, addDiff = diff, varsRootSectionSpec = technique.rootSection, reason = reason
                                   )
                                 case Some(diff:ModifyDirectiveDiff) => 
                                   actionLogger.saveModifyDirective(modId, principal = actor, modifyDiff = diff, reason = reason)
                               }
      autoArchive           <- if(autoExportOnModify && optDiff.isDefined) {
                                 for {
                                   parents  <- ldapActiveTechniqueRepository.activeTechniqueBreadCrump(activeTechnique.id)
                                   commiter <- personIdentService.getPersonIdentOrDefault(actor.name)
                                   archived <- gitPiArchiver.archiveDirective(directive, technique.id.name, parents.map( _.id), technique.rootSection, Some(modId,commiter, reason))
                                 } yield archived
                               } else Full("ok")
=======
      con         <- ldap
      uptEntry    <- ldapActiveTechniqueRepository.getUPTEntry(con, inActiveTechniqueId, "1.1") ?~! "Can not find the User Policy Entry with id %s to add directive %s".format(inActiveTechniqueId, directive.id)
      canAdd      <- { //check if the directive already exists elsewhere
                        getDirectiveEntry(con, directive.id) match {
                          case f:Failure => f
                          case Empty => Full(None)
                          case Full(otherPi) => 
                            if(otherPi.dn.getParent == uptEntry.dn) Full(Some(otherPi))

                            else Failure("An other directive with the id %s exists in an other category that the one with id %s : %s".format(directive.id, inActiveTechniqueId, otherPi.dn))
                        }
                     }
      // We have to keep the old rootSection to generate the event log
      oldDirective       <- getDirective(directive.id)
      oldActiveTechnique <- getActiveTechnique(directive.id)
      oldTechniqueId     =  TechniqueId(oldActiveTechnique.techniqueName,oldDirective.techniqueVersion)
      oldRootSection     =  techniqueRepository.get(oldTechniqueId).map(_.rootSection)
      nameIsAvailable    <- if (directiveNameExists(con, directive.name, directive.id))
                              Failure("Cannot set directive with name \"%s\" : this name is already in use.".format(directive.name))
                            else
                              Full(Unit)
      piEntry            =  mapper.userDirective2Entry(directive, uptEntry.dn)
      result             <- userLibMutex.writeLock { con.save(piEntry, true) }
      //for log event - perhaps put that elsewhere ?
      activeTechnique    <- ldapActiveTechniqueRepository.getActiveTechnique(inActiveTechniqueId) ?~! "Can not find the User Policy Entry with id %s to add directive %s".format(inActiveTechniqueId, directive.id)
      activeTechniqueId  =  TechniqueId(activeTechnique.techniqueName,directive.techniqueVersion)
      technique          <- Box(techniqueRepository.get(activeTechniqueId)) ?~! "Can not find the technique with ID '%s'".format(activeTechniqueId.toString)
      optDiff            <- diffMapper.modChangeRecords2DirectiveSaveDiff(
                                   technique.id.name
                                 , technique.rootSection
                                 , piEntry.dn
                                 , canAdd
                                 , result
                                 , oldRootSection
                               ) ?~! "Error when processing saved modification to log them"
      eventLogged <- optDiff match {
                       case None => Full("OK")
                       case Some(diff:AddDirectiveDiff) => 
                         actionLogger.saveAddDirective(
                             principal = actor, addDiff = diff, varsRootSectionSpec = technique.rootSection, reason = reason
                         )
                       case Some(diff:ModifyDirectiveDiff) => 
                         actionLogger.saveModifyDirective(principal = actor, modifyDiff = diff, reason = reason)
                     }
      autoArchive <- if(autoExportOnModify && optDiff.isDefined) {
                       for {
                         parents  <- ldapActiveTechniqueRepository.activeTechniqueBreadCrump(activeTechnique.id)
                         commiter <- personIdentService.getPersonIdentOrDefault(actor.name)
                         archived <- gitPiArchiver.archiveDirective(directive, technique.id.name, parents.map( _.id), technique.rootSection, Some(commiter, reason))
                       } yield archived
                     } else Full("ok")
>>>>>>> 03f2b2ae
    } yield {
      optDiff
    }
  }
  
  private[this] def directiveNameExists(con:LDAPConnection, name : String, id:DirectiveId) : Boolean = {
    val filter = AND(AND(IS(OC_DIRECTIVE), EQ(A_NAME,name), NOT(EQ(A_DIRECTIVE_UUID, id.value))))
    con.searchSub(rudderDit.ACTIVE_TECHNIQUES_LIB.dn, filter).size match {
      case 0 => false
      case 1 => true
      case _ => logger.error("More than one directive has %s name".format(name)); true
    }
  }


  /**
   * Delete a directive.
   * No dependency check are done, and so you will have to
   * delete dependent rule (or other items) by
   * hand if you want.
   */
  override def delete(id:DirectiveId, modId: ModificationId, actor:EventActor, reason:Option[String]) : Box[DeleteDirectiveDiff] = {
    for {
      con             <- ldap
      entry           <- getDirectiveEntry(con, id)
      //for logging, before deletion
      directive       <- mapper.entry2Directive(entry)
      activeTechnique <- this.getActiveTechnique(id) ?~! "Can not find the User Policy Temple Entry for directive %s".format(id)
      technique       <- techniqueRepository.get(TechniqueId(activeTechnique.techniqueName,directive.techniqueVersion))
      //delete
      deleted         <- userLibMutex.writeLock { con.delete(entry.dn) }
      diff            =  DeleteDirectiveDiff(technique.id.name, directive)
      loggedAction    <- actionLogger.saveDeleteDirective(
                          modId, principal = actor, deleteDiff = diff, varsRootSectionSpec = technique.rootSection, reason = reason
                      )
      autoArchive     <- if(autoExportOnModify && deleted.size > 0) {
                        for {
                          parents  <- ldapActiveTechniqueRepository.activeTechniqueBreadCrump(activeTechnique.id)
                          commiter <- personIdentService.getPersonIdentOrDefault(actor.name)
                          archived <- gitPiArchiver.deleteDirective(directive.id, activeTechnique.techniqueName, parents.map( _.id), Some(modId,commiter, reason))
                        } yield archived
                      } else Full("ok")
    } yield {
      diff
    }
  }

}<|MERGE_RESOLUTION|>--- conflicted
+++ resolved
@@ -178,46 +178,6 @@
    */
   override def saveDirective(inActiveTechniqueId:ActiveTechniqueId,directive:Directive, modId: ModificationId, actor:EventActor, reason:Option[String]) : Box[Option[DirectiveSaveDiff]] = {
     for {
-<<<<<<< HEAD
-      con                   <- ldap
-      uptEntry              <- ldapActiveTechniqueRepository.getUPTEntry(con, inActiveTechniqueId, "1.1") ?~! "Can not find the User Policy Entry with id %s to add directive %s".format(inActiveTechniqueId, directive.id)
-      canAdd                <- { //check if the directive already exists elsewhere
-                                 getDirectiveEntry(con, directive.id) match {
-                                   case f:Failure => f
-                                   case Empty => Full(None)
-                                   case Full(otherPi) => 
-                                     if(otherPi.dn.getParent == uptEntry.dn) Full(Some(otherPi))
-          
-                                     else Failure("An other directive with the id %s exists in an other category that the one with id %s : %s".format(directive.id, inActiveTechniqueId, otherPi.dn))
-                                 }
-                               }
-      nameIsAvailable       <- if (directiveNameExists(con, directive.name, directive.id)) 
-                                 Failure("Cannot set directive with name \"%s\" : this name is already in use.".format(directive.name))
-                               else Full(Unit)
-      piEntry               =  mapper.userDirective2Entry(directive, uptEntry.dn)
-      result                <- userLibMutex.writeLock { con.save(piEntry, true) }
-      //for log event - perhaps put that elsewhere ?
-      activeTechnique       <- ldapActiveTechniqueRepository.getActiveTechnique(inActiveTechniqueId) ?~! "Can not find the User Policy Entry with id %s to add directive %s".format(inActiveTechniqueId, directive.id)
-      val activeTechniqueId =  TechniqueId(activeTechnique.techniqueName,directive.techniqueVersion)
-      technique             <- Box(techniqueRepository.get(activeTechniqueId)) ?~! "Can not find the technique with ID '%s'".format(activeTechniqueId.toString)
-      optDiff               <- diffMapper.modChangeRecords2DirectiveSaveDiff(technique.id.name, technique.rootSection, piEntry.dn, canAdd, result) ?~! "Error when processing saved modification to log them"
-      eventLogged           <- optDiff match {
-                                 case None => Full("OK")
-                                 case Some(diff:AddDirectiveDiff) => 
-                                   actionLogger.saveAddDirective(
-                                       modId, principal = actor, addDiff = diff, varsRootSectionSpec = technique.rootSection, reason = reason
-                                   )
-                                 case Some(diff:ModifyDirectiveDiff) => 
-                                   actionLogger.saveModifyDirective(modId, principal = actor, modifyDiff = diff, reason = reason)
-                               }
-      autoArchive           <- if(autoExportOnModify && optDiff.isDefined) {
-                                 for {
-                                   parents  <- ldapActiveTechniqueRepository.activeTechniqueBreadCrump(activeTechnique.id)
-                                   commiter <- personIdentService.getPersonIdentOrDefault(actor.name)
-                                   archived <- gitPiArchiver.archiveDirective(directive, technique.id.name, parents.map( _.id), technique.rootSection, Some(modId,commiter, reason))
-                                 } yield archived
-                               } else Full("ok")
-=======
       con         <- ldap
       uptEntry    <- ldapActiveTechniqueRepository.getUPTEntry(con, inActiveTechniqueId, "1.1") ?~! "Can not find the User Policy Entry with id %s to add directive %s".format(inActiveTechniqueId, directive.id)
       canAdd      <- { //check if the directive already exists elsewhere
@@ -257,19 +217,27 @@
                        case None => Full("OK")
                        case Some(diff:AddDirectiveDiff) => 
                          actionLogger.saveAddDirective(
-                             principal = actor, addDiff = diff, varsRootSectionSpec = technique.rootSection, reason = reason
+                             modId
+                           , principal = actor
+                           , addDiff = diff
+                           , varsRootSectionSpec = technique.rootSection
+                           , reason = reason
                          )
                        case Some(diff:ModifyDirectiveDiff) => 
-                         actionLogger.saveModifyDirective(principal = actor, modifyDiff = diff, reason = reason)
+                         actionLogger.saveModifyDirective(
+                             modId
+                           , principal = actor
+                           , modifyDiff = diff
+                           , reason = reason
+                         )
                      }
       autoArchive <- if(autoExportOnModify && optDiff.isDefined) {
                        for {
                          parents  <- ldapActiveTechniqueRepository.activeTechniqueBreadCrump(activeTechnique.id)
                          commiter <- personIdentService.getPersonIdentOrDefault(actor.name)
-                         archived <- gitPiArchiver.archiveDirective(directive, technique.id.name, parents.map( _.id), technique.rootSection, Some(commiter, reason))
+                         archived <- gitPiArchiver.archiveDirective(directive, technique.id.name, parents.map( _.id), technique.rootSection, Some(modId,commiter, reason))
                        } yield archived
                      } else Full("ok")
->>>>>>> 03f2b2ae
     } yield {
       optDiff
     }
