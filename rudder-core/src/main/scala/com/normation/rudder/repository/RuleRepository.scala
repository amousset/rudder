/*
*************************************************************************************
* Copyright 2011 Normation SAS
*************************************************************************************
*
* This program is free software: you can redistribute it and/or modify
* it under the terms of the GNU Affero General Public License as
* published by the Free Software Foundation, either version 3 of the
* License, or (at your option) any later version.
*
* In accordance with the terms of section 7 (7. Additional Terms.) of
* the GNU Affero GPL v3, the copyright holders add the following
* Additional permissions:
* Notwithstanding to the terms of section 5 (5. Conveying Modified Source
* Versions) and 6 (6. Conveying Non-Source Forms.) of the GNU Affero GPL v3
* licence, when you create a Related Module, this Related Module is
* not considered as a part of the work and may be distributed under the
* license agreement of your choice.
* A "Related Module" means a set of sources files including their
* documentation that, without modification of the Source Code, enables
* supplementary functions or services in addition to those offered by
* the Software.
*
* This program is distributed in the hope that it will be useful,
* but WITHOUT ANY WARRANTY; without even the implied warranty of
* MERCHANTABILITY or FITNESS FOR A PARTICULAR PURPOSE. See the
* GNU Affero General Public License for more details.
*
* You should have received a copy of the GNU Affero General Public License
* along with this program. If not, see <http://www.gnu.org/licenses/agpl.html>.
*
*************************************************************************************
*/

package com.normation.rudder.repository

import com.normation.rudder.domain.policies.RuleTarget
import com.normation.rudder.domain.policies._
import net.liftweb.common._
import com.normation.eventlog.EventActor
import com.normation.rudder.domain.archives.RuleArchiveId
import com.normation.eventlog.ModificationId



/**
 * The directive repository.
 *
 * directive are instance of technique
 * (a technique + values for its parameters)
 *
 */
trait RoRuleRepository {

  /**
   * Try to find the rule with the given ID.
   * Empty: no directive with such ID
   * Full((parent,directive)) : found the directive (directive.id == directiveId) in given parent
   * Failure => an error happened.
   */
  def get(ruleId:RuleId) : Box[Rule]

  def getAll(includeSytem:Boolean = false) : Box[Seq[Rule]] 
  
  /**
   * Return all activated rule.
   * A rule is activated if 
   * - its attribute "isEnabled" is set to true ;
   * - its referenced group is Activated ;
   * - its referenced directive is activated (what means that the 
   *   referenced active technique is activated)
   * @return
   */
  def getAllEnabled() : Box[Seq[Rule]] 
  
}


trait WoRuleRepository {
  /**
   * Save the given directive into given active technique
   * If a directive with the same ID is already present in the
   * system, raise an error.
   * If the directive is not in the system, add it.
   *
   * Returned the saved Rule
   *
   * NOTE: only save here, deploy is done in the DeploymentService
   *
   * NOTE: some parameter may be forced to a value different from the
   * one provided (typically, serial will be set to 0 whatever it's value
   * is). It is the responsability of the user to check that if he wants
   * with the provided resulting rule.
   *
   */
  def create(rule:Rule, modId: ModificationId, actor:EventActor, reason:Option[String]) : Box[AddRuleDiff]

  /**
   * Update the rule with the given ID with the given
   * parameters.
<<<<<<< HEAD
   *
   * If the rule is not in the repos, the method fails.
   *
   * NOTE: the serial is *never* updated with that methods.
   */
  def update(rule:Rule, modId: ModificationId, actor:EventActor, reason:Option[String]) : Box[Option[ModifyRuleDiff]]

=======
   * 
   * If the rule is not in the repos, the method fails. 
   * If the rule is a system one, the methods fails. 
   * NOTE: the serial is *never* updated with that methods. 
   */
  def update(rule:Rule, modId: ModificationId, actor:EventActor, reason:Option[String]) : Box[Option[ModifyRuleDiff]]
  

  /**
   * Update the system configuration rule with the given ID with the given
   * parameters.
   *
   * NOTE: the serial is *never* updated with that methods.
   */
  def updateSystem(rule:Rule, modId: ModificationId, actor:EventActor, reason:Option[String]) : Box[Option[ModifyRuleDiff]]
 
>>>>>>> 5bba1b6f
  /**
   * Increment the serial of rules with given ID by one.
   * Return the new serial value.
   * The method fails if no rule has such ID.
   */
  def incrementSerial(id:RuleId) : Box[Int]

  /**
   * Delete the rule with the given ID.
   * If no rule with such ID exists, it is an error
   * (it's the caller site responsability to decide if it's
<<<<<<< HEAD
   * and error or not).
=======
   * and error or not). 
   * A system rule can not be deleted. 
>>>>>>> 5bba1b6f
   */
  def delete(id:RuleId, modId: ModificationId, actor:EventActor, reason:Option[String]) : Box[DeleteRuleDiff]

  /**
   * A (dangerous) method that replace all existing rules
   * by the list given in parameter.
   * If succeed, return an identifier of the place were
   * are stored the old rules - it is the
   * responsibility of the user to delete them.
   *
   * Most of the time, we don't want to change system rules.
   * So when "includeSystem" is false (default), swapRules
   * implementation have to take care to ignore any configuration (both in
   * newCr or in archive).
   *
   * Note: a really really special care have to be taken with serial IDs:
   * - for CR which exists in both imported and existing referential, the
   *   serial ID MUST be updated (+1)
   * - for all other imported CR, the serial MUST be set to 0
   */
  def swapRules(newRules:Seq[Rule], includeSystem:Boolean = false) : Box[RuleArchiveId]

  /**
   * Delete a set of saved rules.
   */
  def deleteSavedRuleArchiveId(saveId:RuleArchiveId) : Box[Unit]
}<|MERGE_RESOLUTION|>--- conflicted
+++ resolved
@@ -60,19 +60,19 @@
    */
   def get(ruleId:RuleId) : Box[Rule]
 
-  def getAll(includeSytem:Boolean = false) : Box[Seq[Rule]] 
-  
+  def getAll(includeSytem:Boolean = false) : Box[Seq[Rule]]
+
   /**
    * Return all activated rule.
-   * A rule is activated if 
+   * A rule is activated if
    * - its attribute "isEnabled" is set to true ;
    * - its referenced group is Activated ;
-   * - its referenced directive is activated (what means that the 
+   * - its referenced directive is activated (what means that the
    *   referenced active technique is activated)
    * @return
    */
-  def getAllEnabled() : Box[Seq[Rule]] 
-  
+  def getAllEnabled() : Box[Seq[Rule]]
+
 }
 
 
@@ -98,22 +98,13 @@
   /**
    * Update the rule with the given ID with the given
    * parameters.
-<<<<<<< HEAD
    *
    * If the rule is not in the repos, the method fails.
-   *
+   * If the rule is a system one, the methods fails.
    * NOTE: the serial is *never* updated with that methods.
    */
   def update(rule:Rule, modId: ModificationId, actor:EventActor, reason:Option[String]) : Box[Option[ModifyRuleDiff]]
 
-=======
-   * 
-   * If the rule is not in the repos, the method fails. 
-   * If the rule is a system one, the methods fails. 
-   * NOTE: the serial is *never* updated with that methods. 
-   */
-  def update(rule:Rule, modId: ModificationId, actor:EventActor, reason:Option[String]) : Box[Option[ModifyRuleDiff]]
-  
 
   /**
    * Update the system configuration rule with the given ID with the given
@@ -122,8 +113,7 @@
    * NOTE: the serial is *never* updated with that methods.
    */
   def updateSystem(rule:Rule, modId: ModificationId, actor:EventActor, reason:Option[String]) : Box[Option[ModifyRuleDiff]]
- 
->>>>>>> 5bba1b6f
+
   /**
    * Increment the serial of rules with given ID by one.
    * Return the new serial value.
@@ -135,12 +125,8 @@
    * Delete the rule with the given ID.
    * If no rule with such ID exists, it is an error
    * (it's the caller site responsability to decide if it's
-<<<<<<< HEAD
    * and error or not).
-=======
-   * and error or not). 
-   * A system rule can not be deleted. 
->>>>>>> 5bba1b6f
+   * A system rule can not be deleted.
    */
   def delete(id:RuleId, modId: ModificationId, actor:EventActor, reason:Option[String]) : Box[DeleteRuleDiff]
 
