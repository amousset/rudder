/*
*************************************************************************************
* Copyright 2011 Normation SAS
*************************************************************************************
*
* This file is part of Rudder.
*
* Rudder is free software: you can redistribute it and/or modify
* it under the terms of the GNU General Public License as published by
* the Free Software Foundation, either version 3 of the License, or
* (at your option) any later version.
*
* In accordance with the terms of section 7 (7. Additional Terms.) of
* the GNU General Public License version 3, the copyright holders add
* the following Additional permissions:
* Notwithstanding to the terms of section 5 (5. Conveying Modified Source
* Versions) and 6 (6. Conveying Non-Source Forms.) of the GNU General
* Public License version 3, when you create a Related Module, this
* Related Module is not considered as a part of the work and may be
* distributed under the license agreement of your choice.
* A "Related Module" means a set of sources files including their
* documentation that, without modification of the Source Code, enables
* supplementary functions or services in addition to those offered by
* the Software.
*
* Rudder is distributed in the hope that it will be useful,
* but WITHOUT ANY WARRANTY; without even the implied warranty of
* MERCHANTABILITY or FITNESS FOR A PARTICULAR PURPOSE.  See the
* GNU General Public License for more details.
*
* You should have received a copy of the GNU General Public License
* along with Rudder.  If not, see <http://www.gnu.org/licenses/>.

*
*************************************************************************************
*/

package com.normation.rudder.repository.ldap

import com.unboundid.ldap.sdk.DN
import com.normation.utils.Utils
import com.normation.utils.Control._
import com.normation.inventory.domain._
import com.normation.inventory.ldap.core.InventoryDit
import com.normation.inventory.ldap.core.LDAPConstants
import LDAPConstants._
import com.normation.ldap.sdk._
import com.normation.cfclerk.domain._
import com.normation.cfclerk.services._
import com.normation.rudder.domain.Constants._
import com.normation.rudder.domain.RudderLDAPConstants._
import com.normation.rudder.domain.{NodeDit,RudderDit}
import com.normation.rudder.domain.servers._
import com.normation.rudder.domain.nodes.Node
import com.normation.rudder.domain.nodes.JsonSerialisation._
import com.normation.rudder.domain.queries._
import com.normation.rudder.domain.policies._
import com.normation.rudder.domain.nodes._
import com.normation.rudder.services.queries._
import org.joda.time.Duration
import org.joda.time.DateTime
import net.liftweb.common._
import Box._
import net.liftweb.util.Helpers._
import scala.xml.{Text,NodeSeq}
import com.normation.exceptions.{BusinessException,TechnicalException}
import net.liftweb.json.JsonAST.JObject
import com.normation.rudder.api.ApiAccount
import com.normation.rudder.api.ApiAccountId
import com.normation.rudder.api.ApiAccount
import com.normation.rudder.api.ApiToken
import com.normation.rudder.domain.parameters._
import com.normation.rudder.api.ApiAccountName
import com.normation.rudder.domain.appconfig.RudderWebProperty
import com.normation.rudder.domain.appconfig.RudderWebPropertyName
import com.normation.rudder.rule.category.RuleCategoryId
import com.normation.rudder.rule.category.RuleCategory
import com.normation.rudder.rule.category.RuleCategoryId
<<<<<<< HEAD
import net.liftweb.json._
import JsonDSL._
import com.normation.rudder.reports._
=======
>>>>>>> 023924f8

/**
 * Map objects from/to LDAPEntries
 *
 */
class LDAPEntityMapper(
    rudderDit      : RudderDit
  , nodeDit        : NodeDit
  , inventoryDit   : InventoryDit
  , cmdbQueryParser: CmdbQueryParser
) extends Loggable {

    //////////////////////////////    Node    //////////////////////////////

  def nodeToEntry(node:Node) : LDAPEntry = {
    val entry =
      if(node.isPolicyServer) {
        nodeDit.NODES.NODE.policyServerNodeModel(node.id)
      } else {
        nodeDit.NODES.NODE.nodeModel(node.id)
      }
    entry +=! (A_NAME, node.name)
    entry +=! (A_DESCRIPTION, node.description)
    entry +=! (A_IS_BROKEN, node.isBroken.toLDAPString)
    entry +=! (A_IS_SYSTEM, node.isSystem.toLDAPString)

    node.nodeReportingConfiguration.agentRunInterval match {
      case Some(interval) => entry +=! (A_SERIALIZED_AGENT_RUN_INTERVAL, Printer.compact(JsonAST.render(serializeAgentRunInterval(interval))))
      case _ =>
    }

    entry +=! (A_NODE_PROPERTY, node.properties.map(x => Printer.compact(JsonAST.render(x.toLdapJson))):_* )

    node.nodeReportingConfiguration.heartbeatConfiguration match {
      case Some(heatbeatConfiguration) =>
        val json = {
          import net.liftweb.json.JsonDSL._
          ( "overrides"  , heatbeatConfiguration.overrides ) ~
          ( "heartbeatPeriod" , heatbeatConfiguration.heartbeatPeriod)
        }
        entry +=! (A_SERIALIZED_HEARTBEAT_RUN_CONFIGURATION, Printer.compact(JsonAST.render(json)))
      case _ => // Save nothing if missing
    }
    entry
  }

<<<<<<< HEAD
  def serializeAgentRunInterval(agentInterval: AgentRunInterval) : JObject = {
    import net.liftweb.json.JsonDSL._
    ( "overrides"  , agentInterval.overrides ) ~
    ( "interval"   , agentInterval.interval ) ~
    ( "startMinute", agentInterval.startMinute ) ~
    ( "startHour"  , agentInterval.startHour ) ~
    ( "splaytime"  , agentInterval.splaytime )
  }

  def unserializeAgentRunInterval(value:String): AgentRunInterval = {
    import net.liftweb.json.JsonParser._
    implicit val formats = DefaultFormats

    parse(value).extract[AgentRunInterval]
  }

  def unserializeNodeHeartbeatConfiguration(value:String): HeartbeatConfiguration = {
    import net.liftweb.json.JsonParser._
    implicit val formats = DefaultFormats

    parse(value).extract[HeartbeatConfiguration]
=======
  def entryToNode(e:LDAPEntry) : Box[Node] = {
    if(e.isA(OC_RUDDER_NODE)||e.isA(OC_POLICY_SERVER_NODE)) {
      //OK, translate
      for {
        id   <- nodeDit.NODES.NODE.idFromDn(e.dn) ?~! s"Bad DN found for a Node: ${e.dn}"
      } yield {
        Node(
            id
          , e(A_NAME).getOrElse("")
          , e(A_DESCRIPTION).getOrElse("")
          , e.getAsBoolean(A_IS_BROKEN).getOrElse(false)
          , e.getAsBoolean(A_IS_SYSTEM).getOrElse(false)
          , e.isA(OC_POLICY_SERVER_NODE)
        )
      }
    } else {
      Failure(s"The given entry is not of the expected ObjectClass ${OC_RUDDER_NODE} or ${OC_POLICY_SERVER_NODE}. Entry details: ${e}")
    }
>>>>>>> 023924f8
  }

  def entryToNode(e:LDAPEntry) : Box[Node] = {
    if(e.isA(OC_RUDDER_NODE)||e.isA(OC_POLICY_SERVER_NODE)) {
      //OK, translate
      for {
        id   <- nodeDit.NODES.NODE.idFromDn(e.dn) ?~! s"Bad DN found for a Node: ${e.dn}"
        date <- e.getAsGTime(A_OBJECT_CREATION_DATE) ?~! s"Can not find mandatory attribute '${A_OBJECT_CREATION_DATE}' in entry"
        agentRunInterval = e(A_SERIALIZED_AGENT_RUN_INTERVAL).map(unserializeAgentRunInterval(_))
        heartbeatConf = e(A_SERIALIZED_HEARTBEAT_RUN_CONFIGURATION).map(unserializeNodeHeartbeatConfiguration(_))
      } yield {
        Node(
            id
          , e(A_NAME).getOrElse("")
          , e(A_DESCRIPTION).getOrElse("")
          , e.getAsBoolean(A_IS_BROKEN).getOrElse(false)
          , e.getAsBoolean(A_IS_SYSTEM).getOrElse(false)
          , e.isA(OC_POLICY_SERVER_NODE)
          , date.dateTime
          , ReportingConfiguration(
                agentRunInterval
              , heartbeatConf
            )
          , e.valuesFor(A_NODE_PROPERTY).map(unserializeLdapNodeProperty(_)).toSeq
        )
      }
    } else {
      Failure(s"The given entry is not of the expected ObjectClass ${OC_RUDDER_NODE} or ${OC_POLICY_SERVER_NODE}. Entry details: ${e}")
    }
  }
    //////////////////////////////    NodeInfo    //////////////////////////////

  val nodeInfoAttributes = Seq(A_OC, A_NODE_UUID, A_HOSTNAME,A_OS_NAME,A_CONTAINER_DN, A_OS_FULL_NAME,A_OS_SERVICE_PACK,A_OS_VERSION, A_NAME, A_POLICY_SERVER_UUID, A_LIST_OF_IP, A_OBJECT_CREATION_DATE,A_AGENTS_NAME,A_PKEYS, A_ROOT_USER)

  /**
   * From a nodeEntry and an inventoryEntry, create a NodeInfo
   *
   * The only thing used in machineEntry is its object class.
   *
   */
  def convertEntriesToNodeInfos(nodeEntry:LDAPEntry, inventoryEntry:LDAPEntry, machineEntryObjectClass:Option[Seq[String]]) : Box[NodeInfo] = {
    //why not using InventoryMapper ? Some required things for node are not
    // wanted here ?
    for {
      node <- entryToNode(nodeEntry)

      machineType  =  machineEntryObjectClass.map(machine => if (machine.exists( _ == OC_PM)) "Physical" else "Virtual").getOrElse("No Machine Inventory")
      checkSameID  <- if(nodeEntry(A_NODE_UUID).isDefined && nodeEntry(A_NODE_UUID) ==  inventoryEntry(A_NODE_UUID)) Full("Ok")
                      else Failure("Mismatch id for the node %s and the inventory %s".format(nodeEntry(A_NODE_UUID), inventoryEntry(A_NODE_UUID)))

      // Compute the parent policy Id
      policyServerId <- inventoryEntry.valuesFor(A_POLICY_SERVER_UUID).toList match {
                          case Nil => Failure("No policy servers for a Node: %s".format(nodeEntry.dn))
                          case x :: Nil => Full(x)
                          case _ => Failure("Too many policy servers for a Node: %s".format(nodeEntry.dn))
                        }
      date        <- nodeEntry.getAsGTime(A_OBJECT_CREATION_DATE) ?~!
                      "Can not find mandatory attribute '%s' in entry".format(A_OBJECT_CREATION_DATE)
      agentsName  <- sequence(inventoryEntry.valuesFor(A_AGENTS_NAME).toSeq) { x =>
                       AgentType.fromValue(x) ?~!
                         "Unknow value for agent type: '%s'. Authorized values are: %s".format(x, AgentType.allValues.mkString(", "))
                     }
      osVersion   = inventoryEntry(A_OS_VERSION).getOrElse("N/A")
      osName      = inventoryEntry(A_OS_NAME).getOrElse("N/A")
      servicePack = inventoryEntry(A_OS_SERVICE_PACK)
      serverRoles = inventoryEntry.valuesFor(A_SERVER_ROLE).map(ServerRole(_)).toSet
      // get the ReportingConfiguration
      agentRunInterval = nodeEntry(A_SERIALIZED_AGENT_RUN_INTERVAL).map(unserializeAgentRunInterval(_))
      heartbeatConf = nodeEntry(A_SERIALIZED_HEARTBEAT_RUN_CONFIGURATION).map(unserializeNodeHeartbeatConfiguration(_))
      properties = nodeEntry.valuesFor(A_NODE_PROPERTY).map(unserializeLdapNodeProperty(_)).toSeq

    } yield {
      // fetch the inventory datetime of the object
      val dateTime = inventoryEntry.getAsGTime(A_INVENTORY_DATE) map(_.dateTime) getOrElse(DateTime.now)
      NodeInfo(
          node
        , inventoryEntry(A_HOSTNAME).getOrElse("")
        //OsType.osTypeFromObjectClasses(inventoryEntry.valuesFor(A_OC)).map(_.toString).getOrElse(""),
        , machineType
        , osName
        , osVersion
        , servicePack
        , inventoryEntry.valuesFor(A_LIST_OF_IP).toList
        , dateTime
        , inventoryEntry(A_PKEYS).getOrElse("")
        , scala.collection.mutable.Seq() ++ agentsName
        , NodeId(policyServerId)
        //nodeDit.NODES.NODE.idFromDn(policyServerDN).getOrElse(error("Bad DN found for the policy server of Node: %s".format(nodeEntry.dn))),
        , inventoryEntry(A_ROOT_USER).getOrElse("")
        , date.dateTime
        , serverRoles
        , ReportingConfiguration(
              agentRunInterval
            , heartbeatConf
          )
        , properties
      )
    }
  }

  /**
   * Build the ActiveTechniqueCategoryId from the given DN
   */
  def dn2ActiveTechniqueCategoryId(dn:DN) : ActiveTechniqueCategoryId = {
    rudderDit.ACTIVE_TECHNIQUES_LIB.getCategoryIdValue(dn) match {
      case Full(value) => ActiveTechniqueCategoryId(value)
      case e:EmptyBox => throw new RuntimeException("The dn %s is not a valid Active Technique Category ID. Error was: %s".format(dn,e.toString))
    }
  }

  def dn2ActiveTechniqueId(dn:DN) : ActiveTechniqueId = {
    rudderDit.ACTIVE_TECHNIQUES_LIB.getActiveTechniqueId(dn) match {
      case Full(value) => ActiveTechniqueId(value)
      case e:EmptyBox => throw new RuntimeException("The dn %s is not a valid Active Technique ID. Error was: %s".format(dn,e.toString))
    }
  }

  /**
   * Build the Group Category Id from the given DN
   */
  def dn2NodeGroupCategoryId(dn:DN) : NodeGroupCategoryId = {
    rudderDit.GROUP.getCategoryIdValue(dn) match {
      case Full(value) => NodeGroupCategoryId(value)
      case e:EmptyBox => throw new RuntimeException("The dn %s is not a valid Node Group Category ID. Error was: %s".format(dn,e.toString))
    }
  }

  /**
   * Build the Node Group Category Id from the given DN
   */
  def dn2NodeGroupId(dn:DN) : NodeGroupId = {
    rudderDit.GROUP.getGroupId(dn) match {
      case Full(value) => NodeGroupId(value)
      case e:EmptyBox => throw new RuntimeException("The dn %s is not a valid Node Group ID. Error was: %s".format(dn,e.toString))
    }
  }

  /**
   * Build the Rule Category Id from the given DN
   */
  def dn2RuleCategoryId(dn:DN) : RuleCategoryId = {
    rudderDit.RULECATEGORY.getCategoryIdValue(dn) match {
      case Full(value) => RuleCategoryId(value)
      case e:EmptyBox => throw new RuntimeException("The dn %s is not a valid Rule Category ID. Error was: %s".format(dn,e.toString))
    }
  }

  def dn2LDAPRuleID(dn:DN) : DirectiveId = {
    rudderDit.ACTIVE_TECHNIQUES_LIB.getLDAPRuleID(dn) match {
      case Full(value) => DirectiveId(value)
      case e:EmptyBox => throw new RuntimeException("The dn %s is not a valid Directive ID. Error was: %s".format(dn,e.toString))
    }
  }

  def dn2RuleId(dn:DN) : RuleId = {
    rudderDit.RULES.getRuleId(dn) match {
      case Full(value) => RuleId(value)
      case e:EmptyBox => throw new RuntimeException("The dn %s is not a valid Rule ID. Error was: %s".format(dn,e.toString))
    }
  }

  def nodeDn2OptNodeId(dn:DN) : Box[NodeId] = {
    val rdn = dn.getRDN
    if(!rdn.isMultiValued && rdn.hasAttribute(A_NODE_UUID)) {
      Full(NodeId(rdn.getAttributeValues()(0)))
    } else Failure("Bad RDN for a node, expecting attribute name '%s', got: %s".format(A_NODE_UUID,rdn))
  }

  //////////////////////////////    ActiveTechniqueCategory    //////////////////////////////

  /**
   * children and items are left empty
   */
  def entry2ActiveTechniqueCategory(e:LDAPEntry) : Box[ActiveTechniqueCategory] = {
    if(e.isA(OC_TECHNIQUE_CATEGORY)) {
      //OK, translate
      for {
        id <- e(A_TECHNIQUE_CATEGORY_UUID) ?~! "Missing required id (attribute name %s) in entry %s".format(A_TECHNIQUE_CATEGORY_UUID, e)
        name <- e(A_NAME) ?~! "Missing required name (attribute name %s) in entry %s".format(A_NAME, e)
        description = e(A_DESCRIPTION).getOrElse("")
        isSystem = e.getAsBoolean(A_IS_SYSTEM).getOrElse(false)
      } yield {
         ActiveTechniqueCategory(ActiveTechniqueCategoryId(id), name, description, Nil, Nil, isSystem)
      }
    } else Failure("The given entry is not of the expected ObjectClass '%s'. Entry details: %s".format(OC_TECHNIQUE_CATEGORY, e))
  }

  /**
   * children and items are ignored
   */
  def activeTechniqueCategory2ldap(category:ActiveTechniqueCategory, parentDN:DN) = {
    val entry = rudderDit.ACTIVE_TECHNIQUES_LIB.activeTechniqueCategoryModel(category.id.value, parentDN)
    entry +=! (A_NAME, category.name)
    entry +=! (A_DESCRIPTION, category.description)
    entry +=! (A_IS_SYSTEM, category.isSystem.toLDAPString)
    entry
  }

  //////////////////////////////    ActiveTechnique    //////////////////////////////

  //two utilities to serialize / deserialize Map[TechniqueVersion,DateTime]
  def unserializeAcceptations(value:String):Map[TechniqueVersion, DateTime] = {
    import net.liftweb.json.JsonParser._
    import net.liftweb.json.JsonAST.{JField,JString}

    parse(value) match {
      case JObject(fields) =>
        fields.collect { case JField(version, JString(date)) =>
          (TechniqueVersion(version) -> GeneralizedTime(date).dateTime)
        }.toMap
      case _ => Map()
    }
  }

  def serializeAcceptations(dates:Map[TechniqueVersion,DateTime]) : JObject = {
    import net.liftweb.json.JsonDSL._
    ( JObject(List()) /: dates) { case (js, (version, date)) =>
      js ~ (version.toString -> GeneralizedTime(date).toString)
    }
  }

  /**
   * Build a ActiveTechnique from and LDAPEntry.
   * children directives are left empty
   */
  def entry2ActiveTechnique(e:LDAPEntry) : Box[ActiveTechnique] = {
    if(e.isA(OC_ACTIVE_TECHNIQUE)) {
      //OK, translate
      for {
        id <- e(A_ACTIVE_TECHNIQUE_UUID) ?~! "Missing required id (attribute name %s) in entry %s".format(A_ACTIVE_TECHNIQUE_UUID, e)
        refTechniqueUuid <- e(A_TECHNIQUE_UUID).map(x => TechniqueName(x)) ?~! "Missing required name (attribute name %s) in entry %s".format(A_TECHNIQUE_UUID, e)
        isEnabled = e.getAsBoolean(A_IS_ENABLED).getOrElse(false)
        isSystem = e.getAsBoolean(A_IS_SYSTEM).getOrElse(false)
        acceptationDatetimes = e(A_ACCEPTATION_DATETIME).map(unserializeAcceptations(_)).getOrElse(Map())
      } yield {
         ActiveTechnique(ActiveTechniqueId(id), refTechniqueUuid, acceptationDatetimes, Nil, isEnabled, isSystem)
      }
    } else Failure("The given entry is not of the expected ObjectClass '%s'. Entry details: %s".format(OC_TECHNIQUE_CATEGORY, e))
  }

  def activeTechnique2Entry(activeTechnique:ActiveTechnique, parentDN:DN) : LDAPEntry = {
    val entry = rudderDit.ACTIVE_TECHNIQUES_LIB.activeTechniqueModel(
        activeTechnique.id.value,
        parentDN,
        activeTechnique.techniqueName,
        serializeAcceptations(activeTechnique.acceptationDatetimes),
        activeTechnique.isEnabled,
        activeTechnique.isSystem
    )
    entry
  }

   //////////////////////////////    NodeGroupCategory    //////////////////////////////

  /**
   * children and items are left empty
   */
  def entry2NodeGroupCategory(e:LDAPEntry) : Box[NodeGroupCategory] = {
    if(e.isA(OC_GROUP_CATEGORY)) {
      //OK, translate
      for {
        id <- e(A_GROUP_CATEGORY_UUID) ?~! "Missing required id (attribute name %s) in entry %s".format(A_GROUP_CATEGORY_UUID, e)
        name <- e(A_NAME) ?~! "Missing required name (attribute name %s) in entry %s".format(A_NAME, e)
        description = e(A_DESCRIPTION).getOrElse("")
        isSystem = e.getAsBoolean(A_IS_SYSTEM).getOrElse(false)
      } yield {
         NodeGroupCategory(NodeGroupCategoryId(id), name, description, Nil, Nil, isSystem)
      }
    } else Failure("The given entry is not of the expected ObjectClass '%s'. Entry details: %s".format(OC_GROUP_CATEGORY, e))
  }

  /**
   * children and items are ignored
   */
  def nodeGroupCategory2ldap(category:NodeGroupCategory, parentDN:DN) = {
    val entry = rudderDit.GROUP.groupCategoryModel(category.id.value, parentDN)
    entry +=! (A_NAME, category.name)
    entry +=! (A_DESCRIPTION, category.description)
    entry +=! (A_IS_SYSTEM, category.isSystem.toLDAPString)
    entry
  }

  ////////////////////////////////// Node Group //////////////////////////////////

   /**
   * Build a node group from and LDAPEntry.
   */
  def entry2NodeGroup(e:LDAPEntry) : Box[NodeGroup] = {
    if(e.isA(OC_RUDDER_NODE_GROUP)) {
      //OK, translate
      for {
        id <- e(A_NODE_GROUP_UUID) ?~! "Missing required id (attribute name %s) in entry %s".format(A_NODE_GROUP_UUID, e)
        name <- e(A_NAME) ?~! "Missing required name (attribute name %s) in entry %s".format(A_NAME, e)
        query = e(A_QUERY_NODE_GROUP)
        nodeIds =  e.valuesFor(A_NODE_UUID).map(x => NodeId(x))
        query <- e(A_QUERY_NODE_GROUP) match {
          case None => Full(None)
          case Some(q) => cmdbQueryParser(q) match {
            case Full(x) => Full(Some(x))
            case eb:EmptyBox =>
              val error = eb ?~! "Error when parsing query for node group persisted at DN '%s' (name: '%s'), that seems to be an inconsistency. You should modify that group".format(
                  e.dn, name
              )
              logger.error(error)
              Full(None)
          }
        }
        isDynamic = e.getAsBoolean(A_IS_DYNAMIC).getOrElse(false)
        isEnabled = e.getAsBoolean(A_IS_ENABLED).getOrElse(false)
        isSystem = e.getAsBoolean(A_IS_SYSTEM).getOrElse(false)
        description = e(A_DESCRIPTION).getOrElse("")
      } yield {
         NodeGroup(NodeGroupId(id), name, description, query, isDynamic, nodeIds, isEnabled, isSystem)
      }
    } else Failure("The given entry is not of the expected ObjectClass '%s'. Entry details: %s".format(OC_RUDDER_NODE_GROUP, e))
  }

  //////////////////////////////    Special Policy target info    //////////////////////////////

  def entry2RuleTargetInfo(e:LDAPEntry) : Box[RuleTargetInfo] = {
    for {
      target <- {
        if(e.isA(OC_RUDDER_NODE_GROUP)) {
          (e(A_NODE_GROUP_UUID).map(id => GroupTarget(NodeGroupId(id))) )?~! "Missing required id (attribute name %s) in entry %s".format(A_NODE_GROUP_UUID, e)
        } else if(e.isA(OC_SPECIAL_TARGET))
          for {
            targetString <- e(A_RULE_TARGET) ?~! "Missing required target id (attribute name %s) in entry %s".format(A_RULE_TARGET, e)
            target <- RuleTarget.unser(targetString) ?~! "Can not unserialize target, '%s' does not match any known target format".format(targetString)
          } yield {
            target
          } else Failure("The given entry is not of the expected ObjectClass '%s' or '%s'. Entry details: %s".format(OC_RUDDER_NODE_GROUP, OC_SPECIAL_TARGET, e))
      }
      name <-  e(A_NAME) ?~! "Missing required name (attribute name %s) in entry %s".format(A_NAME, e)
      description = e(A_DESCRIPTION).getOrElse("")
      isEnabled = e.getAsBoolean(A_IS_ENABLED).getOrElse(false)
      isSystem = e.getAsBoolean(A_IS_SYSTEM).getOrElse(false)
    } yield {
      RuleTargetInfo(target, name , description , isEnabled , isSystem)
    }
  }

  //////////////////////////////    Directive    //////////////////////////////

  def entry2Directive(e:LDAPEntry) : Box[Directive] = {

    if(e.isA(OC_DIRECTIVE)) {
      //OK, translate
      for {
        id <- e(A_DIRECTIVE_UUID) ?~! "Missing required attribute %s in entry %s".format(A_DIRECTIVE_UUID, e)
        s_version <- e(A_TECHNIQUE_VERSION) ?~! "Missing required attribute %s in entry %s".format(A_TECHNIQUE_VERSION, e)
        version <- tryo(TechniqueVersion(s_version))
        name = e(A_NAME).getOrElse(id)
        params = parsePolicyVariables(e.valuesFor(A_DIRECTIVE_VARIABLES).toSeq)
        shortDescription = e(A_DESCRIPTION).getOrElse("")
        longDescription = e(A_LONG_DESCRIPTION).getOrElse("")
        priority = e.getAsInt(A_PRIORITY).getOrElse(0)
        isEnabled = e.getAsBoolean(A_IS_ENABLED).getOrElse(false)
        isSystem = e.getAsBoolean(A_IS_SYSTEM).getOrElse(false)
      } yield {
        Directive(
            DirectiveId(id), version, params, name,
            shortDescription,longDescription,priority, isEnabled, isSystem
        )
      }
    } else Failure("The given entry is not of the expected ObjectClass '%s'. Entry details: %s".format(OC_DIRECTIVE, e))
  }

  def userDirective2Entry(directive:Directive, parentDN:DN) : LDAPEntry = {
    val entry = rudderDit.ACTIVE_TECHNIQUES_LIB.directiveModel(
        directive.id.value,
        directive.techniqueVersion,
        parentDN
    )

    entry +=! (A_DIRECTIVE_VARIABLES, policyVariableToSeq(directive.parameters):_*)
    entry +=! (A_NAME, directive.name)
    entry +=! (A_DESCRIPTION, directive.shortDescription)
    entry +=! (A_LONG_DESCRIPTION, directive.longDescription.toString)
    entry +=! (A_PRIORITY, directive.priority.toString)
    entry +=! (A_IS_ENABLED, directive.isEnabled.toLDAPString)
    entry +=! (A_IS_SYSTEM, directive.isSystem.toLDAPString)
    entry
  }

  //////////////////////////////    Rule Category    //////////////////////////////

  /**
   * children and items are left empty
   */
  def entry2RuleCategory(e:LDAPEntry) : Box[RuleCategory] = {
    if(e.isA(OC_RULE_CATEGORY)) {
      //OK, translate
      for {
        id <- e(A_RULE_CATEGORY_UUID) ?~! s"Missing required id (attribute name '${A_RULE_CATEGORY_UUID}) in entry ${e}"
        name <- e(A_NAME) ?~! s"Missing required name (attribute name '${A_NAME}) in entry ${e}"
        description = e(A_DESCRIPTION).getOrElse("")
        isSystem = e.getAsBoolean(A_IS_SYSTEM).getOrElse(false)
      } yield {
         RuleCategory(RuleCategoryId(id), name, description, Nil, isSystem)
      }
    } else Failure(s"The given entry is not of the expected ObjectClass '${OC_RULE_CATEGORY}'. Entry details: ${e}")
  }

  /**
   * children and items are ignored
   */
  def ruleCategory2ldap(category:RuleCategory, parentDN:DN) = {
    rudderDit.RULECATEGORY.ruleCategoryModel(category.id.value, parentDN, category.name,category.description,category.isSystem)
  }

  //////////////////////////////    Rule    //////////////////////////////
  def entry2OptTarget(optValue:Option[String]) : Box[Option[RuleTarget]] = {
    (for {
      targetValue <- Box(optValue)
      target <- RuleTarget.unser(targetValue) ?~! "Bad parameter for a rule target: %s".format(targetValue)
    } yield {
      target
    }) match {
      case Full(t) => Full(Some(t))
      case Empty => Full(None)
      case f:Failure => f
    }
  }

  def entry2Rule(e:LDAPEntry) : Box[Rule] = {

    if(e.isA(OC_RULE)) {
      for {
        id       <- e(A_RULE_UUID) ?~!
                    "Missing required attribute %s in entry %s".format(A_RULE_UUID, e)
        serial   <- e.getAsInt(A_SERIAL) ?~!
                    "Missing required attribute %s in entry %s".format(A_SERIAL, e)
      } yield {
        val targets = for {
          target <- e.valuesFor(A_RULE_TARGET)
          optionRuleTarget <- entry2OptTarget(Some(target)) ?~!
            "Invalid attribute %s for entry %s.".format(target, A_RULE_TARGET)
          ruleTarget <- optionRuleTarget
        } yield {
          ruleTarget
        }
        val directiveIds = e.valuesFor(A_DIRECTIVE_UUID).map(x => DirectiveId(x))
        val name = e(A_NAME).getOrElse(id)
        val shortDescription = e(A_DESCRIPTION).getOrElse("")
        val longDescription = e(A_LONG_DESCRIPTION).getOrElse("")
        val isEnabled = e.getAsBoolean(A_IS_ENABLED).getOrElse(false)
        val isSystem = e.getAsBoolean(A_IS_SYSTEM).getOrElse(false)
        val category = e(A_RULE_CATEGORY).map(RuleCategoryId(_)).getOrElse(rudderDit.RULECATEGORY.rootCategoryId)
        Rule(
            RuleId(id)
          , name
          , serial
          , category
          , targets
          , directiveIds
          , shortDescription
          , longDescription
          , isEnabled
          , isSystem
        )
      }
    } else {
      Failure("The given entry is not of the expected ObjectClass '%s'. Entry details: %s"
          .format(OC_RULE, e))
    }
  }

  /**
   * Map a rule to an LDAP Entry.
   * WARN: serial is NEVER mapped.
   */
  def rule2Entry(rule:Rule) : LDAPEntry = {
    val entry = rudderDit.RULES.ruleModel(
        rule.id.value
      , rule.name
      , rule.isEnabledStatus
      , rule.isSystem
      , rule.categoryId.value
    )

    entry +=! (A_RULE_TARGET, rule.targets.map( _.target).toSeq :_* )
    entry +=! (A_DIRECTIVE_UUID, rule.directiveIds.map( _.value).toSeq :_* )
    entry +=! (A_DESCRIPTION, rule.shortDescription)
    entry +=! (A_LONG_DESCRIPTION, rule.longDescription.toString)
    entry
  }

  //////////////////////////////    API Accounts    //////////////////////////////

  /**
   * Build an API Account from an entry
   */
  def entry2ApiAccount(e:LDAPEntry) : Box[ApiAccount] = {
    if(e.isA(OC_API_ACCOUNT)) {
      //OK, translate
      for {
        id <- e(A_API_UUID).map( ApiAccountId(_) ) ?~! s"Missing required id (attribute name ${A_API_UUID}) in entry ${e}"
        name <- e(A_NAME).map( ApiAccountName(_) ) ?~! s"Missing required name (attribute name ${A_NAME}) in entry ${e}"
        token <- e(A_API_TOKEN).map( ApiToken(_) ) ?~! s"Missing required token (attribute name ${A_API_TOKEN}) in entry ${e}"
        creationDatetime <- e.getAsGTime(A_CREATION_DATETIME) ?~! s"Missing required creation timestamp (attribute name ${A_CREATION_DATETIME}) in entry ${e}"
        tokenCreationDatetime <- e.getAsGTime(A_API_TOKEN_CREATION_DATETIME) ?~! s"Missing required token creation timestamp (attribute name ${A_API_TOKEN_CREATION_DATETIME}) in entry ${e}"
        isEnabled = e.getAsBoolean(A_IS_ENABLED).getOrElse(false)
        description = e(A_DESCRIPTION).getOrElse("")
      } yield {
        ApiAccount(id, name, token, description, isEnabled, creationDatetime.dateTime, tokenCreationDatetime.dateTime)
      }
    } else Failure(s"The given entry is not of the expected ObjectClass '${OC_API_ACCOUNT}'. Entry details: ${e}")
  }

  def apiAccount2Entry(principal:ApiAccount) : LDAPEntry = {
    rudderDit.API_ACCOUNTS.API_ACCOUNT.apiAccountModel(principal)
  }

  //////////////////////////////    Parameters    //////////////////////////////

  def entry2Parameter(e:LDAPEntry) : Box[GlobalParameter] = {
    if(e.isA(OC_PARAMETER)) {
      //OK, translate
      for {
        name        <- e(A_PARAMETER_NAME) ?~! "Missing required attribute %s in entry %s".format(A_PARAMETER_NAME, e)
        value       = e(A_PARAMETER_VALUE).getOrElse("")
        description = e(A_DESCRIPTION).getOrElse("")
        overridable = e.getAsBoolean(A_PARAMETER_OVERRIDABLE).getOrElse(true)
      } yield {
        GlobalParameter(
            ParameterName(name)
          , value
          , description
          , overridable
        )
      }
    } else Failure("The given entry is not of the expected ObjectClass '%s'. Entry details: %s".format(OC_PARAMETER, e))
  }

  def parameter2Entry(parameter: GlobalParameter) : LDAPEntry = {
    val entry = rudderDit.PARAMETERS.parameterModel(
        parameter.name
    )
    entry +=! (A_PARAMETER_VALUE, parameter.value)
    entry +=! (A_PARAMETER_OVERRIDABLE, parameter.overridable.toLDAPString)
    entry +=! (A_DESCRIPTION, parameter.description)
    entry
  }

  //////////////////////////////    Rudder Config    //////////////////////////////

  def entry2RudderConfig(e:LDAPEntry) : Box[RudderWebProperty] = {
    if(e.isA(OC_PROPERTY)) {
      //OK, translate
      for {
        name        <-e(A_PROPERTY_NAME) ?~! s"Missing required attribute ${A_PROPERTY_NAME} in entry ${e}"
        value       = e(A_PROPERTY_VALUE).getOrElse("")
        description = e(A_DESCRIPTION).getOrElse("")
      } yield {
        RudderWebProperty(
            RudderWebPropertyName(name)
          , value
          , description
        )
      }
    } else Failure(s"The given entry is not of the expected ObjectClass '${OC_PROPERTY}'. Entry details: ${e}")
  }

  def rudderConfig2Entry(property: RudderWebProperty) : LDAPEntry = {
    val entry = rudderDit.APPCONFIG.propertyModel(
        property.name
    )
    entry +=! (A_PROPERTY_VALUE, property.value)
    entry +=! (A_DESCRIPTION, property.description)
    entry
  }

}<|MERGE_RESOLUTION|>--- conflicted
+++ resolved
@@ -76,12 +76,9 @@
 import com.normation.rudder.rule.category.RuleCategoryId
 import com.normation.rudder.rule.category.RuleCategory
 import com.normation.rudder.rule.category.RuleCategoryId
-<<<<<<< HEAD
 import net.liftweb.json._
 import JsonDSL._
 import com.normation.rudder.reports._
-=======
->>>>>>> 023924f8
 
 /**
  * Map objects from/to LDAPEntries
@@ -128,7 +125,6 @@
     entry
   }
 
-<<<<<<< HEAD
   def serializeAgentRunInterval(agentInterval: AgentRunInterval) : JObject = {
     import net.liftweb.json.JsonDSL._
     ( "overrides"  , agentInterval.overrides ) ~
@@ -150,26 +146,6 @@
     implicit val formats = DefaultFormats
 
     parse(value).extract[HeartbeatConfiguration]
-=======
-  def entryToNode(e:LDAPEntry) : Box[Node] = {
-    if(e.isA(OC_RUDDER_NODE)||e.isA(OC_POLICY_SERVER_NODE)) {
-      //OK, translate
-      for {
-        id   <- nodeDit.NODES.NODE.idFromDn(e.dn) ?~! s"Bad DN found for a Node: ${e.dn}"
-      } yield {
-        Node(
-            id
-          , e(A_NAME).getOrElse("")
-          , e(A_DESCRIPTION).getOrElse("")
-          , e.getAsBoolean(A_IS_BROKEN).getOrElse(false)
-          , e.getAsBoolean(A_IS_SYSTEM).getOrElse(false)
-          , e.isA(OC_POLICY_SERVER_NODE)
-        )
-      }
-    } else {
-      Failure(s"The given entry is not of the expected ObjectClass ${OC_RUDDER_NODE} or ${OC_POLICY_SERVER_NODE}. Entry details: ${e}")
-    }
->>>>>>> 023924f8
   }
 
   def entryToNode(e:LDAPEntry) : Box[Node] = {
@@ -226,8 +202,6 @@
                           case x :: Nil => Full(x)
                           case _ => Failure("Too many policy servers for a Node: %s".format(nodeEntry.dn))
                         }
-      date        <- nodeEntry.getAsGTime(A_OBJECT_CREATION_DATE) ?~!
-                      "Can not find mandatory attribute '%s' in entry".format(A_OBJECT_CREATION_DATE)
       agentsName  <- sequence(inventoryEntry.valuesFor(A_AGENTS_NAME).toSeq) { x =>
                        AgentType.fromValue(x) ?~!
                          "Unknow value for agent type: '%s'. Authorized values are: %s".format(x, AgentType.allValues.mkString(", "))
@@ -236,11 +210,6 @@
       osName      = inventoryEntry(A_OS_NAME).getOrElse("N/A")
       servicePack = inventoryEntry(A_OS_SERVICE_PACK)
       serverRoles = inventoryEntry.valuesFor(A_SERVER_ROLE).map(ServerRole(_)).toSet
-      // get the ReportingConfiguration
-      agentRunInterval = nodeEntry(A_SERIALIZED_AGENT_RUN_INTERVAL).map(unserializeAgentRunInterval(_))
-      heartbeatConf = nodeEntry(A_SERIALIZED_HEARTBEAT_RUN_CONFIGURATION).map(unserializeNodeHeartbeatConfiguration(_))
-      properties = nodeEntry.valuesFor(A_NODE_PROPERTY).map(unserializeLdapNodeProperty(_)).toSeq
-
     } yield {
       // fetch the inventory datetime of the object
       val dateTime = inventoryEntry.getAsGTime(A_INVENTORY_DATE) map(_.dateTime) getOrElse(DateTime.now)
@@ -259,13 +228,7 @@
         , NodeId(policyServerId)
         //nodeDit.NODES.NODE.idFromDn(policyServerDN).getOrElse(error("Bad DN found for the policy server of Node: %s".format(nodeEntry.dn))),
         , inventoryEntry(A_ROOT_USER).getOrElse("")
-        , date.dateTime
         , serverRoles
-        , ReportingConfiguration(
-              agentRunInterval
-            , heartbeatConf
-          )
-        , properties
       )
     }
   }
