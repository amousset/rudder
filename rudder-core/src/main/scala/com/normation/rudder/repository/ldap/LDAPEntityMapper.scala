/*
*************************************************************************************
* Copyright 2011 Normation SAS
*************************************************************************************
*
* This program is free software: you can redistribute it and/or modify
* it under the terms of the GNU Affero General Public License as
* published by the Free Software Foundation, either version 3 of the
* License, or (at your option) any later version.
*
* In accordance with the terms of section 7 (7. Additional Terms.) of
* the GNU Affero GPL v3, the copyright holders add the following
* Additional permissions:
* Notwithstanding to the terms of section 5 (5. Conveying Modified Source
* Versions) and 6 (6. Conveying Non-Source Forms.) of the GNU Affero GPL v3
* licence, when you create a Related Module, this Related Module is
* not considered as a part of the work and may be distributed under the
* license agreement of your choice.
* A "Related Module" means a set of sources files including their
* documentation that, without modification of the Source Code, enables
* supplementary functions or services in addition to those offered by
* the Software.
*
* This program is distributed in the hope that it will be useful,
* but WITHOUT ANY WARRANTY; without even the implied warranty of
* MERCHANTABILITY or FITNESS FOR A PARTICULAR PURPOSE. See the
* GNU Affero General Public License for more details.
*
* You should have received a copy of the GNU Affero General Public License
* along with this program. If not, see <http://www.gnu.org/licenses/agpl.html>.
*
*************************************************************************************
*/

package com.normation.rudder.repository.ldap

import com.unboundid.ldap.sdk.DN
import com.normation.utils.Utils
import com.normation.utils.Control._
import com.normation.inventory.domain._
import com.normation.inventory.ldap.core.InventoryDit
import com.normation.inventory.ldap.core.LDAPConstants
import LDAPConstants._
import com.normation.ldap.sdk._
import com.normation.cfclerk.domain._
import com.normation.cfclerk.services._
import com.normation.rudder.domain.Constants._
import com.normation.rudder.domain.RudderLDAPConstants._
import com.normation.rudder.domain.{NodeDit,RudderDit}
import com.normation.rudder.domain.servers._
import com.normation.rudder.domain.nodes.Node
import com.normation.rudder.domain.queries._
import com.normation.rudder.domain.policies._
import com.normation.rudder.domain.nodes._
import com.normation.rudder.services.queries._
import org.joda.time.Duration
import org.joda.time.DateTime
import net.liftweb.common._
import Box._
import net.liftweb.util.Helpers._
import scala.xml.{Text,NodeSeq}
import com.normation.exceptions.{BusinessException,TechnicalException}
import com.normation.rudder.services.policies.VariableBuilderService
import net.liftweb.json.JsonAST.JObject
import com.normation.inventory.ldap.core.InventoryDit



/**
 * Map objects from/to LDAPEntries
 *
 */
class LDAPEntityMapper(
    rudderDit      : RudderDit
  , nodeDit        : NodeDit
  , inventoryDit   : InventoryDit
  , cmdbQueryParser: CmdbQueryParser
) extends Loggable {


    //////////////////////////////    Node    //////////////////////////////



  def nodeToEntry(node:Node) : LDAPEntry = {
    val entry =
      if(node.isPolicyServer) {
        nodeDit.NODES.NODE.policyServerNodeModel(node.id)
      } else {
        nodeDit.NODES.NODE.nodeModel(node.id)
      }
    entry +=! (A_NAME, node.name)
    entry +=! (A_DESCRIPTION, node.description)
    entry +=! (A_IS_BROKEN, node.isBroken.toLDAPString)
    entry +=! (A_IS_SYSTEM, node.isSystem.toLDAPString)
    entry
  }


    //////////////////////////////    NodeInfo    //////////////////////////////

<<<<<<< HEAD
  val nodeInfoAttributes = Seq(A_OC, A_NODE_UUID, A_HOSTNAME,A_OS_NAME,A_CONTAINER_DN, A_OS_FULL_NAME,A_OS_SERVICE_PACK,A_OS_VERSION, A_NAME, A_POLICY_SERVER_UUID, A_LIST_OF_IP, A_OBJECT_CREATION_DATE,A_AGENTS_NAME,A_PKEYS, A_ROOT_USER)
=======
  val nodeInfoAttributes = Seq(A_OC, A_NODE_UUID, A_HOSTNAME, A_OS_FULL_NAME,A_OS_SERVICE_PACK,A_OS_VERSION, A_NAME, A_POLICY_SERVER_UUID, A_LIST_OF_IP, A_OBJECT_CREATION_DATE,A_AGENTS_NAME,A_PKEYS, A_ROOT_USER)
>>>>>>> 6a9985b0

  /**
   * From a nodeEntry and an inventoryEntry, create a NodeInfo
   *
   * @param nodeEntry
   * @param inventoryEntry
   * @return
   */
  def convertEntriesToNodeInfos(nodeEntry:LDAPEntry, inventoryEntry:LDAPEntry, machineEntry:Option[LDAPEntry]) : Box[NodeInfo] = {
    //why not using InventoryMapper ? Some required things for node are not
    // wanted here ?
    for {
      checkIsANode <- if(nodeEntry.isA(OC_RUDDER_NODE)) Full("ok")
                      else Failure("Bad object class, need %s and found %s".format(OC_RUDDER_NODE,nodeEntry.valuesFor(A_OC)))

      checkIsANode <- if(inventoryEntry.isA(OC_NODE)) Full("Ok")
                      else Failure("Bad object class, need %s and found %s".format(OC_NODE,inventoryEntry.valuesFor(A_OC)))

<<<<<<< HEAD
      machineType  =  machineEntry.map(machine => if (machine.isA(OC_PM)) "Physical" else "Virtual").getOrElse("No Machine Inventory")
=======
>>>>>>> 6a9985b0
      checkSameID  <- if(nodeEntry(A_NODE_UUID).isDefined && nodeEntry(A_NODE_UUID) ==  inventoryEntry(A_NODE_UUID)) Full("Ok")
                      else Failure("Mismatch id for the node %s and the inventory %s".format(nodeEntry(A_NODE_UUID), inventoryEntry(A_NODE_UUID)))

      id           <- nodeDit.NODES.NODE.idFromDn(nodeEntry.dn) ?~! "Bad DN found for a Node: %s".format(nodeEntry.dn)
      // Compute the parent policy Id
      policyServerId <- inventoryEntry.valuesFor(A_POLICY_SERVER_UUID).toList match {
                          case Nil => Failure("No policy servers for a Node: %s".format(nodeEntry.dn))
                          case x :: Nil => Full(x)
                          case _ => Failure("Too many policy servers for a Node: %s".format(nodeEntry.dn))
                        }

      agentsName  <- sequence(inventoryEntry.valuesFor(A_AGENTS_NAME).toSeq) { x =>
                       AgentType.fromValue(x) ?~!
                         "Unknow value for agent type: '%s'. Authorized values are: %s".format(x, AgentType.allValues.mkString(", "))
                     }
      date        <- nodeEntry.getAsGTime(A_OBJECT_CREATION_DATE) ?~!
                      "Can not find mandatory attribute '%s' in entry".format(A_OBJECT_CREATION_DATE)
      osVersion   = inventoryEntry(A_OS_VERSION).getOrElse("N/A")
<<<<<<< HEAD
      osName  = inventoryEntry(A_OS_NAME).getOrElse("N/A")
      servicePack = inventoryEntry(A_OS_SERVICE_PACK)
    } yield {
      // fetch the inventory datetime of the object
      val dateTime = inventoryEntry.getAsGTime(A_INVENTORY_DATE) map(_.dateTime) getOrElse(DateTime.now)
=======
      osFullName  = inventoryEntry(A_OS_FULL_NAME).getOrElse("N/A")
      servicePack = inventoryEntry(A_OS_SERVICE_PACK)
      osType      = if(inventoryEntry.isA(OC_WINDOWS_NODE))    "Windows"
                    else if(inventoryEntry.isA(OC_LINUX_NODE)) "Linux"
                      else                                     "Unknown"
    } yield {
      // fetch the inventory datetime of the object
      val dateTime = inventoryEntry.getAsGTime(A_INVENTORY_DATE) map(_.dateTime) getOrElse(DateTime.now)

>>>>>>> 6a9985b0
      NodeInfo(
          id
        , nodeEntry(A_NAME).getOrElse("")
        , nodeEntry(A_DESCRIPTION).getOrElse("")
        , inventoryEntry(A_HOSTNAME).getOrElse("")
        //OsType.osTypeFromObjectClasses(inventoryEntry.valuesFor(A_OC)).map(_.toString).getOrElse(""),
<<<<<<< HEAD
        , machineType
        , osName
=======
        , osFullName
        , osType
>>>>>>> 6a9985b0
        , osVersion
        , servicePack
        , inventoryEntry.valuesFor(A_LIST_OF_IP).toList
        , dateTime
        , inventoryEntry(A_PKEYS).getOrElse("")
        , scala.collection.mutable.Seq() ++ agentsName
        , NodeId(policyServerId)
        //nodeDit.NODES.NODE.idFromDn(policyServerDN).getOrElse(error("Bad DN found for the policy server of Node: %s".format(nodeEntry.dn))),
        , inventoryEntry(A_ROOT_USER).getOrElse("")
        , date.dateTime
        , nodeEntry.getAsBoolean(A_IS_BROKEN).getOrElse(false)
        , nodeEntry.getAsBoolean(A_IS_SYSTEM).getOrElse(false)
        , nodeEntry.isA(OC_POLICY_SERVER_NODE)
      )
    }
  }


  /**
   * Build the ActiveTechniqueCategoryId from the given DN
   */
  def dn2ActiveTechniqueCategoryId(dn:DN) : ActiveTechniqueCategoryId = {
    rudderDit.ACTIVE_TECHNIQUES_LIB.getCategoryIdValue(dn) match {
      case Full(value) => ActiveTechniqueCategoryId(value)
      case e:EmptyBox => throw new RuntimeException("The dn %s is not a valid Active Technique Category ID. Error was: %s".format(dn,e.toString))
    }
  }

  def dn2ActiveTechniqueId(dn:DN) : ActiveTechniqueId = {
    rudderDit.ACTIVE_TECHNIQUES_LIB.getActiveTechniqueId(dn) match {
      case Full(value) => ActiveTechniqueId(value)
      case e:EmptyBox => throw new RuntimeException("The dn %s is not a valid Active Technique ID. Error was: %s".format(dn,e.toString))
    }
  }

  /**
   * Build the Group Category Id from the given DN
   */
  def dn2NodeGroupCategoryId(dn:DN) : NodeGroupCategoryId = {
    rudderDit.GROUP.getCategoryIdValue(dn) match {
      case Full(value) => NodeGroupCategoryId(value)
      case e:EmptyBox => throw new RuntimeException("The dn %s is not a valid Node Group Category ID. Error was: %s".format(dn,e.toString))
    }
  }

  /**
   * Build the Node Group Category Id from the given DN
   */
  def dn2NodeGroupId(dn:DN) : NodeGroupId = {
    rudderDit.GROUP.getGroupId(dn) match {
      case Full(value) => NodeGroupId(value)
      case e:EmptyBox => throw new RuntimeException("The dn %s is not a valid Node Group ID. Error was: %s".format(dn,e.toString))
    }
  }

  def dn2LDAPRuleID(dn:DN) : DirectiveId = {
    rudderDit.ACTIVE_TECHNIQUES_LIB.getLDAPRuleID(dn) match {
      case Full(value) => DirectiveId(value)
      case e:EmptyBox => throw new RuntimeException("The dn %s is not a valid Directive ID. Error was: %s".format(dn,e.toString))
    }
  }

  def dn2RuleId(dn:DN) : RuleId = {
    rudderDit.RULES.getRuleId(dn) match {
      case Full(value) => RuleId(value)
      case e:EmptyBox => throw new RuntimeException("The dn %s is not a valid Rule ID. Error was: %s".format(dn,e.toString))
    }
  }


  def nodeDn2OptNodeId(dn:DN) : Box[NodeId] = {
    val rdn = dn.getRDN
    if(!rdn.isMultiValued && rdn.hasAttribute(A_NODE_UUID)) {
      Full(NodeId(rdn.getAttributeValues()(0)))
    } else Failure("Bad RDN for a node, expecting attribute name '%s', got: %s".format(A_NODE_UUID,rdn))
  }

  //////////////////////////////    ActiveTechniqueCategory    //////////////////////////////


  /**
   * children and items are left empty
   */
  def entry2ActiveTechniqueCategory(e:LDAPEntry) : Box[ActiveTechniqueCategory] = {
    if(e.isA(OC_TECHNIQUE_CATEGORY)) {
      //OK, translate
      for {
        id <- e(A_TECHNIQUE_CATEGORY_UUID) ?~! "Missing required id (attribute name %s) in entry %s".format(A_TECHNIQUE_CATEGORY_UUID, e)
        name <- e(A_NAME) ?~! "Missing required name (attribute name %s) in entry %s".format(A_NAME, e)
        description = e(A_DESCRIPTION).getOrElse("")
        isSystem = e.getAsBoolean(A_IS_SYSTEM).getOrElse(false)
      } yield {
         ActiveTechniqueCategory(ActiveTechniqueCategoryId(id), name, description, Nil, Nil, isSystem)
      }
    } else Failure("The given entry is not of the expected ObjectClass '%s'. Entry details: %s".format(OC_TECHNIQUE_CATEGORY, e))
  }

  /**
   * children and items are ignored
   */
  def activeTechniqueCategory2ldap(category:ActiveTechniqueCategory, parentDN:DN) = {
    val entry = rudderDit.ACTIVE_TECHNIQUES_LIB.activeTechniqueCategoryModel(category.id.value, parentDN)
    entry +=! (A_NAME, category.name)
    entry +=! (A_DESCRIPTION, category.description)
    entry +=! (A_IS_SYSTEM, category.isSystem.toLDAPString)
    entry
  }

  //////////////////////////////    ActiveTechnique    //////////////////////////////

  //two utilities to serialize / deserialize Map[TechniqueVersion,DateTime]
  def unserializeAcceptations(value:String):Map[TechniqueVersion, DateTime] = {
    import net.liftweb.json.JsonParser._
    import net.liftweb.json.JsonAST.{JField,JString}

    parse(value) match {
      case JObject(fields) =>
        fields.collect { case JField(version, JString(date)) =>
          (TechniqueVersion(version) -> GeneralizedTime(date).dateTime)
        }.toMap
      case _ => Map()
    }
  }

  def serializeAcceptations(dates:Map[TechniqueVersion,DateTime]) : JObject = {
    import net.liftweb.json.JsonDSL._
    ( JObject(List()) /: dates) { case (js, (version, date)) =>
      js ~ (version.toString -> GeneralizedTime(date).toString)
    }
  }


  /**
   * Build a ActiveTechnique from and LDAPEntry.
   * children directives are left empty
   */
  def entry2ActiveTechnique(e:LDAPEntry) : Box[ActiveTechnique] = {
    if(e.isA(OC_ACTIVE_TECHNIQUE)) {
      //OK, translate
      for {
        id <- e(A_ACTIVE_TECHNIQUE_UUID) ?~! "Missing required id (attribute name %s) in entry %s".format(A_ACTIVE_TECHNIQUE_UUID, e)
        refTechniqueUuid <- e(A_TECHNIQUE_UUID).map(x => TechniqueName(x)) ?~! "Missing required name (attribute name %s) in entry %s".format(A_TECHNIQUE_UUID, e)
        isEnabled = e.getAsBoolean(A_IS_ENABLED).getOrElse(false)
        isSystem = e.getAsBoolean(A_IS_SYSTEM).getOrElse(false)
        acceptationDatetimes = e(A_ACCEPTATION_DATETIME).map(unserializeAcceptations(_)).getOrElse(Map())
      } yield {
         ActiveTechnique(ActiveTechniqueId(id), refTechniqueUuid, acceptationDatetimes, Nil, isEnabled, isSystem)
      }
    } else Failure("The given entry is not of the expected ObjectClass '%s'. Entry details: %s".format(OC_TECHNIQUE_CATEGORY, e))
  }

  def activeTechnique2Entry(activeTechnique:ActiveTechnique, parentDN:DN) : LDAPEntry = {
    val entry = rudderDit.ACTIVE_TECHNIQUES_LIB.activeTechniqueModel(
        activeTechnique.id.value,
        parentDN,
        activeTechnique.techniqueName,
        serializeAcceptations(activeTechnique.acceptationDatetimes),
        activeTechnique.isEnabled,
        activeTechnique.isSystem
    )
    entry
  }

   //////////////////////////////    NodeGroupCategory    //////////////////////////////


  /**
   * children and items are left empty
   */
  def entry2NodeGroupCategory(e:LDAPEntry) : Box[NodeGroupCategory] = {
    if(e.isA(OC_GROUP_CATEGORY)) {
      //OK, translate
      for {
        id <- e(A_GROUP_CATEGORY_UUID) ?~! "Missing required id (attribute name %s) in entry %s".format(A_GROUP_CATEGORY_UUID, e)
        name <- e(A_NAME) ?~! "Missing required name (attribute name %s) in entry %s".format(A_NAME, e)
        description = e(A_DESCRIPTION).getOrElse("")
        isSystem = e.getAsBoolean(A_IS_SYSTEM).getOrElse(false)
      } yield {
         NodeGroupCategory(NodeGroupCategoryId(id), name, description, Nil, Nil, isSystem)
      }
    } else Failure("The given entry is not of the expected ObjectClass '%s'. Entry details: %s".format(A_GROUP_CATEGORY_UUID, e))
  }

  /**
   * children and items are ignored
   */
  def nodeGroupCategory2ldap(category:NodeGroupCategory, parentDN:DN) = {
    val entry = rudderDit.GROUP.groupCategoryModel(category.id.value, parentDN)
    entry +=! (A_NAME, category.name)
    entry +=! (A_DESCRIPTION, category.description)
    entry +=! (A_IS_SYSTEM, category.isSystem.toLDAPString)
    entry
  }

  ////////////////////////////////// Node Group //////////////////////////////////

   /**
   * Build a ActiveTechnique from and LDAPEntry.
   */
  def entry2NodeGroup(e:LDAPEntry) : Box[NodeGroup] = {
    if(e.isA(OC_RUDDER_NODE_GROUP)) {
      //OK, translate
      for {
        id <- e(A_NODE_GROUP_UUID) ?~! "Missing required id (attribute name %s) in entry %s".format(A_NODE_GROUP_UUID, e)
        name <- e(A_NAME) ?~! "Missing required name (attribute name %s) in entry %s".format(A_NAME, e)
        query = e(A_QUERY_NODE_GROUP)
        nodeIds =  e.valuesFor(A_NODE_UUID).map(x => NodeId(x))
        query <- e(A_QUERY_NODE_GROUP) match {
          case None => Full(None)
          case Some(q) => cmdbQueryParser(q) match {
            case Full(x) => Full(Some(x))
            case eb:EmptyBox =>
              val error = eb ?~! "Error when parsing query for node group persisted at DN '%s' (name: '%s'), that seems to be an inconsistency. You should modify that group".format(
                  e.dn, name
              )
              logger.error(error)
              Full(None)
          }
        }
        isDynamic = e.getAsBoolean(A_IS_DYNAMIC).getOrElse(false)
        isEnabled = e.getAsBoolean(A_IS_ENABLED).getOrElse(false)
        isSystem = e.getAsBoolean(A_IS_SYSTEM).getOrElse(false)
        description = e(A_DESCRIPTION).getOrElse("")
      } yield {
         NodeGroup(NodeGroupId(id), name, description, query, isDynamic, nodeIds, isEnabled, isSystem)
      }
    } else Failure("The given entry is not of the expected ObjectClass '%s'. Entry details: %s".format(OC_TECHNIQUE_CATEGORY, e))
  }


  //////////////////////////////    Special Policy target info    //////////////////////////////

  def entry2RuleTargetInfo(e:LDAPEntry) : Box[RuleTargetInfo] = {
    for {
      target <- {
        if(e.isA(OC_RUDDER_NODE_GROUP)) {
          (e(A_NODE_GROUP_UUID).map(id => GroupTarget(NodeGroupId(id))) )?~! "Missing required id (attribute name %s) in entry %s".format(A_NODE_GROUP_UUID, e)
        } else if(e.isA(OC_SPECIAL_TARGET))
          for {
            targetString <- e(A_RULE_TARGET) ?~! "Missing required target id (attribute name %s) in entry %s".format(A_RULE_TARGET, e)
            target <- RuleTarget.unser(targetString) ?~! "Can not unserialize target, '%s' does not match any known target format".format(targetString)
          } yield {
            target
          } else Failure("The given entry is not of the expected ObjectClass '%s' or '%s'. Entry details: %s".format(OC_RUDDER_NODE_GROUP, OC_SPECIAL_TARGET, e))
      }
      name <-  e(A_NAME) ?~! "Missing required name (attribute name %s) in entry %s".format(A_NAME, e)
      description = e(A_DESCRIPTION).getOrElse("")
      isEnabled = e.getAsBoolean(A_IS_ENABLED).getOrElse(false)
      isSystem = e.getAsBoolean(A_IS_SYSTEM).getOrElse(false)
    } yield {
      RuleTargetInfo(target, name , description , isEnabled , isSystem)
    }
  }



  //////////////////////////////    Directive    //////////////////////////////

  def entry2Directive(e:LDAPEntry) : Box[Directive] = {

    if(e.isA(OC_DIRECTIVE)) {
      //OK, translate
      for {
        id <- e(A_DIRECTIVE_UUID) ?~! "Missing required attribute %s in entry %s".format(A_DIRECTIVE_UUID, e)
        s_version <- e(A_TECHNIQUE_VERSION) ?~! "Missing required attribute %s in entry %s".format(A_TECHNIQUE_VERSION, e)
        version <- tryo(TechniqueVersion(s_version))
        name = e(A_NAME).getOrElse(id)
        params = parsePolicyVariables(e.valuesFor(A_DIRECTIVE_VARIABLES).toSeq)
        shortDescription = e(A_DESCRIPTION).getOrElse("")
        longDescription = e(A_LONG_DESCRIPTION).getOrElse("")
        priority = e.getAsInt(A_PRIORITY).getOrElse(0)
        isEnabled = e.getAsBoolean(A_IS_ENABLED).getOrElse(false)
        isSystem = e.getAsBoolean(A_IS_SYSTEM).getOrElse(false)
      } yield {
        Directive(
            DirectiveId(id), version, params, name,
            shortDescription,longDescription,priority, isEnabled, isSystem
        )
      }
    } else Failure("The given entry is not of the expected ObjectClass '%s'. Entry details: %s".format(OC_DIRECTIVE, e))
  }

  def userDirective2Entry(directive:Directive, parentDN:DN) : LDAPEntry = {
    val entry = rudderDit.ACTIVE_TECHNIQUES_LIB.directiveModel(
        directive.id.value,
        directive.techniqueVersion,
        parentDN
    )

    entry +=! (A_DIRECTIVE_VARIABLES, policyVariableToSeq(directive.parameters):_*)
    entry +=! (A_NAME, directive.name)
    entry +=! (A_DESCRIPTION, directive.shortDescription)
    entry +=! (A_LONG_DESCRIPTION, directive.longDescription.toString)
    entry +=! (A_PRIORITY, directive.priority.toString)
    entry +=! (A_IS_ENABLED, directive.isEnabled.toLDAPString)
    entry +=! (A_IS_SYSTEM, directive.isSystem.toLDAPString)
    entry
  }

  //////////////////////////////    Rule    //////////////////////////////
  def entry2OptTarget(optValue:Option[String]) : Box[Option[RuleTarget]] = {
    (for {
      targetValue <- Box(optValue)
      target <- RuleTarget.unser(targetValue) ?~! "Bad parameter for a rule target: %s".format(targetValue)
    } yield {
      target
    }) match {
      case Full(t) => Full(Some(t))
      case Empty => Full(None)
      case f:Failure => f
    }
  }

  def entry2Rule(e:LDAPEntry) : Box[Rule] = {

    if(e.isA(OC_RULE)) {
      for {
        id     <- e(A_RULE_UUID) ?~!
                  "Missing required attribute %s in entry %s".format(A_RULE_UUID, e)
        serial <- e.getAsInt(A_SERIAL) ?~!
                  "Missing required attribute %s in entry %s".format(A_SERIAL, e)
      } yield {
        val targets = for {
          target <- e.valuesFor(A_RULE_TARGET)
          optionRuleTarget <- entry2OptTarget(Some(target)) ?~!
            "Invalid attribute %s for entry %s.".format(target, A_RULE_TARGET)
          ruleTarget <- optionRuleTarget
        } yield {
          ruleTarget
        }
        val directiveIds = e.valuesFor(A_DIRECTIVE_UUID).map(x => DirectiveId(x))
        val name = e(A_NAME).getOrElse(id)
        val shortDescription = e(A_DESCRIPTION).getOrElse("")
        val longDescription = e(A_LONG_DESCRIPTION).getOrElse("")
        val isEnabled = e.getAsBoolean(A_IS_ENABLED).getOrElse(false)
        val isSystem = e.getAsBoolean(A_IS_SYSTEM).getOrElse(false)

        Rule(
            RuleId(id), name, serial, targets, directiveIds,
            shortDescription, longDescription, isEnabled, isSystem
        )
      }
    } else {
      Failure("The given entry is not of the expected ObjectClass '%s'. Entry details: %s"
          .format(OC_RULE, e))
    }
  }


  /**
   * Map a rule to an LDAP Entry.
   * WARN: serial is NEVER mapped.
   */
  def rule2Entry(rule:Rule) : LDAPEntry = {
    val entry = rudderDit.RULES.ruleModel(
        rule.id.value,
        rule.name,
        rule.isEnabledStatus,
        rule.isSystem
    )

    entry +=! (A_RULE_TARGET, rule.targets.map( _.target).toSeq :_* )
    entry +=! (A_DIRECTIVE_UUID, rule.directiveIds.map( _.value).toSeq :_* )
    entry +=! (A_DESCRIPTION, rule.shortDescription)
    entry +=! (A_LONG_DESCRIPTION, rule.longDescription.toString)
    entry
  }

}<|MERGE_RESOLUTION|>--- conflicted
+++ resolved
@@ -99,11 +99,7 @@
 
     //////////////////////////////    NodeInfo    //////////////////////////////
 
-<<<<<<< HEAD
-  val nodeInfoAttributes = Seq(A_OC, A_NODE_UUID, A_HOSTNAME,A_OS_NAME,A_CONTAINER_DN, A_OS_FULL_NAME,A_OS_SERVICE_PACK,A_OS_VERSION, A_NAME, A_POLICY_SERVER_UUID, A_LIST_OF_IP, A_OBJECT_CREATION_DATE,A_AGENTS_NAME,A_PKEYS, A_ROOT_USER)
-=======
   val nodeInfoAttributes = Seq(A_OC, A_NODE_UUID, A_HOSTNAME, A_OS_FULL_NAME,A_OS_SERVICE_PACK,A_OS_VERSION, A_NAME, A_POLICY_SERVER_UUID, A_LIST_OF_IP, A_OBJECT_CREATION_DATE,A_AGENTS_NAME,A_PKEYS, A_ROOT_USER)
->>>>>>> 6a9985b0
 
   /**
    * From a nodeEntry and an inventoryEntry, create a NodeInfo
@@ -122,10 +118,6 @@
       checkIsANode <- if(inventoryEntry.isA(OC_NODE)) Full("Ok")
                       else Failure("Bad object class, need %s and found %s".format(OC_NODE,inventoryEntry.valuesFor(A_OC)))
 
-<<<<<<< HEAD
-      machineType  =  machineEntry.map(machine => if (machine.isA(OC_PM)) "Physical" else "Virtual").getOrElse("No Machine Inventory")
-=======
->>>>>>> 6a9985b0
       checkSameID  <- if(nodeEntry(A_NODE_UUID).isDefined && nodeEntry(A_NODE_UUID) ==  inventoryEntry(A_NODE_UUID)) Full("Ok")
                       else Failure("Mismatch id for the node %s and the inventory %s".format(nodeEntry(A_NODE_UUID), inventoryEntry(A_NODE_UUID)))
 
@@ -144,13 +136,6 @@
       date        <- nodeEntry.getAsGTime(A_OBJECT_CREATION_DATE) ?~!
                       "Can not find mandatory attribute '%s' in entry".format(A_OBJECT_CREATION_DATE)
       osVersion   = inventoryEntry(A_OS_VERSION).getOrElse("N/A")
-<<<<<<< HEAD
-      osName  = inventoryEntry(A_OS_NAME).getOrElse("N/A")
-      servicePack = inventoryEntry(A_OS_SERVICE_PACK)
-    } yield {
-      // fetch the inventory datetime of the object
-      val dateTime = inventoryEntry.getAsGTime(A_INVENTORY_DATE) map(_.dateTime) getOrElse(DateTime.now)
-=======
       osFullName  = inventoryEntry(A_OS_FULL_NAME).getOrElse("N/A")
       servicePack = inventoryEntry(A_OS_SERVICE_PACK)
       osType      = if(inventoryEntry.isA(OC_WINDOWS_NODE))    "Windows"
@@ -160,20 +145,14 @@
       // fetch the inventory datetime of the object
       val dateTime = inventoryEntry.getAsGTime(A_INVENTORY_DATE) map(_.dateTime) getOrElse(DateTime.now)
 
->>>>>>> 6a9985b0
       NodeInfo(
           id
         , nodeEntry(A_NAME).getOrElse("")
         , nodeEntry(A_DESCRIPTION).getOrElse("")
         , inventoryEntry(A_HOSTNAME).getOrElse("")
         //OsType.osTypeFromObjectClasses(inventoryEntry.valuesFor(A_OC)).map(_.toString).getOrElse(""),
-<<<<<<< HEAD
-        , machineType
-        , osName
-=======
         , osFullName
         , osType
->>>>>>> 6a9985b0
         , osVersion
         , servicePack
         , inventoryEntry.valuesFor(A_LIST_OF_IP).toList
