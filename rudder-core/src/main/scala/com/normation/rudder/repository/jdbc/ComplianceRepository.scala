--- conflicted
+++ resolved
@@ -154,12 +154,7 @@
     } yield {
       val saved = runCompliances.map(_.nodeId)
       reports.filter(r => saved.contains(r.nodeId))
-<<<<<<< HEAD
-    }).attempt.transact(xa).unsafeRunSync
-=======
-    }).transact(xa).attempt.unsafePerformSync
-
->>>>>>> 47b15b15
+    }).transact(xa).attempt.unsafeRunSync()
 
     res match {
       case Right(_) => // ok
