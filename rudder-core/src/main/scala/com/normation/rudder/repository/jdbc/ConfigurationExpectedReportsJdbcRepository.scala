--- conflicted
+++ resolved
@@ -62,25 +62,15 @@
     
   val baseQuery = "select pkid, nodejoinkey, ruleid, serial, directiveid, component, cardinality, componentsvalues, begindate, enddate  from " + TABLE_NAME + "  where 1=1 ";
 
-<<<<<<< HEAD
   def findAllCurrentExpectedReports(): scala.collection.Set[RuleId] = {
-    jdbcTemplate.query("select distinct configurationruleid from "+ TABLE_NAME +
-=======
-  def findAllCurrentExpectedReports(): scala.collection.Set[ConfigurationRuleId] = {
     jdbcTemplate.query("select distinct ruleid from "+ TABLE_NAME +
->>>>>>> ed867864
         "      where enddate is null",
           RuleIdMapper).toSet;
   }
 
   
-<<<<<<< HEAD
   def findAllCurrentExpectedReportsAndSerial(): scala.collection.Map[RuleId, Int] = {
-    jdbcTemplate.query("select distinct configurationruleid, serial from "+ TABLE_NAME +
-=======
-  def findAllCurrentExpectedReportsAndSerial(): scala.collection.Map[ConfigurationRuleId, Int] = {
     jdbcTemplate.query("select distinct ruleid, serial from "+ TABLE_NAME +
->>>>>>> ed867864
         "      where enddate is null",
           RuleIdAndSerialMapper).toMap;
   }
@@ -90,19 +80,11 @@
    * @param rule
    * @return
    */
-<<<<<<< HEAD
   def findCurrentExpectedReports(ruleId : RuleId) : Option[RuleExpectedReports] = {
     val list = toRuleExpectedReports(jdbcTemplate.query(baseQuery +
-        "      and enddate is null and configurationruleid = ?",
+        "      and enddate is null and ruleid = ?",
           Array[AnyRef](ruleId.value), 
           RuleExpectedReportsMapper).toSeq)
-=======
-  def findCurrentExpectedReports(configurationRuleId : ConfigurationRuleId) : Option[ConfigurationExpectedReports] = {
-    val list = toConfigurationExpectedReports(jdbcTemplate.query(baseQuery +
-        "      and enddate is null and ruleid = ?",
-          Array[AnyRef](configurationRuleId.value), 
-          ConfigurationExpectedReportsMapper).toSeq)
->>>>>>> ed867864
 
     
     list.size match {
@@ -124,11 +106,7 @@
             logger.warn("Cannot close a non existing entry %s".format(ruleId.value))
       case Some(entry) =>
         jdbcTemplate.update("update "+ TABLE_NAME +"  set enddate = ? where nodejoinkey = ? and ruleId = ?",
-<<<<<<< HEAD
           new Timestamp(DateTime.now().getMillis), new java.lang.Integer(entry.nodeJoinKey), entry.ruleId.value
-=======
-          new Timestamp(DateTime.now().getMillis), new java.lang.Integer(entry.nodeJoinKey), entry.configurationRuleId.value
->>>>>>> ed867864
         )
     }
   }
@@ -138,19 +116,11 @@
    * Save an expected reports.
    * 
    */
-<<<<<<< HEAD
   def saveExpectedReports(ruleId : RuleId, serial: Int,
               policyExpectedReports : Seq[DirectiveExpectedReports],
               nodes : Seq[NodeId]) : Box[RuleExpectedReports] = {
      logger.info("Saving expected report for configuration rule {}", ruleId.value)
      findCurrentExpectedReports(ruleId) match {
-=======
-  def saveExpectedReports(configurationRuleId : ConfigurationRuleId, serial: Int,
-              policyExpectedReports : Seq[PolicyExpectedReports],
-              nodes : Seq[NodeId]) : Box[ConfigurationExpectedReports] = {
-     logger.info("Saving expected report for rule {}", configurationRuleId.value)
-     findCurrentExpectedReports(configurationRuleId) match {
->>>>>>> ed867864
       case Some(x) =>
           logger.error("Inconsistency in the database : cannot save an already existing expected report")
           Failure("cannot save an already existing expected report")
@@ -187,15 +157,9 @@
    * @param directiveId
    * @return
    */
-<<<<<<< HEAD
   def findExpectedReports(ruleId : RuleId, beginDate : Option[DateTime], endDate : Option[DateTime]) : Seq[RuleExpectedReports] = {
     var query = baseQuery + " and ruleId = ? "
     var array = mutable.Buffer[AnyRef](ruleId.value)
-=======
-  def findExpectedReports(configurationRuleId : ConfigurationRuleId, beginDate : Option[DateTime], endDate : Option[DateTime]) : Seq[ConfigurationExpectedReports] = {
-    var query = baseQuery + " and ruleId = ? "
-    var array = mutable.Buffer[AnyRef](configurationRuleId.value)
->>>>>>> ed867864
     
     beginDate match {
       case None => 
@@ -233,13 +197,8 @@
    * @param directiveId
    * @return
    */
-<<<<<<< HEAD
   def findExpectedReportsByNode(nodeId : NodeId, beginDate : Option[DateTime], endDate : Option[DateTime]) : Seq[RuleExpectedReports] = {
-    var joinQuery = "select pkid, "+ TABLE_NAME +".nodejoinkey, configurationruleid, policyinstanceid, serial, component, componentsvalues, cardinality, begindate, enddate  from "+ TABLE_NAME +
-=======
-  def findExpectedReportsByServer(serverId : NodeId, beginDate : Option[DateTime], endDate : Option[DateTime]) : Seq[ConfigurationExpectedReports] = {
     var joinQuery = "select pkid, "+ TABLE_NAME +".nodejoinkey, ruleid, directiveid, serial, component, componentsvalues, cardinality, begindate, enddate  from "+ TABLE_NAME +
->>>>>>> ed867864
         " join "+ NODE_TABLE_NAME +" on "+ NODE_TABLE_NAME +".nodejoinkey = "+ TABLE_NAME +".nodejoinkey " +
         " where nodeid = ? " 
   
@@ -268,13 +227,8 @@
    * @param directiveId
    * @return
    */
-<<<<<<< HEAD
   def findCurrentExpectedReportsByNode(nodeId : NodeId) : Seq[RuleExpectedReports] = {
-    val joinQuery = "select pkid, "+ TABLE_NAME +".nodejoinkey, configurationruleid,policyinstanceid, serial, component, componentsvalues, cardinality, begindate, enddate  from "+ TABLE_NAME +
-=======
-  def findCurrentExpectedReportsByServer(serverId : NodeId) : Seq[ConfigurationExpectedReports] = {
     val joinQuery = "select pkid, "+ TABLE_NAME +".nodejoinkey, ruleid,directiveid, serial, component, componentsvalues, cardinality, begindate, enddate  from "+ TABLE_NAME +
->>>>>>> ed867864
         " join "+ NODE_TABLE_NAME +" on "+ NODE_TABLE_NAME +".nodejoinkey = "+ TABLE_NAME +".nodejoinkey " +
         "      where enddate is null and  "+ NODE_TABLE_NAME +".nodeId = ?";
 
@@ -367,15 +321,8 @@
     new ExpectedConfRuleMapping(
       rs.getInt("pkid"),
       rs.getInt("nodejoinkey"),
-<<<<<<< HEAD
-      new RuleId(rs.getString("configurationruleid")),
-      rs.getInt("serial"),
-      DirectiveId(rs.getString("policyinstanceid")), 
-=======
-      new ConfigurationRuleId(rs.getString("ruleid")),
-      rs.getInt("serial"),
-      PolicyInstanceId(rs.getString("directiveid")), 
->>>>>>> ed867864
+      new RuleId(rs.getString("ruleid")),
+      DirectiveId(rs.getString("directiveid")), 
       rs.getString("component"),
       rs.getInt("cardinality"),
       ComponentsValuesSerialiser.unserializeComponents(rs.getString("componentsvalues")),
@@ -387,25 +334,14 @@
   }
 }
 
-<<<<<<< HEAD
 object RuleIdMapper extends RowMapper[RuleId] {
   def mapRow(rs : ResultSet, rowNum: Int) : RuleId = {
-    new RuleId(rs.getString("configurationruleid"))
+    new RuleId(rs.getString("ruleid"))
   }
 }
 object RuleIdAndSerialMapper extends RowMapper[(RuleId, Int)] {
   def mapRow(rs : ResultSet, rowNum: Int) : (RuleId, Int) = {
-    (new RuleId(rs.getString("configurationruleid")) , rs.getInt("serial"))
-=======
-object ConfigurationRuleIdMapper extends RowMapper[ConfigurationRuleId] {
-  def mapRow(rs : ResultSet, rowNum: Int) : ConfigurationRuleId = {
-    new ConfigurationRuleId(rs.getString("ruleid"))
-  }
-}
-object ConfigurationRuleIdAndSerialMapper extends RowMapper[(ConfigurationRuleId, Int)] {
-  def mapRow(rs : ResultSet, rowNum: Int) : (ConfigurationRuleId, Int) = {
-    (new ConfigurationRuleId(rs.getString("ruleid")) , rs.getInt("serial"))
->>>>>>> ed867864
+    (new RuleId(rs.getString("ruleid")) , rs.getInt("serial"))
   }
 }
 
