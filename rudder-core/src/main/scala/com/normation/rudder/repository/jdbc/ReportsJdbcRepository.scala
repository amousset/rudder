--- conflicted
+++ resolved
@@ -52,16 +52,12 @@
 import com.normation.rudder.repository.ReportsRepository
 
 import org.joda.time._
-<<<<<<< HEAD
 import org.slf4j.{Logger,LoggerFactory}
-import com.normation.rudder.domain.reports._
-=======
-import org.springframework.dao.DataAccessException
->>>>>>> 85340c6a
 import org.springframework.jdbc.core._
 
 import net.liftweb.common._
 import net.liftweb.common.Box._
+import org.springframework.dao.DataAccessException
 
 class ReportsJdbcRepository(jdbcTemplate : JdbcTemplate) extends ReportsRepository with Loggable {
 
@@ -140,7 +136,6 @@
         new java.lang.Integer(serial),
         new Timestamp(beginDate.getMillis))
 
-
     endDate match {
       case None =>
       case Some(date) => query = query + " and executionTimeStamp < ?"; array += new Timestamp(date.getMillis)
@@ -150,7 +145,6 @@
     jdbcTemplate.query(query,
           array.toArray[AnyRef],
           ReportsMapper).asScala
-
 
   }
 
@@ -205,7 +199,6 @@
           ReportsMapper).asScala match {
       case seq if seq.size > 1 => Failure("Too many answer for the latest report in the database")
       case seq => Full(seq.headOption)
-
 
     }
   }
@@ -387,7 +380,6 @@
         }
       }
     }
-
 
     /*
      * here, we may have several runs with same nodeId/timestamp
@@ -439,9 +431,6 @@
     }
   }
 
-
-
-
   override def getChangeReports(notBefore: DateTime): Box[Seq[ResultRepairedReport]] = {
     val query = s"${baseQuery} and eventtype='${Reports.RESULT_REPAIRED}' and executionTimeStamp > '${new Timestamp(notBefore.getMillis)}'::timestamp order by executionTimeStamp asc"
     try {
@@ -465,7 +454,6 @@
         error
     }
   }
-
 
   override def getReportsByKindBeetween(lower: Long, upper: Long, limit: Int, kinds: List[String]) : Box[Seq[(Long,Reports)]] = {
     if (lower>=upper)
@@ -500,7 +488,6 @@
         )
     }
 }
-
 
 object ExecutionTimeMapper extends RowMapper[DateTime] {
    def mapRow(rs : ResultSet, rowNum: Int) : DateTime = {
