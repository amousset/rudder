--- conflicted
+++ resolved
@@ -39,7 +39,6 @@
 
 import com.normation.inventory.domain.NodeId
 import com.normation.utils.HashcodeCaching
-<<<<<<< HEAD
 import com.normation.rudder.reports.ReportingConfiguration
 import net.liftweb.json.JsonAST.JObject
 import org.joda.time.DateTime
@@ -47,8 +46,6 @@
 import com.normation.rudder.reports.HeartbeatConfiguration
 import com.normation.rudder.domain.policies.SimpleDiff
 import com.normation.inventory.domain.FullInventory
-=======
->>>>>>> defa6b79
 
 /**
  * The entry point for a REGISTERED node in Rudder.
@@ -57,7 +54,6 @@
  *
  */
 case class Node(
-<<<<<<< HEAD
     id                        : NodeId
   , name                      : String
   , description               : String
@@ -87,7 +83,6 @@
 
 case class NodeProperty(name: String, value: String)
 
-
 /**
  * Node diff for event logs:
  * Change
@@ -107,7 +102,6 @@
     id          : NodeId
   , modHeartbeat: Option[SimpleDiff[Option[HeartbeatConfiguration]]]
 ) extends NodeDiff with HashcodeCaching
-
 
 /**
  * Diff on a change on agent run period
@@ -133,7 +127,6 @@
 
   import net.liftweb.json.JsonDSL._
   import net.liftweb.json._
-
 
   implicit class JsonNodeProperty(x: NodeProperty) {
     def toLdapJson(): JObject = (
@@ -163,13 +156,4 @@
     parse(value).extract[NodeProperty]
   }
 
-}
-=======
-    id:NodeId
-  , name:String
-  , description:String
-  , isBroken : Boolean
-  , isSystem : Boolean
-  , isPolicyServer: Boolean
-) extends HashcodeCaching
->>>>>>> defa6b79
+}