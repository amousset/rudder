--- conflicted
+++ resolved
@@ -276,26 +276,6 @@
 
   //template query for each object type
   def objectTypes = Map(
-<<<<<<< HEAD
-    "software" -> LDAPObjectType(dit.SOFTWARE.dn, One, Some(ALL), DNJoin),
-    "node" -> LDAPObjectType(dit.NODES.dn, One, Some(ALL), DNJoin),
-    "nodeAndPolicyServer" -> LDAPObjectType(dit.NODES.dn, One, Some(ALL), DNJoin),
-    "networkInterfaceLogicalElement" -> LDAPObjectType(dit.NODES.dn, Sub, Some(IS(OC_NET_IF)), ParentDNJoin),
-    "process" -> LDAPObjectType(dit.NODES.dn, One, Some(ALL), DNJoin),
-    "virtualMachineLogicalElement" -> LDAPObjectType(dit.NODES.dn, Sub, Some(IS(OC_VM_INFO)), ParentDNJoin),
-    "environmentVariable" -> LDAPObjectType(dit.NODES.dn, One, Some(ALL), DNJoin),
-    "fileSystemLogicalElement" -> LDAPObjectType(dit.NODES.dn, Sub, Some(IS(OC_FS)), ParentDNJoin),
-    "machine" -> LDAPObjectType(dit.MACHINES.dn, One, Some(ALL), DNJoin),
-    "processorPhysicalElement" -> LDAPObjectType(dit.MACHINES.dn, Sub, Some(IS(OC_PROCESSOR)), ParentDNJoin),
-    "memoryPhysicalElement" -> LDAPObjectType(dit.MACHINES.dn, Sub, Some(IS(OC_MEMORY)), ParentDNJoin),
-    "storagePhysicalElement" -> LDAPObjectType(dit.MACHINES.dn, Sub, Some(IS(OC_STORAGE)), ParentDNJoin),
-    "biosPhysicalElement" -> LDAPObjectType(dit.MACHINES.dn, Sub, Some(IS(OC_BIOS)), ParentDNJoin),
-    "controllerPhysicalElement" -> LDAPObjectType(dit.MACHINES.dn, Sub, Some(IS(OC_CONTROLLER)), ParentDNJoin),
-    "portPhysicalElement" -> LDAPObjectType(dit.MACHINES.dn, Sub, Some(IS(OC_PORT)), ParentDNJoin),
-    "slotPhysicalElement" -> LDAPObjectType(dit.MACHINES.dn, Sub, Some(IS(OC_SLOT)), ParentDNJoin),
-    "soundCardPhysicalElement" -> LDAPObjectType(dit.MACHINES.dn, Sub, Some(IS(OC_SOUND)), ParentDNJoin),
-    "videoCardPhysicalElement" -> LDAPObjectType(dit.MACHINES.dn, Sub, Some(IS(OC_VIDEO)), ParentDNJoin)
-=======
     "software" -> LDAPObjectType(dit.SOFTWARE.dn, One, LDAPObjectTypeFilter(ALL), None, DNJoin),
     "node" -> LDAPObjectType(dit.NODES.dn, One, LDAPObjectTypeFilter(ALL), None, DNJoin),
     "nodeAndPolicyServer" -> LDAPObjectType(dit.NODES.dn, One, LDAPObjectTypeFilter(ALL), None, DNJoin),
@@ -315,7 +295,6 @@
     "slotPhysicalElement" -> LDAPObjectType(dit.MACHINES.dn, Sub, LDAPObjectTypeFilter(IS(OC_SLOT)), None, ParentDNJoin),
     "soundCardPhysicalElement" -> LDAPObjectType(dit.MACHINES.dn, Sub, LDAPObjectTypeFilter(IS(OC_SOUND)), None, ParentDNJoin),
     "videoCardPhysicalElement" -> LDAPObjectType(dit.MACHINES.dn, Sub, LDAPObjectTypeFilter(IS(OC_VIDEO)), None, ParentDNJoin)
->>>>>>> f407e10d
     //,"groupOfDns" -> LDAPObjectType(dit.GROUPS.dn, Sub, EQ(A_OC,OC_GROUP_OF_DNS), A_DN)
   )
 
