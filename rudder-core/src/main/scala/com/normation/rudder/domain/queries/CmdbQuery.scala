/*
*************************************************************************************
* Copyright 2011 Normation SAS
*************************************************************************************
*
* This file is part of Rudder.
*
* Rudder is free software: you can redistribute it and/or modify
* it under the terms of the GNU General Public License as published by
* the Free Software Foundation, either version 3 of the License, or
* (at your option) any later version.
*
* In accordance with the terms of section 7 (7. Additional Terms.) of
* the GNU General Public License version 3, the copyright holders add
* the following Additional permissions:
* Notwithstanding to the terms of section 5 (5. Conveying Modified Source
* Versions) and 6 (6. Conveying Non-Source Forms.) of the GNU General
* Public License version 3, when you create a Related Module, this
* Related Module is not considered as a part of the work and may be
* distributed under the license agreement of your choice.
* A "Related Module" means a set of sources files including their
* documentation that, without modification of the Source Code, enables
* supplementary functions or services in addition to those offered by
* the Software.
*
* Rudder is distributed in the hope that it will be useful,
* but WITHOUT ANY WARRANTY; without even the implied warranty of
* MERCHANTABILITY or FITNESS FOR A PARTICULAR PURPOSE.  See the
* GNU General Public License for more details.
*
* You should have received a copy of the GNU General Public License
* along with Rudder.  If not, see <http://www.gnu.org/licenses/>.

*
*************************************************************************************
*/

package com.normation.rudder.domain.queries

import com.normation.inventory.domain._
import scala.xml._
import com.unboundid.ldap.sdk._
import com.normation.ldap.sdk._
import BuildFilter._
import com.normation.inventory.ldap.core.LDAPConstants._
import org.joda.time.DateTime
import org.joda.time.format.DateTimeFormat
import java.util.Locale
import net.liftweb.common._
import net.liftweb.http.SHtml
import net.liftweb.http.js._
import net.liftweb.http.SHtml.ElemAttr._
import JsCmds._
import JE._
import net.liftweb.json._
import JsonDSL._
import com.normation.exceptions.TechnicalException
import com.normation.utils.HashcodeCaching
import com.normation.rudder.services.queries.RegexFilter
import net.liftweb.common.EmptyBox
import com.normation.rudder.services.queries.NotRegexFilter

sealed trait CriterionComparator {
  val id:String
  def hasValue : Boolean = true
}

trait BaseComparator extends CriterionComparator

case object Exists extends BaseComparator {
  override val id = "exists"
  override def hasValue = false
}
case object NotExists extends BaseComparator {
  override val id = "notExists"
  override def hasValue = false
}
case object Equals    extends BaseComparator { override val id = "eq" }
case object NotEquals extends BaseComparator { override val id = "notEq" }

trait OrderedComparator extends BaseComparator
case object Greater   extends OrderedComparator { override val id = "gt"} //strictly greater
case object Lesser    extends OrderedComparator { override val id = "lt"} //strictly lower
case object GreaterEq extends OrderedComparator { override val id = "gteq"} //greater or equals
case object LesserEq  extends OrderedComparator { override val id = "lteq"} //lower or equals

trait SpecialComparator extends BaseComparator
case object Regex extends SpecialComparator { override val id = "regex" }
case object NotRegex extends SpecialComparator { override val id = "notRegex" }


sealed trait KeyValueComparator extends BaseComparator
case object HasKey extends KeyValueComparator { override val id = "hasKey" }

trait ComparatorList {
  def comparators : Seq[CriterionComparator]
  def comparatorForString(s:String) : Option[CriterionComparator] = {
    val lower = s.toLowerCase
    for(comp <- comparators) {
      if(lower == comp.id.toLowerCase) return Some(comp)
    }
    None
  }
}

object BaseComparators extends ComparatorList {
  override def comparators : Seq[CriterionComparator] = Seq(Exists, NotExists, Equals, NotEquals, Regex, NotRegex)
}

object OrderedComparators extends ComparatorList {
  override def comparators : Seq[CriterionComparator] = BaseComparators.comparators ++ Seq(Lesser, LesserEq, Greater, GreaterEq)
}

sealed trait CriterionType  extends ComparatorList {
  /*
   * validate the value and return a normalized one
   * for the field.
   * DO NOT FORGET TO USE attrs ! (especially 'id')
   */
  def toForm(value: String, func: String => Any, attrs: (String, String)*) : Elem = SHtml.text(value,func, attrs:_*)
  def initForm(formId:String) : JsCmd = Noop
  def destroyForm(formId:String) : JsCmd = {
    OnLoad(JsRaw(
      """$('#%s').datepicker( "destroy" );""".format(formId)
    ) )
  }
  //Base validation, subclass only have to define validateSubCase
  def validate(value:String,compName:String) : Box[String] = comparatorForString(compName) match {
    case Some(c) => c match {
        case Exists | NotExists => Full(value) //ok, just ignored it
        case _ => validateSubCase(value,c)
      }
    case None => Failure("Unrecognized comparator name: " + compName)
  }

  protected def validateSubCase(value:String,comparator:CriterionComparator) : Box[String]

  //transform the given value to its LDAP string value
  def toLDAP(value:String) : Box[String]

  def buildRegex(attribute:String,value:String):RegexFilter = RegexFilter(attribute,value)
  def buildNotRegex(attribute:String,value:String):NotRegexFilter = NotRegexFilter(attribute,value)

  //build the ldap filter for given attribute name and comparator
  def buildFilter(attributeName:String,comparator:CriterionComparator,value:String) : Filter =
    (toLDAP(value),comparator) match {
      case (_,Exists) => HAS(attributeName)
      case (_,NotExists) => NOT(HAS(attributeName))
      case (Full(v),Equals) => EQ(attributeName,v)
      case (Full(v),NotEquals) => NOT(EQ(attributeName,v))
      case (Full(v),Greater) => AND(HAS(attributeName),NOT(LTEQ(attributeName,v)))
      case (Full(v),Lesser) => AND(HAS(attributeName),NOT(GTEQ(attributeName,v)))
      case (Full(v),GreaterEq) => GTEQ(attributeName,v)
      case (Full(v),LesserEq) => LTEQ(attributeName,v)
      case (Full(v),Regex) => HAS(attributeName) //"default, non interpreted regex
      case (Full(v),NotRegex) => HAS(attributeName) //"default, non interpreted regex
      case (f,c) => throw new TechnicalException("Can not build a filter with a non legal value for comparator '%s': %s'".format(c,f))
  }

}

//a comparator type with undefined comparators
case class BareComparator(override val comparators:CriterionComparator*) extends CriterionType with HashcodeCaching {
  override protected def validateSubCase(v:String,comparator:CriterionComparator) = Full(v)
  override def toLDAP(value:String) = Full(value)
}

trait TStringComparator extends CriterionType {

  override protected def validateSubCase(v:String,comparator:CriterionComparator) = {
    if(null == v || v.length == 0) Failure("Empty string not allowed") else {
      comparator match {
        case Regex | NotRegex =>
          try {
            val ok = java.util.regex.Pattern.compile(v) //yes, ok is not used, side effect are fabulous
            Full(v)
          } catch {
            case ex: java.util.regex.PatternSyntaxException => Failure(s"The regular expression '${v}' is not valid. Expected regex syntax is the java one, documented here: http://docs.oracle.com/javase/8/docs/api/java/util/regex/Pattern.html", Full(ex), Empty)
          }
        case x => Full(v)
      }
    }
  }
  override def toLDAP(value:String) = Full(value)

  protected def escapedFilter(attributeName:String,value:String) : Filter = {
    BuildFilter(attributeName + "=" + Filter.encodeValue(value))
  }
}

case object StringComparator extends TStringComparator {
  override val comparators = BaseComparators.comparators

  override def buildFilter(attributeName:String,comparator:CriterionComparator,value:String) : Filter = comparator match {
    //for equals and not equals, check value for jocker
    case Equals => escapedFilter(attributeName,value)
    case NotEquals => NOT(escapedFilter(attributeName,value))
    case NotExists => NOT(HAS(attributeName))
    case Regex => HAS(attributeName) //"default, non interpreted regex
    case NotRegex => HAS(attributeName) //"default, non interpreted regex
    case _ => HAS(attributeName) //default to Exists
  }
}

case object OrderedStringComparator extends TStringComparator {
  override val comparators = OrderedComparators.comparators

  override def buildFilter(attributeName:String,comparator:CriterionComparator,value:String) : Filter = comparator match {
    //for equals and not equals, check value for jocker
    case Equals => escapedFilter(attributeName,value)
    case NotEquals => NOT(escapedFilter(attributeName,value))
    case NotExists => NOT(HAS(attributeName))
    //for Greater/Lesser, the HAS attribute part is meaningful: that won't work without it.
    case Greater => AND(HAS(attributeName),NOT(LTEQ(attributeName,value)))
    case Lesser => AND(HAS(attributeName),NOT(GTEQ(attributeName,value)))
    case GreaterEq => GTEQ(attributeName,value)
    case LesserEq => LTEQ(attributeName,value)
    case Regex => HAS(attributeName) //"default, non interpreted regex
    case NotRegex => HAS(attributeName) //"default, non interpreted regex
    case _ => HAS(attributeName) //default to Exists
  }
}

case object DateComparator extends CriterionType {
  override val comparators = OrderedComparators.comparators.filterNot( c => c == Regex || c == NotRegex)
  val fmt = "dd/MM/yyyy"
  val frenchFmt = DateTimeFormat.forPattern(fmt).withLocale(Locale.FRANCE)

  override protected def validateSubCase(v:String,comparator:CriterionComparator) = try {
    Full(frenchFmt.parseDateTime(v).toString)
  } catch {
    case e:Exception =>
      Failure("Invalide date: '%s'".format(v), Full(e),Empty)
  }
  //init a jquery datepicker
  override def initForm(formId:String) : JsCmd = OnLoad(JsRaw(
    """var init = $.datepicker.regional['en-GB'];
       init['showOn'] = 'focus';
       $('#%s').datepicker(init);
       """.format(formId)))
  override def destroyForm(formId:String) : JsCmd = OnLoad(JsRaw(
    """$('#%s').datepicker( "destroy" );""".format(formId)))
  override def toLDAP(value:String) = parseDate(value).map( GeneralizedTime( _ ).toString )

  private[this] def parseDate(value: String) : Box[DateTime] = try {
    val date = frenchFmt.parseDateTime(value)
    Full(date)
  } catch {
    case e:Exception =>
      Failure("Invalide date: '%s'".format(value), Full(e),Empty)
  }

  /*
   * Date comparison are not trivial, because we don't want to take care of the
   * time, but the time exists.
   */
  override def buildFilter(attributeName:String,comparator:CriterionComparator,value:String) : Filter = {

    val date = parseDate(value).getOrElse(throw new TechnicalException("The date format was not recognized: '%s', expected '%s'".format(value, fmt)))

    val date0000 = GeneralizedTime(date.withTimeAtStartOfDay).toString
    val date2359 = GeneralizedTime(date.withTime(23, 59, 59, 999)).toString

    val eq = AND(GTEQ(attributeName, date0000), LTEQ(attributeName, date2359))

    comparator match {
      //for equals and not equals, check value for jocker
      case Equals => eq
      case NotEquals => NOT(eq)
      case NotExists => NOT(HAS(attributeName))
      case Greater => AND(HAS(attributeName),NOT(LTEQ(attributeName,date2359)))
      case Lesser => AND(HAS(attributeName),NOT(GTEQ(attributeName,date0000)))
      case GreaterEq => GTEQ(attributeName,date0000)
      case LesserEq => LTEQ(attributeName,date2359)
//      case Regex => HAS(attributeName) //"default, non interpreted regex
      case _ => HAS(attributeName) //default to Exists
    }
  }

}

case object BooleanComparator extends CriterionType {
  override val comparators = BaseComparators.comparators
  override protected def validateSubCase(v:String,comparator:CriterionComparator) = v.toLowerCase match {
    case "t" | "f" | "true" | "false" => Full(v)
    case _ => Failure("Bad input: boolean expected, '%s' found".format(v))
  }
  override def toLDAP(v:String) = v.toLowerCase match {
    case "t" | "f" | "true" | "false" => Full(v)
    case _ => Failure("Bad input: boolean expected, '%s' found".format(v))
  }
}

case object LongComparator extends CriterionType {
  override val comparators = OrderedComparators.comparators
  override protected def validateSubCase(v:String,comparator:CriterionComparator) =  try {
    Full((v.toLong).toString)
  } catch {
    case e:Exception => Failure("Invalid long : '%s'".format(v))
  }
  override def toLDAP(v:String) = try {
    Full((v.toLong).toString)
  } catch {
    case e:Exception => Failure("Invalid long : '%s'".format(v))
  }
}

case object MemoryComparator extends CriterionType {
  override val comparators = OrderedComparators.comparators
<<<<<<< HEAD
  override protected def validateSubCase(v:String,comparator:CriterionComparator) = {
=======
  override protected def validateSubCase(v:String,comparator:CriterionComparator) =  {
>>>>>>> d255be5c
    if(MemorySize.parse(v).isDefined) Full(v)
    else Failure("Invalid memory size : '%s', expecting '300 Mo', '16KB', etc".format(v))
  }

  override def toLDAP(v:String) = MemorySize.parse(v) match {
    case Some(m) => Full(m.toString)
    case None => Failure("Invalid memory size : '%s', expecting '300 Mo', '16KB', etc".format(v))
  }
}

case object OstypeComparator extends CriterionType {
  val osTypes = List("AIX", "BSD", "Linux", "Solaris", "Windows")
  override def comparators = Seq(Equals, NotEquals)
  override protected def validateSubCase(v:String,comparator:CriterionComparator) = {
    if(null == v || v.length == 0) Failure("Empty string not allowed") else Full(v)
  }
  override def toLDAP(value:String) = Full(value)

  override def buildFilter(attributeName:String,comparator:CriterionComparator,value:String) : Filter = {
    val v = value match {
      case "Windows" => OC_WINDOWS_NODE
      case "Linux"   => OC_LINUX_NODE
      case "Solaris" => OC_SOLARIS_NODE
      case "AIX"     => OC_AIX_NODE
      case "BSD"     => OC_BSD_NODE
      case _         => OC_UNIX_NODE
    }
    comparator match {
      //for equals and not equals, check value for jocker
      case Equals => IS(v)
      case _ => NOT(IS(v))
    }
  }


  override def toForm(value: String, func: String => Any, attrs: (String, String)*) : Elem =
    SHtml.select(
      (osTypes map (e => (e,e))).toSeq,
      { if(osTypes.contains(value)) Full(value) else Empty},
      func,
      attrs:_*
    )
}

case object OsNameComparator extends CriterionType {
  import net.liftweb.http.S

  val osNames = AixOS ::
                BsdType.allKnownTypes.sortBy { _.name } :::
                LinuxType.allKnownTypes.sortBy { _.name } :::
                (SolarisOS :: Nil) :::
                WindowsType.allKnownTypes

  override def comparators = Seq(Equals, NotEquals)
  override protected def validateSubCase(v:String,comparator:CriterionComparator) = {
    if(null == v || v.length == 0) Failure("Empty string not allowed") else Full(v)
  }
  override def toLDAP(value:String) = Full(value)

  override def buildFilter(attributeName:String,comparator:CriterionComparator,value:String) : Filter = {
    val osName = comparator match {
      //for equals and not equals, check value for jocker
      case Equals => EQ(A_OS_NAME, value)
      case _ => NOT(EQ(A_OS_NAME, value))
    }
    AND(EQ(A_OC,OC_NODE),osName)
  }

  private[this] def distribName(x: OsType): String = {
    x match {
      //add linux: for linux
      case _: LinuxType   => "Linux - " + S.?("os.name."+x.name)
      case _: BsdType     => "BSD - " + S.?("os.name."+x.name)
      //nothing special for windows, Aix and Solaris
      case _              => S.?("os.name."+x.name)
    }
  }

  override def toForm(value: String, func: String => Any, attrs: (String, String)*) : Elem =
    SHtml.select(
      osNames.map(e => (e.name,distribName(e))).toSeq,
      {osNames.find(x => x.name == value).map( _.name)},
      func,
      attrs:_*
    )
}

case object AgentComparator extends CriterionType {
  import com.normation.inventory.domain.InventoryConstants._

  val agentTypes = List(A_NOVA_AGENT,A_COMMUNITY_AGENT)

  override def comparators = Seq(Equals, NotEquals)
  override protected def validateSubCase(v:String,comparator:CriterionComparator) = {
    if(null == v || v.length == 0) Failure("Empty string not allowed") else Full(v)
  }
  override def toLDAP(value:String) = Full(value)

  override def buildFilter(attributeName:String,comparator:CriterionComparator,value:String) : Filter = {
    comparator match {
      //for equals and not equals, check value for jocker
      case Equals => EQ(A_AGENTS_NAME,value)
      case _ => NOT(EQ(A_AGENTS_NAME,value))
    }
  }

  override def toForm(value: String, func: String => Any, attrs: (String, String)*) : Elem =
    SHtml.select(
      (agentTypes map (e => (e,e))).toSeq,
      { if(agentTypes.contains(value)) Full(value) else Empty},
      func,
      attrs:_*
    )
}

case object EditorComparator extends CriterionType {
  val editors = List("Microsoft", "RedHat", "Debian", "Adobe", "Macromedia")
  override val comparators = BaseComparators.comparators
  override protected def validateSubCase(v:String,comparator:CriterionComparator) =
    if(editors.contains(v)) Full(v) else Failure("Invalide editor : '%s'".format(v))
  override def toForm(value: String, func: String => Any, attrs: (String, String)*) : Elem =
    SHtml.select(
      (editors map (e => (e,e))).toSeq,
      { if(editors.contains(value)) Full(value) else Empty},
      func,
      attrs:_*
    )
  override def toLDAP(value:String) = Full(value)
}

case class JsonComparator(key:String, splitter:String = "", numericvalue:Boolean = false) extends TStringComparator {
  override val comparators = HasKey +: BaseComparators.comparators

  def splitJson(attribute:String, value:String) = {
    val (splittedvalue,splittedattribute) =
      if (splitter!="")
        (value.split(splitter), attribute.split('.'))
      else
        (Array(value), Array(attribute))

    if (splittedvalue.size == splittedattribute.size){
      val keyvalue = (splittedattribute.toList,splittedvalue.toList).zipped map( (attribute,value) => (attribute,value))
      Full(keyvalue.map(attval =>
        if (numericvalue)
          s""""${attval._1}":${attval._2}"""
        else
          s""""${attval._1}":"${attval._2}""""
      ) )
    } else {
      Failure("not enough argument")
    }
  }

  private[this] def getAttributeKey(attribute: String) = {
    if(splitter != "") {
      attribute.split('.')(0)
    } else {
      attribute
    }
  }

  override def buildRegex(attribute:String,value:String) : RegexFilter = {
    val regexp = ".*%s.*".format(splitJson(attribute,value).getOrElse(Nil).mkString(".*"))
    RegexFilter(key,regexp)
  }

  override def buildNotRegex(attribute:String,value:String) : NotRegexFilter = {
    val regexp = ".*%s.*".format(splitJson(attribute,value).getOrElse(Nil).mkString(".*"))
    NotRegexFilter(key,regexp)
  }

  override def buildFilter(attributeName:String, comparator:CriterionComparator,value:String) : Filter = {
    def JsonQueryfromkeyvalues (attributeName:String,value:String): Filter = {
      splitJson(attributeName,value) match {
        case e:EmptyBox => HAS(key)
        case x => SUB(key,null,x.get.toArray ,null)
      }
    }
    comparator match {
      case Equals    => JsonQueryfromkeyvalues(attributeName, value)
      case NotEquals => NOT(JsonQueryfromkeyvalues(attributeName, value))
      case NotExists => NOT(HAS(key))
      case Regex     => HAS(key) //default, non interpreted regex
      case NotRegex  => HAS(key) //default, non interpreted regex
      case HasKey    => SUB(key, null, Array(s""""${getAttributeKey(attributeName)}":"${value}"""".getBytes), null)
      case _ => HAS(key) //default to Exists
    }
  }
}


case class Criterion(val name:String, val cType:CriterionType) extends HashcodeCaching {
  require(name != null && name.length > 0, "Criterion name must be defined")
  require(cType != null, "Criterion Type must be defined")

  def buildRegex(attribute:String,value:String) = cType.buildRegex(attribute,value)

  def buildNotRegex(attribute:String,value:String) = cType.buildNotRegex(attribute,value)

  def buildFilter(comp:CriterionComparator,value:String) = cType.buildFilter(name,comp,value)
}


case class ObjectCriterion(val objectType:String, val criteria:Seq[Criterion]) extends HashcodeCaching {
  require(objectType.length > 0, "Unique identifier for line must be defined")
  require(criteria.size > 0, "You must at least have one criterion for the line")

  //optionnaly retrieve the criterion from a "string" attribute
  def criterionForName(name:String) : (Option[Criterion]) = {
    val lower = name.toLowerCase
    for(c <- criteria) {
      if(lower == c.name.toLowerCase) return Some(c)
    }
    None
  }

  def criterionComparatorForName(name:String, comparator:String) : (Option[Criterion],Option[CriterionComparator]) = {
    criterionForName(name) match {
      case ab@Some(x) => (ab, x.cType.comparatorForString(comparator))
      case _ => (None,None)
    }
  }
}

case class CriterionLine(objectType:ObjectCriterion, attribute:Criterion, comparator:CriterionComparator, value:String="") extends HashcodeCaching

sealed abstract class CriterionComposition
case object And extends CriterionComposition
case object Or extends CriterionComposition
object CriterionComposition {
    def parse(s:String) : Option[CriterionComposition] = {
    s.toLowerCase match {
      case "and" => Some(And)
      case "or" => Some(Or)
      case _ => None
    }
  }
}

sealed trait QueryReturnType {
  def value : String
}

case object QueryReturnType {
  def apply(value : String) = {
    value match {
      case NodeReturnType.value => Full(NodeReturnType)
      case NodeAndPolicyServerReturnType.value => Full(NodeAndPolicyServerReturnType)
      case _ => Failure(s"Query return type '${value}' is not valid")
    }
  }
}
case object NodeReturnType extends QueryReturnType{
  override val value = "node"
}
case object NodeAndPolicyServerReturnType extends QueryReturnType{
  override val value = "nodeAndPolicyServer"
}

case class Query(
    val returnType:QueryReturnType,  //"node" or "node and policy servers"
    val composition:CriterionComposition,
    val criteria:Seq[CriterionLine] //list of all criteria to be matched by returned values
) {
    override def toString() = "{ returnType:'%s' with '%s' criteria [%s] }".format(returnType, composition,
          criteria.map{x => "%s.%s %s %s".format(x.objectType.objectType, x.attribute.name, x.comparator.id, x.value)}.mkString(" ; "))

     /*
       *  { "select":"...", "composition":"...", "where": [
       *      { "objectType":"...", "attribute":"...", "comparator":"..", "value":"..." }
       *      ...
       *    ]}
       */
     lazy val toJSON =
              ("select" -> returnType.value) ~
              ("composition" -> composition.toString) ~
              ("where" -> criteria.map( c =>
                ("objectType" -> c.objectType.objectType) ~
                ("attribute" -> c.attribute.name) ~
                ("comparator" -> c.comparator.id) ~
                ("value" -> c.value)
              ) )

    lazy val toJSONString = compact(render(toJSON))

    override def equals(other:Any) : Boolean = {
      other match {
        case Query(rt,comp,crit) => //criteria order does not matter
          this.returnType == rt &&
          this.composition == comp &&
          this.criteria.size == crit.size &&
          this.criteria.forall(c1 => crit.exists(c2 => c1 == c2))
          //we don't care if the cardinal of equals criterion is not the same on the two,
          //ie [c1,c2,c1] == [c2,c2,c1] yields true
        case _ => false
      }
    }

    override def hashCode() = returnType.hashCode * 17 + composition.hashCode * 3 + criteria.toSet.hashCode * 7
}<|MERGE_RESOLUTION|>--- conflicted
+++ resolved
@@ -307,11 +307,7 @@
 
 case object MemoryComparator extends CriterionType {
   override val comparators = OrderedComparators.comparators
-<<<<<<< HEAD
   override protected def validateSubCase(v:String,comparator:CriterionComparator) = {
-=======
-  override protected def validateSubCase(v:String,comparator:CriterionComparator) =  {
->>>>>>> d255be5c
     if(MemorySize.parse(v).isDefined) Full(v)
     else Failure("Invalid memory size : '%s', expecting '300 Mo', '16KB', etc".format(v))
   }
