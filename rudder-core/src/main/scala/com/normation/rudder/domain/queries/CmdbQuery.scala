--- conflicted
+++ resolved
@@ -171,11 +171,7 @@
       comparator match {
         case Regex | NotRegex =>
           try {
-<<<<<<< HEAD
-            val ok = java.util.regex.Pattern.compile(v) //yes, ok is not used, side effect are fabulous! KEEP IT
-=======
-            val _ = java.util.regex.Pattern.compile(v) //yes, "_" is not used, side effect are fabulous
->>>>>>> f2ddd256
+            val _ = java.util.regex.Pattern.compile(v) //yes, "_" is not used, side effect are fabulous! KEEP IT
             Full(v)
           } catch {
             case ex: java.util.regex.PatternSyntaxException => Failure(s"The regular expression '${v}' is not valid. Expected regex syntax is the java one, documented here: http://docs.oracle.com/javase/8/docs/api/java/util/regex/Pattern.html", Full(ex), Empty)
