/*
*************************************************************************************
* Copyright 2011 Normation SAS
*************************************************************************************
*
* This file is part of Rudder.
*
* Rudder is free software: you can redistribute it and/or modify
* it under the terms of the GNU General Public License as published by
* the Free Software Foundation, either version 3 of the License, or
* (at your option) any later version.
*
* In accordance with the terms of section 7 (7. Additional Terms.) of
* the GNU General Public License version 3, the copyright holders add
* the following Additional permissions:
* Notwithstanding to the terms of section 5 (5. Conveying Modified Source
* Versions) and 6 (6. Conveying Non-Source Forms.) of the GNU General
* Public License version 3, when you create a Related Module, this
* Related Module is not considered as a part of the work and may be
* distributed under the license agreement of your choice.
* A "Related Module" means a set of sources files including their
* documentation that, without modification of the Source Code, enables
* supplementary functions or services in addition to those offered by
* the Software.
*
* Rudder is distributed in the hope that it will be useful,
* but WITHOUT ANY WARRANTY; without even the implied warranty of
* MERCHANTABILITY or FITNESS FOR A PARTICULAR PURPOSE.  See the
* GNU General Public License for more details.
*
* You should have received a copy of the GNU General Public License
* along with Rudder.  If not, see <http://www.gnu.org/licenses/>.

*
*************************************************************************************
*/

package com.normation.rudder.domain.nodes

import com.normation.inventory.domain.AgentType
import org.joda.time.DateTime
import com.normation.inventory.domain.NodeId
import com.normation.utils.HashcodeCaching
import com.normation.inventory.domain.ServerRole
import com.normation.rudder.reports.ReportingConfiguration

/**
 * A NodeInfo is a read only object containing the information that will be
 * always useful about a node
 */
case class NodeInfo(
    node          : Node
  , hostname      : String
  , machineType   : String
  , osName        : String
  , osVersion     : String
  , servicePack   : Option[String]
  , ips           : List[String]
  , inventoryDate : DateTime
  , publicKey     : String
  , agentsName    : Seq[AgentType]
  , policyServerId: NodeId
  , localAdministratorAccountName: String
  , creationDate  : DateTime
  //for now, isPolicyServer and server role ARE NOT
  //dependant. So EXPECTS inconsistencies.
  //TODO: remove isPolicyServer, and pattern match on
  //      on role everywhere.
  , serverRoles   : Set[ServerRole]
<<<<<<< HEAD
  , nodeReportingConfiguration: ReportingConfiguration
  , properties : Seq[NodeProperty]
) extends HashcodeCaching
=======
) extends HashcodeCaching {

  val id                         = node.id
  val name                       = node.name
  val description                = node.description
  val isBroken                   = node.isBroken
  val isSystem                   = node.isSystem
  val isPolicyServer             = node.isPolicyServer

}
>>>>>>> defa6b79
<|MERGE_RESOLUTION|>--- conflicted
+++ resolved
@@ -61,17 +61,11 @@
   , agentsName    : Seq[AgentType]
   , policyServerId: NodeId
   , localAdministratorAccountName: String
-  , creationDate  : DateTime
   //for now, isPolicyServer and server role ARE NOT
   //dependant. So EXPECTS inconsistencies.
   //TODO: remove isPolicyServer, and pattern match on
   //      on role everywhere.
   , serverRoles   : Set[ServerRole]
-<<<<<<< HEAD
-  , nodeReportingConfiguration: ReportingConfiguration
-  , properties : Seq[NodeProperty]
-) extends HashcodeCaching
-=======
 ) extends HashcodeCaching {
 
   val id                         = node.id
@@ -80,6 +74,8 @@
   val isBroken                   = node.isBroken
   val isSystem                   = node.isSystem
   val isPolicyServer             = node.isPolicyServer
+  val creationDate               = node.creationDate
+  val nodeReportingConfiguration = node.nodeReportingConfiguration
+  val properties                 = node.properties
 
-}
->>>>>>> defa6b79
+}