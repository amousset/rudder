--- conflicted
+++ resolved
@@ -358,13 +358,9 @@
         saved    <- save(migrated)
       } yield {
         saved
-<<<<<<< HEAD
       })
 
-      val res = exec.attempt.transact(doobie.xa).unsafeRunSync
-=======
-      }).transact(doobie.xa).attempt.unsafePerformSync
->>>>>>> 47b15b15
+      val res = exec.transact(doobie.xa).attempt.unsafeRunSync
 
       res match {
         case Right(k) if(k.size < 1) =>
