/*
*************************************************************************************
* Copyright 2011 Normation SAS
*************************************************************************************
*
* This program is free software: you can redistribute it and/or modify
* it under the terms of the GNU Affero General Public License as
* published by the Free Software Foundation, either version 3 of the
* License, or (at your option) any later version.
*
* In accordance with the terms of section 7 (7. Additional Terms.) of
* the GNU Affero GPL v3, the copyright holders add the following
* Additional permissions:
* Notwithstanding to the terms of section 5 (5. Conveying Modified Source
* Versions) and 6 (6. Conveying Non-Source Forms.) of the GNU Affero GPL v3
* licence, when you create a Related Module, this Related Module is
* not considered as a part of the work and may be distributed under the
* license agreement of your choice.
* A "Related Module" means a set of sources files including their
* documentation that, without modification of the Source Code, enables
* supplementary functions or services in addition to those offered by
* the Software.
*
* This program is distributed in the hope that it will be useful,
* but WITHOUT ANY WARRANTY; without even the implied warranty of
* MERCHANTABILITY or FITNESS FOR A PARTICULAR PURPOSE. See the
* GNU Affero General Public License for more details.
*
* You should have received a copy of the GNU Affero General Public License
* along with this program. If not, see <http://www.gnu.org/licenses/agpl.html>.
*
*************************************************************************************
*/

package com.normation.rudder.services.policies

<<<<<<< HEAD
import com.normation.rudder.domain.policies.RuleId
import com.normation.rudder.domain.policies.RuleVal
=======
import com.normation.rudder.domain.policies.ConfigurationRuleId
import com.normation.rudder.domain.policies.PolicyInstanceId
import com.normation.rudder.domain.policies.ConfigurationRuleVal
>>>>>>> 05f15fa4
import net.liftweb.common._
import com.normation.cfclerk.services.TechniqueRepository
import com.normation.rudder.repository.DirectiveRepository
import com.normation.rudder.repository.RuleRepository
import com.normation.rudder.domain.policies.DirectiveVal
import com.normation.cfclerk.domain._
import com.normation.cfclerk.exceptions._
import com.normation.utils.Control.sequence
import com.normation.utils.Control.sequenceEmptyable

trait RuleValService {
  def findRuleVal(ruleId:RuleId) : Box[RuleVal]
  
}


class RuleValServiceImpl (
  val ruleRepo : RuleRepository,
  val directiveRepo : DirectiveRepository,
  val techniqueRepository : TechniqueRepository,
  val variableBuilderService: VariableBuilderService
) extends RuleValService with Loggable {
 
<<<<<<< HEAD
  def findRuleVal(ruleId:RuleId) : Box[RuleVal] = {
    for {
      rule <- ruleRepo.get(ruleId)
      target <- Box(rule.target) ?~! "Can not fetch configuration rule values for configuration rule with id %s. The reference target is not defined and I can not build a RuleVal for a not fully defined configuration rule".format(ruleId)
      pisId = rule.directiveIds.toSeq
      containers <- sequence(pisId) { directiveId => {
        for {
        directive <- directiveRepo.getDirective(directiveId) ?~! "Can not fetch policy instance %s for configuration rule with id %s. ".format(directiveId.value, ruleId)
        activeTechnique <- directiveRepo.getActiveTechnique(directiveId)  ?~! "Can not fetch policy template %s for configuration rule with id %s. ".format(directiveId.value, ruleId)
        policyPackage <- techniqueRepository.get(TechniqueId(activeTechnique.techniqueName,directive.techniqueVersion))
        varSpecs = policyPackage.rootSection.getAllVariables ++ policyPackage.systemVariableSpecs :+ policyPackage.trackerVariableSpec
        vared <- variableBuilderService.buildVariables(varSpecs, directive.parameters)
        trackerVariable <- vared.get(policyPackage.trackerVariableSpec.name)
        otherVars = vared - policyPackage.trackerVariableSpec.name
        } yield {
          logger.debug("Creating a DirectiveVal %s from the ruleId %s".format(activeTechnique.techniqueName, ruleId))
        
          DirectiveVal(
              policyPackage.id,
              activeTechnique.id,
              directive.id,
              directive.priority,
              policyPackage.trackerVariableSpec.toVariable(trackerVariable.values),
              otherVars
          )
        }
      } }
=======
  private[this] def getContainer(piId : PolicyInstanceId, configurationRuleId:ConfigurationRuleId) : Box[PolicyInstanceContainer]= {
    policyInstanceRepo.getPolicyInstance(piId) match {
      case e:EmptyBox => e
      case Full(pi) if !(pi.isActivated) => Empty
      case Full(pi) if (pi.isActivated) =>
        policyInstanceRepo.getUserPolicyTemplate(piId) match {
          case e:EmptyBox => e
          case Full(upt) if !(upt.isActivated) => Empty
          case Full(upt) if upt.isActivated =>
            for {
              policyPackage <- policyPackageService.getPolicy(PolicyPackageId(upt.referencePolicyTemplateName,pi.policyTemplateVersion))
              varSpecs = policyPackage.rootSection.getAllVariables ++ policyPackage.systemVariableSpecs :+ policyPackage.trackerVariableSpec
              vared <- variableBuilderService.buildVariables(varSpecs, pi.parameters)
              trackerVariable <- vared.get(policyPackage.trackerVariableSpec.name)
              otherVars = vared - policyPackage.trackerVariableSpec.name
              } yield {
                logger.debug("Creating a PolicyInstanceContainer %s from the configurationRuleId %s".format(upt.referencePolicyTemplateName, configurationRuleId))
              
                PolicyInstanceContainer(
                    policyPackage.id,
                    upt.id,
                    pi.id,
                    pi.priority,
                    policyPackage.trackerVariableSpec.toVariable(trackerVariable.values),
                    otherVars
                )
              }
        }
    }
  } 
  
  def findConfigurationRuleVal(configurationRuleId:ConfigurationRuleId) : Box[ConfigurationRuleVal] = {
    for {
      cr <- configurationRuleRepo.get(configurationRuleId)
      target <- Box(cr.target) ?~! "Can not fetch configuration rule values for configuration rule with id %s. The reference target is not defined and I can not build a ConfigurationRuleVal for a not fully defined configuration rule".format(configurationRuleId)
      pisId = cr.policyInstanceIds.toSeq
      containers <- sequenceEmptyable(pisId) { piId => getContainer(piId, configurationRuleId) }
>>>>>>> 05f15fa4
    } yield {
      RuleVal(
        rule.id,
        target,
        containers,
        rule.serial
      )
    }
  } 
}<|MERGE_RESOLUTION|>--- conflicted
+++ resolved
@@ -34,14 +34,9 @@
 
 package com.normation.rudder.services.policies
 
-<<<<<<< HEAD
 import com.normation.rudder.domain.policies.RuleId
+import com.normation.rudder.domain.policies.DirectiveId
 import com.normation.rudder.domain.policies.RuleVal
-=======
-import com.normation.rudder.domain.policies.ConfigurationRuleId
-import com.normation.rudder.domain.policies.PolicyInstanceId
-import com.normation.rudder.domain.policies.ConfigurationRuleVal
->>>>>>> 05f15fa4
 import net.liftweb.common._
 import com.normation.cfclerk.services.TechniqueRepository
 import com.normation.rudder.repository.DirectiveRepository
@@ -65,54 +60,25 @@
   val variableBuilderService: VariableBuilderService
 ) extends RuleValService with Loggable {
  
-<<<<<<< HEAD
-  def findRuleVal(ruleId:RuleId) : Box[RuleVal] = {
-    for {
-      rule <- ruleRepo.get(ruleId)
-      target <- Box(rule.target) ?~! "Can not fetch configuration rule values for configuration rule with id %s. The reference target is not defined and I can not build a RuleVal for a not fully defined configuration rule".format(ruleId)
-      pisId = rule.directiveIds.toSeq
-      containers <- sequence(pisId) { directiveId => {
-        for {
-        directive <- directiveRepo.getDirective(directiveId) ?~! "Can not fetch policy instance %s for configuration rule with id %s. ".format(directiveId.value, ruleId)
-        activeTechnique <- directiveRepo.getActiveTechnique(directiveId)  ?~! "Can not fetch policy template %s for configuration rule with id %s. ".format(directiveId.value, ruleId)
-        policyPackage <- techniqueRepository.get(TechniqueId(activeTechnique.techniqueName,directive.techniqueVersion))
-        varSpecs = policyPackage.rootSection.getAllVariables ++ policyPackage.systemVariableSpecs :+ policyPackage.trackerVariableSpec
-        vared <- variableBuilderService.buildVariables(varSpecs, directive.parameters)
-        trackerVariable <- vared.get(policyPackage.trackerVariableSpec.name)
-        otherVars = vared - policyPackage.trackerVariableSpec.name
-        } yield {
-          logger.debug("Creating a DirectiveVal %s from the ruleId %s".format(activeTechnique.techniqueName, ruleId))
-        
-          DirectiveVal(
-              policyPackage.id,
-              activeTechnique.id,
-              directive.id,
-              directive.priority,
-              policyPackage.trackerVariableSpec.toVariable(trackerVariable.values),
-              otherVars
-          )
-        }
-      } }
-=======
-  private[this] def getContainer(piId : PolicyInstanceId, configurationRuleId:ConfigurationRuleId) : Box[PolicyInstanceContainer]= {
-    policyInstanceRepo.getPolicyInstance(piId) match {
+  private[this] def getContainer(piId : DirectiveId, ruleId:RuleId) : Box[DirectiveVal]= {
+    directiveRepo.getDirective(piId) match {
       case e:EmptyBox => e
-      case Full(pi) if !(pi.isActivated) => Empty
-      case Full(pi) if (pi.isActivated) =>
-        policyInstanceRepo.getUserPolicyTemplate(piId) match {
+      case Full(pi) if !(pi.isEnabled) => Empty
+      case Full(pi) if (pi.isEnabled) =>
+        directiveRepo.getActiveTechnique(piId) match {
           case e:EmptyBox => e
-          case Full(upt) if !(upt.isActivated) => Empty
-          case Full(upt) if upt.isActivated =>
+          case Full(upt) if !(upt.isEnabled) => Empty
+          case Full(upt) if upt.isEnabled =>
             for {
-              policyPackage <- policyPackageService.getPolicy(PolicyPackageId(upt.referencePolicyTemplateName,pi.policyTemplateVersion))
+              policyPackage <- techniqueRepository.get(TechniqueId(upt.techniqueName, pi.techniqueVersion))
               varSpecs = policyPackage.rootSection.getAllVariables ++ policyPackage.systemVariableSpecs :+ policyPackage.trackerVariableSpec
               vared <- variableBuilderService.buildVariables(varSpecs, pi.parameters)
               trackerVariable <- vared.get(policyPackage.trackerVariableSpec.name)
               otherVars = vared - policyPackage.trackerVariableSpec.name
               } yield {
-                logger.debug("Creating a PolicyInstanceContainer %s from the configurationRuleId %s".format(upt.referencePolicyTemplateName, configurationRuleId))
+                logger.debug("Creating a DirectiveContainer %s from the configurationRuleId %s".format(upt.techniqueName, ruleId))
               
-                PolicyInstanceContainer(
+                DirectiveVal(
                     policyPackage.id,
                     upt.id,
                     pi.id,
@@ -125,13 +91,12 @@
     }
   } 
   
-  def findConfigurationRuleVal(configurationRuleId:ConfigurationRuleId) : Box[ConfigurationRuleVal] = {
+  override def findRuleVal(ruleId:RuleId) : Box[RuleVal] = {
     for {
-      cr <- configurationRuleRepo.get(configurationRuleId)
-      target <- Box(cr.target) ?~! "Can not fetch configuration rule values for configuration rule with id %s. The reference target is not defined and I can not build a ConfigurationRuleVal for a not fully defined configuration rule".format(configurationRuleId)
-      pisId = cr.policyInstanceIds.toSeq
-      containers <- sequenceEmptyable(pisId) { piId => getContainer(piId, configurationRuleId) }
->>>>>>> 05f15fa4
+      rule <- ruleRepo.get(ruleId)
+      target <- Box(rule.target) ?~! "Can not fetch configuration rule values for configuration rule with id %s. The reference target is not defined and I can not build a ConfigurationRuleVal for a not fully defined configuration rule".format(ruleId)
+      pisId = rule.directiveIds.toSeq
+      containers <- sequenceEmptyable(pisId) { piId => getContainer(piId, ruleId) }
     } yield {
       RuleVal(
         rule.id,
