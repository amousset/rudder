--- conflicted
+++ resolved
@@ -148,16 +148,12 @@
         i.name.hashCode
       , i.hostname.hashCode
       , i.localAdministratorAccountName.hashCode
-<<<<<<< HEAD
       , i.policyServerId.hashCode
-      , i.properties
+      , i.properties.hashCode
       , i.isPolicyServer
       , i.serverRoles
       , i.agentsName.hashCode
       , nodeConfig.modesConfig.hashCode
-=======
-      , i.properties.hashCode
->>>>>>> 13657983
       ).hashCode
     }
 
