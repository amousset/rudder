--- conflicted
+++ resolved
@@ -56,14 +56,9 @@
 import com.normation.rudder.services.nodes.NodeInfoService
 import scala.concurrent._
 import scala.concurrent.ExecutionContext.Implicits.global
-<<<<<<< HEAD
-import com.normation.rudder.reports.GlobalComplianceMode
 import com.normation.rudder.reports.GlobalComplianceMode
 import com.normation.rudder.reports.ComplianceModeName
 import com.normation.rudder.reports.ReportsDisabled
-=======
-import javax.naming.NoInitialContextException
->>>>>>> 289abf8c
 
 /**
  * Defaults non-cached version of the reporting service.
@@ -352,12 +347,8 @@
       runInfos          : Map[NodeId, RunAndConfigInfo]
     , allExpectedReports: Map[NodeId, Map[NodeConfigId, Map[SerialedRuleId, RuleNodeExpectedReports]]]
     , ruleIds           : Set[RuleId]
-<<<<<<< HEAD
     , complianceModeName: ComplianceModeName
-  ): Box[Seq[RuleNodeStatusReport]] = {
-=======
   ): Box[Map[NodeId, (RunAndConfigInfo, Set[RuleNodeStatusReport])]] = {
->>>>>>> 289abf8c
 
     val now = DateTime.now
 
