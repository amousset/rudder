--- conflicted
+++ resolved
@@ -63,13 +63,8 @@
  *    where:
  *    - CONFIG_RULE_ID is a valid id of a rule in the system
  *    - ACCESSOR is an accessor for that rule, explained below.
-<<<<<<< HEAD
  * 2/ ${rudder.node.ACCESSOR}
- *    where: 
-=======
- * 2/ ${node.ACCESSOR}
  *    where:
->>>>>>> 4ed453e9
  *    - "node" is a keyword ;
  *    - ACCESSOR is an accessor for that node, explained below.
  *
@@ -78,23 +73,13 @@
  *
  * Accessors for node
  * ------------------
-<<<<<<< HEAD
  *   ${rudder.node.id} : internal ID of the node (generally an UUID)
  *   ${rudder.node.hostname} : hostname of the node
- *   ${rudder.node.admin} : login (or username) of the node administrator, or root, or at least 
+ *   ${rudder.node.admin} : login (or username) of the node administrator, or root, or at least
  *                   the login to use to run the agent
  *   ${rudder.node.policyserver.ACCESSOR} : information about the policyserver of the node.
  *                                    ACCESSORs are the same than for ${rudder.node}
- * 
-=======
- *   ${node.id} : internal ID of the node (generally an UUID)
- *   ${node.hostname} : hostname of the node
- *   ${node.admin} : login (or username) of the node administrator, or root, or at least
- *                   the login to use to run the agent
- *   ${node.policyserver.ACCESSOR} : information about the policyserver of the node.
- *                                    ACCESSORs are the same than for ${node}
- *
->>>>>>> 4ed453e9
+ *
  * Accessors for rule
  * --------------------------------
  * Accessor for rule are of two forms:
@@ -108,15 +93,9 @@
  *     there is no constraints on the target ;
  *   - if the variable is mutlivalued and is part of group, there is no constraints
  *     on the target **BUT** if other members of the group don't have the same
-<<<<<<< HEAD
- *     cardinality than the result of the lookup, you will have problems. 
- *   
+ *     cardinality than the result of the lookup, you will have problems.
+ *
  * - ${rudder.CONFIG_RULE_ID.target.ACCESSOR}
-=======
- *     cardinality than the result of the lookup, you will have problems.
- *
- * - ${CONFIG_RULE_ID.target.ACCESSOR}
->>>>>>> 4ed453e9
  *   - where "target" is an accessor which change the context of following
  *     accessors to the target of the rule (group, etc)
  *     Target Accessor are the same as node accessors, but are multivalued.
@@ -133,11 +112,7 @@
 trait ParameterizedValueLookupService {
 
   /**
-<<<<<<< HEAD
-   * Replace all parameterization of the form ${rudder.node.XXX} 
-=======
-   * Replace all parameterization of the form ${node.XXX}
->>>>>>> 4ed453e9
+   * Replace all parameterization of the form ${rudder.node.XXX}
    * by their values
    *
    * We are in the context of a node, given by the id.
@@ -148,13 +123,8 @@
 
   /**
    * Replace all parameterization of the form
-<<<<<<< HEAD
    * ${rudder.CONFIGURATION_RULE_ID.XXX} by their values
-   * 
-=======
-   * ${CONFGIGURATION_RULE_ID.XXX} by their values
    *
->>>>>>> 4ed453e9
    * TODO: handle cache !!
    *
    */
@@ -216,21 +186,12 @@
 
 
   object Parametrization {
-<<<<<<< HEAD
     def r = """\$\{rudder\.(.*)\}""".r
-  }  
-  
+  }
+
   object CrParametrization {
     def r = """\$\{rudder\.([\-_a-zA-Z0-9]+)\.([\-_a-zA-Z0-9]+)\}""".r
-    
-=======
-    def r = """\$\{(.*)\}""".r
-  }
-
-  object CrParametrization {
-    def r = """\$\{([\-_a-zA-Z0-9]+)\.([\-_a-zA-Z0-9]+)\}""".r
-
->>>>>>> 4ed453e9
+
     def unapply(value:String) : Option[Parametrization] = {
         //start by the most specific and go up
         value.toLowerCase match {
@@ -244,13 +205,8 @@
   }
 
   object NodeParametrization {
-<<<<<<< HEAD
     def r = """\$\{rudder\.node\..*\}""".r
-    
-=======
-    def r = """\$\{node\..*\}""".r
-
->>>>>>> 4ed453e9
+
     def unapply(value:String) : Option[Parametrization] = {
         //start by the most specific and go up
         value.toLowerCase match {
@@ -446,13 +402,8 @@
   }
 
   private[this] def containsParameterizedValue(values:Seq[String]) : Boolean = {
-<<<<<<< HEAD
     val regex = """\$\{rudder\.*\}""".r
-    values.foreach { 
-=======
-    val regex = """\$\{*\}""".r
     values.foreach {
->>>>>>> 4ed453e9
       case regex() => return true
       case _ => //continue
     }
